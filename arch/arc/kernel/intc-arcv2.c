/*
 * Copyright (C) 2014 Synopsys, Inc. (www.synopsys.com)
 *
 * This program is free software; you can redistribute it and/or modify
 * it under the terms of the GNU General Public License version 2 as
 * published by the Free Software Foundation.
 *
 */

#include <linux/interrupt.h>
#include <linux/module.h>
#include <linux/of.h>
#include <linux/irqdomain.h>
#include <linux/irqchip.h>
#include <asm/irq.h>

/*
 * Early Hardware specific Interrupt setup
 * -Called very early (start_kernel -> setup_arch -> setup_processor)
 * -Platform Independent (must for any ARC Core)
 * -Needed for each CPU (hence not foldable into init_IRQ)
 */
void arc_init_IRQ(void)
{
	unsigned int tmp, irq_prio;

	struct irq_build {
#ifdef CONFIG_CPU_BIG_ENDIAN
		unsigned int pad:3, firq:1, prio:4, exts:8, irqs:8, ver:8;
#else
		unsigned int ver:8, irqs:8, exts:8, prio:4, firq:1, pad:3;
#endif
	} irq_bcr;

	struct aux_irq_ctrl {
#ifdef CONFIG_CPU_BIG_ENDIAN
		unsigned int res3:18, save_idx_regs:1, res2:1,
			     save_u_to_u:1, save_lp_regs:1, save_blink:1,
			     res:4, save_nr_gpr_pairs:5;
#else
		unsigned int save_nr_gpr_pairs:5, res:4,
			     save_blink:1, save_lp_regs:1, save_u_to_u:1,
			     res2:1, save_idx_regs:1, res3:18;
#endif
	} ictrl;

	*(unsigned int *)&ictrl = 0;

	ictrl.save_nr_gpr_pairs = 6;	/* r0 to r11 (r12 saved manually) */
	ictrl.save_blink = 1;
	ictrl.save_lp_regs = 1;		/* LP_COUNT, LP_START, LP_END */
	ictrl.save_u_to_u = 0;		/* user ctxt saved on kernel stack */
	ictrl.save_idx_regs = 1;	/* JLI, LDI, EI */

	WRITE_AUX(AUX_IRQ_CTRL, ictrl);

	/*
	 * ARCv2 core intc provides multiple interrupt priorities (upto 16).
	 * Typical builds though have only two levels (0-high, 1-low)
	 * Linux by default uses lower prio 1 for most irqs, reserving 0 for
	 * NMI style interrupts in future (say perf)
	 */

	READ_BCR(ARC_REG_IRQ_BCR, irq_bcr);

	irq_prio = irq_bcr.prio;	/* Encoded as N-1 for N levels */
	pr_info("archs-intc\t: %d priority levels (default %d)%s\n",
		irq_prio + 1, ARCV2_IRQ_DEF_PRIO,
		irq_bcr.firq ? " FIRQ (not used)":"");

	/* setup status32, don't enable intr yet as kernel doesn't want */
	tmp = read_aux_reg(0xa);
	tmp |= STATUS_AD_MASK | (ARCV2_IRQ_DEF_PRIO << 1);
	tmp &= ~STATUS_IE_MASK;
	asm volatile("kflag %0	\n"::"r"(tmp));
}

static void arcv2_irq_mask(struct irq_data *data)
{
	write_aux_reg(AUX_IRQ_SELECT, data->hwirq);
	write_aux_reg(AUX_IRQ_ENABLE, 0);
}

static void arcv2_irq_unmask(struct irq_data *data)
{
	write_aux_reg(AUX_IRQ_SELECT, data->hwirq);
	write_aux_reg(AUX_IRQ_ENABLE, 1);
}

void arcv2_irq_enable(struct irq_data *data)
{
	/* set default priority */
<<<<<<< HEAD
	write_aux_reg(AUX_IRQ_SELECT, data->irq);
=======
	write_aux_reg(AUX_IRQ_SELECT, data->hwirq);
>>>>>>> 2fa299a9
	write_aux_reg(AUX_IRQ_PRIORITY, ARCV2_IRQ_DEF_PRIO);

	/*
	 * hw auto enables (linux unmask) all by default
	 * So no need to do IRQ_ENABLE here
	 * XXX: However OSCI LAN need it
	 */
	write_aux_reg(AUX_IRQ_ENABLE, 1);
}

static struct irq_chip arcv2_irq_chip = {
	.name           = "ARCv2 core Intc",
	.irq_mask	= arcv2_irq_mask,
	.irq_unmask	= arcv2_irq_unmask,
	.irq_enable	= arcv2_irq_enable
};

static int arcv2_irq_map(struct irq_domain *d, unsigned int irq,
			 irq_hw_number_t hw)
{
	/*
	 * core intc IRQs [16, 23]:
	 * Statically assigned always private-per-core (Timers, WDT, IPI, PCT)
	 */
	if (hw < 24) {
		/*
		 * A subsequent request_percpu_irq() fails if percpu_devid is
		 * not set. That in turns sets NOAUTOEN, meaning each core needs
		 * to call enable_percpu_irq()
		 */
		irq_set_percpu_devid(irq);
		irq_set_chip_and_handler(irq, &arcv2_irq_chip, handle_percpu_irq);
	} else {
		irq_set_chip_and_handler(irq, &arcv2_irq_chip, handle_level_irq);
	}

	return 0;
}

static const struct irq_domain_ops arcv2_irq_ops = {
	.xlate = irq_domain_xlate_onecell,
	.map = arcv2_irq_map,
};


static int __init
init_onchip_IRQ(struct device_node *intc, struct device_node *parent)
{
	struct irq_domain *root_domain;

	if (parent)
		panic("DeviceTree incore intc not a root irq controller\n");

	root_domain = irq_domain_add_linear(intc, NR_CPU_IRQS, &arcv2_irq_ops, NULL);
	if (!root_domain)
		panic("root irq domain not avail\n");

	/*
	 * Needed for primary domain lookup to succeed
	 * This is a primary irqchip, and can never have a parent
	 */
	irq_set_default_host(root_domain);

#ifdef CONFIG_SMP
	irq_create_mapping(root_domain, IPI_IRQ);
#endif
	irq_create_mapping(root_domain, SOFTIRQ_IRQ);

	return 0;
}

IRQCHIP_DECLARE(arc_intc, "snps,archs-intc", init_onchip_IRQ);<|MERGE_RESOLUTION|>--- conflicted
+++ resolved
@@ -90,11 +90,7 @@
 void arcv2_irq_enable(struct irq_data *data)
 {
 	/* set default priority */
-<<<<<<< HEAD
-	write_aux_reg(AUX_IRQ_SELECT, data->irq);
-=======
 	write_aux_reg(AUX_IRQ_SELECT, data->hwirq);
->>>>>>> 2fa299a9
 	write_aux_reg(AUX_IRQ_PRIORITY, ARCV2_IRQ_DEF_PRIO);
 
 	/*
