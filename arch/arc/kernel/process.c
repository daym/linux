/*
 * Copyright (C) 2004, 2007-2010, 2011-2012 Synopsys, Inc. (www.synopsys.com)
 *
 * This program is free software; you can redistribute it and/or modify
 * it under the terms of the GNU General Public License version 2 as
 * published by the Free Software Foundation.
 *
 * Amit Bhor, Kanika Nema: Codito Technologies 2004
 */

#include <linux/errno.h>
#include <linux/module.h>
#include <linux/sched.h>
#include <linux/mm.h>
#include <linux/fs.h>
#include <linux/unistd.h>
#include <linux/ptrace.h>
#include <linux/slab.h>
#include <linux/syscalls.h>
#include <linux/elf.h>
#include <linux/tick.h>

SYSCALL_DEFINE1(arc_settls, void *, user_tls_data_ptr)
{
	task_thread_info(current)->thr_ptr = (unsigned int)user_tls_data_ptr;
	return 0;
}

/*
 * We return the user space TLS data ptr as sys-call return code
 * Ideally it should be copy to user.
 * However we can cheat by the fact that some sys-calls do return
 * absurdly high values
 * Since the tls dat aptr is not going to be in range of 0xFFFF_xxxx
 * it won't be considered a sys-call error
 * and it will be loads better than copy-to-user, which is a definite
 * D-TLB Miss
 */
SYSCALL_DEFINE0(arc_gettls)
{
	return task_thread_info(current)->thr_ptr;
}

SYSCALL_DEFINE3(arc_usr_cmpxchg, int *, uaddr, int, expected, int, new)
{
<<<<<<< HEAD
	int uval;
	int ret;
=======
	struct pt_regs *regs = current_pt_regs();
	int uval = -EFAULT;
>>>>>>> 5cc5084d

	/*
	 * This is only for old cores lacking LLOCK/SCOND, which by defintion
	 * can't possibly be SMP. Thus doesn't need to be SMP safe.
	 * And this also helps reduce the overhead for serializing in
	 * the UP case
	 */
	WARN_ON_ONCE(IS_ENABLED(CONFIG_SMP));

<<<<<<< HEAD
=======
	/* Z indicates to userspace if operation succeded */
	regs->status32 &= ~STATUS_Z_MASK;

>>>>>>> 5cc5084d
	if (!access_ok(VERIFY_WRITE, uaddr, sizeof(int)))
		return -EFAULT;

	preempt_disable();

<<<<<<< HEAD
	ret = __get_user(uval, uaddr);
	if (ret)
		goto done;

	if (uval != expected)
		ret = -EAGAIN;
	else
		ret = __put_user(new, uaddr);
=======
	if (__get_user(uval, uaddr))
		goto done;

	if (uval == expected) {
		if (!__put_user(new, uaddr))
			regs->status32 |= STATUS_Z_MASK;
	}
>>>>>>> 5cc5084d

done:
	preempt_enable();

<<<<<<< HEAD
	return ret;
=======
	return uval;
>>>>>>> 5cc5084d
}

void arch_cpu_idle(void)
{
	/* sleep, but enable all interrupts before committing */
	__asm__ __volatile__(
		"sleep %0	\n"
		:
		:"I"(ISA_SLEEP_ARG)); /* can't be "r" has to be embedded const */
}

asmlinkage void ret_from_fork(void);

/*
 * Copy architecture-specific thread state
 *
 * Layout of Child kernel mode stack as setup at the end of this function is
 *
 * |     ...        |
 * |     ...        |
 * |    unused      |
 * |                |
 * ------------------
 * |     r25        |   <==== top of Stack (thread.ksp)
 * ~                ~
 * |    --to--      |   (CALLEE Regs of kernel mode)
 * |     r13        |
 * ------------------
 * |     fp         |
 * |    blink       |   @ret_from_fork
 * ------------------
 * |                |
 * ~                ~
 * ~                ~
 * |                |
 * ------------------
 * |     r12        |
 * ~                ~
 * |    --to--      |   (scratch Regs of user mode)
 * |     r0         |
 * ------------------
 * |      SP        |
 * |    orig_r0     |
 * |    event/ECR   |
 * |    user_r25    |
 * ------------------  <===== END of PAGE
 */
int copy_thread(unsigned long clone_flags,
		unsigned long usp, unsigned long kthread_arg,
		struct task_struct *p)
{
	struct pt_regs *c_regs;        /* child's pt_regs */
	unsigned long *childksp;       /* to unwind out of __switch_to() */
	struct callee_regs *c_callee;  /* child's callee regs */
	struct callee_regs *parent_callee;  /* paren't callee */
	struct pt_regs *regs = current_pt_regs();

	/* Mark the specific anchors to begin with (see pic above) */
	c_regs = task_pt_regs(p);
	childksp = (unsigned long *)c_regs - 2;  /* 2 words for FP/BLINK */
	c_callee = ((struct callee_regs *)childksp) - 1;

	/*
	 * __switch_to() uses thread.ksp to start unwinding stack
	 * For kernel threads we don't need to create callee regs, the
	 * stack layout nevertheless needs to remain the same.
	 * Also, since __switch_to anyways unwinds callee regs, we use
	 * this to populate kernel thread entry-pt/args into callee regs,
	 * so that ret_from_kernel_thread() becomes simpler.
	 */
	p->thread.ksp = (unsigned long)c_callee;	/* THREAD_KSP */

	/* __switch_to expects FP(0), BLINK(return addr) at top */
	childksp[0] = 0;			/* fp */
	childksp[1] = (unsigned long)ret_from_fork; /* blink */

	if (unlikely(p->flags & PF_KTHREAD)) {
		memset(c_regs, 0, sizeof(struct pt_regs));

		c_callee->r13 = kthread_arg;
		c_callee->r14 = usp;  /* function */

		return 0;
	}

	/*--------- User Task Only --------------*/

	/* __switch_to expects FP(0), BLINK(return addr) at top of stack */
	childksp[0] = 0;				/* for POP fp */
	childksp[1] = (unsigned long)ret_from_fork;	/* for POP blink */

	/* Copy parents pt regs on child's kernel mode stack */
	*c_regs = *regs;

	if (usp)
		c_regs->sp = usp;

	c_regs->r0 = 0;		/* fork returns 0 in child */

	parent_callee = ((struct callee_regs *)regs) - 1;
	*c_callee = *parent_callee;

	if (unlikely(clone_flags & CLONE_SETTLS)) {
		/*
		 * set task's userland tls data ptr from 4th arg
		 * clone C-lib call is difft from clone sys-call
		 */
		task_thread_info(p)->thr_ptr = regs->r3;
	} else {
		/* Normal fork case: set parent's TLS ptr in child */
		task_thread_info(p)->thr_ptr =
		task_thread_info(current)->thr_ptr;
	}

	return 0;
}

/*
 * Do necessary setup to start up a new user task
 */
void start_thread(struct pt_regs * regs, unsigned long pc, unsigned long usp)
{
	regs->sp = usp;
	regs->ret = pc;

	/*
	 * [U]ser Mode bit set
	 * [L] ZOL loop inhibited to begin with - cleared by a LP insn
	 * Interrupts enabled
	 */
	regs->status32 = STATUS_U_MASK | STATUS_L_MASK | ISA_INIT_STATUS_BITS;

	/* bogus seed values for debugging */
	regs->lp_start = 0x10;
	regs->lp_end = 0x80;
}

/*
 * Some archs flush debug and FPU info here
 */
void flush_thread(void)
{
}

int dump_fpu(struct pt_regs *regs, elf_fpregset_t *fpu)
{
	return 0;
}

int elf_check_arch(const struct elf32_hdr *x)
{
	unsigned int eflags;

	if (x->e_machine != EM_ARC_INUSE) {
		pr_err("ELF not built for %s ISA\n",
			is_isa_arcompact() ? "ARCompact":"ARCv2");
		return 0;
	}

	eflags = x->e_flags;
	if ((eflags & EF_ARC_OSABI_MSK) != EF_ARC_OSABI_CURRENT) {
		pr_err("ABI mismatch - you need newer toolchain\n");
		force_sigsegv(SIGSEGV, current);
		return 0;
	}

	return 1;
}
EXPORT_SYMBOL(elf_check_arch);<|MERGE_RESOLUTION|>--- conflicted
+++ resolved
@@ -43,13 +43,8 @@
 
 SYSCALL_DEFINE3(arc_usr_cmpxchg, int *, uaddr, int, expected, int, new)
 {
-<<<<<<< HEAD
-	int uval;
-	int ret;
-=======
 	struct pt_regs *regs = current_pt_regs();
 	int uval = -EFAULT;
->>>>>>> 5cc5084d
 
 	/*
 	 * This is only for old cores lacking LLOCK/SCOND, which by defintion
@@ -59,27 +54,14 @@
 	 */
 	WARN_ON_ONCE(IS_ENABLED(CONFIG_SMP));
 
-<<<<<<< HEAD
-=======
 	/* Z indicates to userspace if operation succeded */
 	regs->status32 &= ~STATUS_Z_MASK;
 
->>>>>>> 5cc5084d
 	if (!access_ok(VERIFY_WRITE, uaddr, sizeof(int)))
 		return -EFAULT;
 
 	preempt_disable();
 
-<<<<<<< HEAD
-	ret = __get_user(uval, uaddr);
-	if (ret)
-		goto done;
-
-	if (uval != expected)
-		ret = -EAGAIN;
-	else
-		ret = __put_user(new, uaddr);
-=======
 	if (__get_user(uval, uaddr))
 		goto done;
 
@@ -87,16 +69,11 @@
 		if (!__put_user(new, uaddr))
 			regs->status32 |= STATUS_Z_MASK;
 	}
->>>>>>> 5cc5084d
 
 done:
 	preempt_enable();
 
-<<<<<<< HEAD
-	return ret;
-=======
 	return uval;
->>>>>>> 5cc5084d
 }
 
 void arch_cpu_idle(void)
