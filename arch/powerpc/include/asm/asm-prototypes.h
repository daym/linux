--- conflicted
+++ resolved
@@ -18,8 +18,6 @@
 #include <asm/checksum.h>
 #include <asm/uaccess.h>
 #include <asm/epapr_hcalls.h>
-
-#include <uapi/asm/ucontext.h>
 
 #include <uapi/asm/ucontext.h>
 
@@ -114,8 +112,6 @@
 
 /* time */
 void accumulate_stolen_time(void);
-<<<<<<< HEAD
-=======
 
 /* misc runtime */
 extern u64 __bswapdi2(u64);
@@ -124,6 +120,5 @@
 extern s64 __ashrdi3(s64, int);
 extern int __cmpdi2(s64, s64);
 extern int __ucmpdi2(u64, u64);
->>>>>>> 405182c2
 
 #endif /* _ASM_POWERPC_ASM_PROTOTYPES_H */