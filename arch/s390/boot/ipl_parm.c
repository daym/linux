// SPDX-License-Identifier: GPL-2.0
#include <linux/kernel.h>
#include <linux/init.h>
#include <linux/ctype.h>
#include <asm/ebcdic.h>
#include <asm/sclp.h>
#include <asm/sections.h>
#include <asm/boot_data.h>
#include <asm/facility.h>
<<<<<<< HEAD
=======
#include <asm/uv.h>
>>>>>>> 0ecfebd2
#include "boot.h"

char __bootdata(early_command_line)[COMMAND_LINE_SIZE];
struct ipl_parameter_block __bootdata_preserved(ipl_block);
int __bootdata_preserved(ipl_block_valid);

unsigned long __bootdata(memory_end);
int __bootdata(memory_end_set);
int __bootdata(noexec_disabled);

int kaslr_enabled __section(.data);

static inline int __diag308(unsigned long subcode, void *addr)
{
	register unsigned long _addr asm("0") = (unsigned long)addr;
	register unsigned long _rc asm("1") = 0;
	unsigned long reg1, reg2;
	psw_t old = S390_lowcore.program_new_psw;

	asm volatile(
		"	epsw	%0,%1\n"
		"	st	%0,%[psw_pgm]\n"
		"	st	%1,%[psw_pgm]+4\n"
		"	larl	%0,1f\n"
		"	stg	%0,%[psw_pgm]+8\n"
		"	diag	%[addr],%[subcode],0x308\n"
		"1:	nopr	%%r7\n"
		: "=&d" (reg1), "=&a" (reg2),
		  [psw_pgm] "=Q" (S390_lowcore.program_new_psw),
		  [addr] "+d" (_addr), "+d" (_rc)
		: [subcode] "d" (subcode)
		: "cc", "memory");
	S390_lowcore.program_new_psw = old;
	return _rc;
}

void store_ipl_parmblock(void)
{
	int rc;

	uv_set_shared(__pa(&ipl_block));
	rc = __diag308(DIAG308_STORE, &ipl_block);
	uv_remove_shared(__pa(&ipl_block));
	if (rc == DIAG308_RC_OK &&
	    ipl_block.hdr.version <= IPL_MAX_SUPPORTED_VERSION)
		ipl_block_valid = 1;
}

static size_t scpdata_length(const u8 *buf, size_t count)
{
	while (count) {
		if (buf[count - 1] != '\0' && buf[count - 1] != ' ')
			break;
		count--;
	}
	return count;
}

static size_t ipl_block_get_ascii_scpdata(char *dest, size_t size,
					  const struct ipl_parameter_block *ipb)
{
	size_t count;
	size_t i;
	int has_lowercase;

	count = min(size - 1, scpdata_length(ipb->fcp.scp_data,
					     ipb->fcp.scp_data_len));
	if (!count)
		goto out;

	has_lowercase = 0;
	for (i = 0; i < count; i++) {
		if (!isascii(ipb->fcp.scp_data[i])) {
			count = 0;
			goto out;
		}
		if (!has_lowercase && islower(ipb->fcp.scp_data[i]))
			has_lowercase = 1;
	}

	if (has_lowercase)
		memcpy(dest, ipb->fcp.scp_data, count);
	else
		for (i = 0; i < count; i++)
			dest[i] = tolower(ipb->fcp.scp_data[i]);
out:
	dest[count] = '\0';
	return count;
}

static void append_ipl_block_parm(void)
{
	char *parm, *delim;
	size_t len, rc = 0;

	len = strlen(early_command_line);

	delim = early_command_line + len;    /* '\0' character position */
	parm = early_command_line + len + 1; /* append right after '\0' */

	switch (ipl_block.pb0_hdr.pbt) {
	case IPL_PBT_CCW:
		rc = ipl_block_get_ascii_vmparm(
			parm, COMMAND_LINE_SIZE - len - 1, &ipl_block);
		break;
	case IPL_PBT_FCP:
		rc = ipl_block_get_ascii_scpdata(
			parm, COMMAND_LINE_SIZE - len - 1, &ipl_block);
		break;
	}
	if (rc) {
		if (*parm == '=')
			memmove(early_command_line, parm + 1, rc);
		else
			*delim = ' '; /* replace '\0' with space */
	}
}

static inline int has_ebcdic_char(const char *str)
{
	int i;

	for (i = 0; str[i]; i++)
		if (str[i] & 0x80)
			return 1;
	return 0;
}

void setup_boot_command_line(void)
{
	COMMAND_LINE[ARCH_COMMAND_LINE_SIZE - 1] = 0;
	/* convert arch command line to ascii if necessary */
	if (has_ebcdic_char(COMMAND_LINE))
		EBCASC(COMMAND_LINE, ARCH_COMMAND_LINE_SIZE);
	/* copy arch command line */
	strcpy(early_command_line, strim(COMMAND_LINE));

	/* append IPL PARM data to the boot command line */
	if (!is_prot_virt_guest() && ipl_block_valid)
		append_ipl_block_parm();
}

static void modify_facility(unsigned long nr, bool clear)
{
	if (clear)
		__clear_facility(nr, S390_lowcore.stfle_fac_list);
	else
		__set_facility(nr, S390_lowcore.stfle_fac_list);
}

static void check_cleared_facilities(void)
{
	unsigned long als[] = { FACILITIES_ALS };
	int i;

	for (i = 0; i < ARRAY_SIZE(als); i++) {
		if ((S390_lowcore.stfle_fac_list[i] & als[i]) != als[i]) {
			sclp_early_printk("Warning: The Linux kernel requires facilities cleared via command line option\n");
			print_missing_facilities();
			break;
		}
	}
}

static void modify_fac_list(char *str)
{
	unsigned long val, endval;
	char *endp;
	bool clear;

	while (*str) {
		clear = false;
		if (*str == '!') {
			clear = true;
			str++;
		}
		val = simple_strtoull(str, &endp, 0);
		if (str == endp)
			break;
		str = endp;
		if (*str == '-') {
			str++;
			endval = simple_strtoull(str, &endp, 0);
			if (str == endp)
				break;
			str = endp;
			while (val <= endval) {
				modify_facility(val, clear);
				val++;
			}
		} else {
			modify_facility(val, clear);
		}
		if (*str != ',')
			break;
		str++;
	}
	check_cleared_facilities();
}

static char command_line_buf[COMMAND_LINE_SIZE] __section(.data);
void parse_boot_command_line(void)
{
	char *param, *val;
	bool enabled;
	char *args;
	int rc;

	kaslr_enabled = IS_ENABLED(CONFIG_RANDOMIZE_BASE);
	args = strcpy(command_line_buf, early_command_line);
	while (*args) {
		args = next_arg(args, &param, &val);

		if (!strcmp(param, "mem")) {
			memory_end = memparse(val, NULL);
			memory_end_set = 1;
		}

		if (!strcmp(param, "noexec")) {
			rc = kstrtobool(val, &enabled);
			if (!rc && !enabled)
				noexec_disabled = 1;
		}

		if (!strcmp(param, "facilities"))
			modify_fac_list(val);
<<<<<<< HEAD
=======

		if (!strcmp(param, "nokaslr"))
			kaslr_enabled = 0;
>>>>>>> 0ecfebd2
	}
}

void setup_memory_end(void)
{
#ifdef CONFIG_CRASH_DUMP
	if (OLDMEM_BASE) {
		kaslr_enabled = 0;
	} else if (ipl_block_valid &&
		   ipl_block.pb0_hdr.pbt == IPL_PBT_FCP &&
		   ipl_block.fcp.opt == IPL_PB0_FCP_OPT_DUMP) {
		kaslr_enabled = 0;
		if (!sclp_early_get_hsa_size(&memory_end) && memory_end)
			memory_end_set = 1;
	}
#endif
}<|MERGE_RESOLUTION|>--- conflicted
+++ resolved
@@ -7,10 +7,7 @@
 #include <asm/sections.h>
 #include <asm/boot_data.h>
 #include <asm/facility.h>
-<<<<<<< HEAD
-=======
 #include <asm/uv.h>
->>>>>>> 0ecfebd2
 #include "boot.h"
 
 char __bootdata(early_command_line)[COMMAND_LINE_SIZE];
@@ -237,12 +234,9 @@
 
 		if (!strcmp(param, "facilities"))
 			modify_fac_list(val);
-<<<<<<< HEAD
-=======
 
 		if (!strcmp(param, "nokaslr"))
 			kaslr_enabled = 0;
->>>>>>> 0ecfebd2
 	}
 }
 
