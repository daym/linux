#
# General architecture dependent options
#

config KEXEC_CORE
	bool

config HAVE_IMA_KEXEC
	bool

config OPROFILE
	tristate "OProfile system profiling"
	depends on PROFILING
	depends on HAVE_OPROFILE
	select RING_BUFFER
	select RING_BUFFER_ALLOW_SWAP
	help
	  OProfile is a profiling system capable of profiling the
	  whole system, include the kernel, kernel modules, libraries,
	  and applications.

	  If unsure, say N.

config OPROFILE_EVENT_MULTIPLEX
	bool "OProfile multiplexing support (EXPERIMENTAL)"
	default n
	depends on OPROFILE && X86
	help
	  The number of hardware counters is limited. The multiplexing
	  feature enables OProfile to gather more events than counters
	  are provided by the hardware. This is realized by switching
	  between events at an user specified time interval.

	  If unsure, say N.

config HAVE_OPROFILE
	bool

config OPROFILE_NMI_TIMER
	def_bool y
	depends on PERF_EVENTS && HAVE_PERF_EVENTS_NMI && !PPC64

config KPROBES
	bool "Kprobes"
	depends on MODULES
	depends on HAVE_KPROBES
	select KALLSYMS
	help
	  Kprobes allows you to trap at almost any kernel address and
	  execute a callback function.  register_kprobe() establishes
	  a probepoint and specifies the callback.  Kprobes is useful
	  for kernel debugging, non-intrusive instrumentation and testing.
	  If in doubt, say "N".

config JUMP_LABEL
       bool "Optimize very unlikely/likely branches"
       depends on HAVE_ARCH_JUMP_LABEL
       help
         This option enables a transparent branch optimization that
	 makes certain almost-always-true or almost-always-false branch
	 conditions even cheaper to execute within the kernel.

	 Certain performance-sensitive kernel code, such as trace points,
	 scheduler functionality, networking code and KVM have such
	 branches and include support for this optimization technique.

         If it is detected that the compiler has support for "asm goto",
	 the kernel will compile such branches with just a nop
	 instruction. When the condition flag is toggled to true, the
	 nop will be converted to a jump instruction to execute the
	 conditional block of instructions.

	 This technique lowers overhead and stress on the branch prediction
	 of the processor and generally makes the kernel faster. The update
	 of the condition is slower, but those are always very rare.

	 ( On 32-bit x86, the necessary options added to the compiler
	   flags may increase the size of the kernel slightly. )

config STATIC_KEYS_SELFTEST
	bool "Static key selftest"
	depends on JUMP_LABEL
	help
	  Boot time self-test of the branch patching code.

config OPTPROBES
	def_bool y
	depends on KPROBES && HAVE_OPTPROBES
	depends on !PREEMPT

config KPROBES_ON_FTRACE
	def_bool y
	depends on KPROBES && HAVE_KPROBES_ON_FTRACE
	depends on DYNAMIC_FTRACE_WITH_REGS
	help
	 If function tracer is enabled and the arch supports full
	 passing of pt_regs to function tracing, then kprobes can
	 optimize on top of function tracing.

config UPROBES
	def_bool n
	depends on ARCH_SUPPORTS_UPROBES
	help
	  Uprobes is the user-space counterpart to kprobes: they
	  enable instrumentation applications (such as 'perf probe')
	  to establish unintrusive probes in user-space binaries and
	  libraries, by executing handler functions when the probes
	  are hit by user-space applications.

	  ( These probes come in the form of single-byte breakpoints,
	    managed by the kernel and kept transparent to the probed
	    application. )

config HAVE_64BIT_ALIGNED_ACCESS
	def_bool 64BIT && !HAVE_EFFICIENT_UNALIGNED_ACCESS
	help
	  Some architectures require 64 bit accesses to be 64 bit
	  aligned, which also requires structs containing 64 bit values
	  to be 64 bit aligned too. This includes some 32 bit
	  architectures which can do 64 bit accesses, as well as 64 bit
	  architectures without unaligned access.

	  This symbol should be selected by an architecture if 64 bit
	  accesses are required to be 64 bit aligned in this way even
	  though it is not a 64 bit architecture.

	  See Documentation/unaligned-memory-access.txt for more
	  information on the topic of unaligned memory accesses.

config HAVE_EFFICIENT_UNALIGNED_ACCESS
	bool
	help
	  Some architectures are unable to perform unaligned accesses
	  without the use of get_unaligned/put_unaligned. Others are
	  unable to perform such accesses efficiently (e.g. trap on
	  unaligned access and require fixing it up in the exception
	  handler.)

	  This symbol should be selected by an architecture if it can
	  perform unaligned accesses efficiently to allow different
	  code paths to be selected for these cases. Some network
	  drivers, for example, could opt to not fix up alignment
	  problems with received packets if doing so would not help
	  much.

	  See Documentation/unaligned-memory-access.txt for more
	  information on the topic of unaligned memory accesses.

config ARCH_USE_BUILTIN_BSWAP
       bool
       help
	 Modern versions of GCC (since 4.4) have builtin functions
	 for handling byte-swapping. Using these, instead of the old
	 inline assembler that the architecture code provides in the
	 __arch_bswapXX() macros, allows the compiler to see what's
	 happening and offers more opportunity for optimisation. In
	 particular, the compiler will be able to combine the byteswap
	 with a nearby load or store and use load-and-swap or
	 store-and-swap instructions if the architecture has them. It
	 should almost *never* result in code which is worse than the
	 hand-coded assembler in <asm/swab.h>.  But just in case it
	 does, the use of the builtins is optional.

	 Any architecture with load-and-swap or store-and-swap
	 instructions should set this. And it shouldn't hurt to set it
	 on architectures that don't have such instructions.

config KRETPROBES
	def_bool y
	depends on KPROBES && HAVE_KRETPROBES

config USER_RETURN_NOTIFIER
	bool
	depends on HAVE_USER_RETURN_NOTIFIER
	help
	  Provide a kernel-internal notification when a cpu is about to
	  switch to user mode.

config HAVE_IOREMAP_PROT
	bool

config HAVE_KPROBES
	bool

config HAVE_KRETPROBES
	bool

config HAVE_OPTPROBES
	bool

config HAVE_KPROBES_ON_FTRACE
	bool

config HAVE_NMI
	bool

config HAVE_NMI_WATCHDOG
	depends on HAVE_NMI
	bool
#
# An arch should select this if it provides all these things:
#
#	task_pt_regs()		in asm/processor.h or asm/ptrace.h
#	arch_has_single_step()	if there is hardware single-step support
#	arch_has_block_step()	if there is hardware block-step support
#	asm/syscall.h		supplying asm-generic/syscall.h interface
#	linux/regset.h		user_regset interfaces
#	CORE_DUMP_USE_REGSET	#define'd in linux/elf.h
#	TIF_SYSCALL_TRACE	calls tracehook_report_syscall_{entry,exit}
#	TIF_NOTIFY_RESUME	calls tracehook_notify_resume()
#	signal delivery		calls tracehook_signal_handler()
#
config HAVE_ARCH_TRACEHOOK
	bool

config HAVE_DMA_CONTIGUOUS
	bool

config GENERIC_SMP_IDLE_THREAD
       bool

config GENERIC_IDLE_POLL_SETUP
       bool

# Select if arch init_task initializer is different to init/init_task.c
config ARCH_INIT_TASK
       bool

# Select if arch has its private alloc_task_struct() function
config ARCH_TASK_STRUCT_ALLOCATOR
	bool

# Select if arch has its private alloc_thread_stack() function
config ARCH_THREAD_STACK_ALLOCATOR
	bool

# Select if arch wants to size task_struct dynamically via arch_task_struct_size:
config ARCH_WANTS_DYNAMIC_TASK_STRUCT
	bool

config HAVE_REGS_AND_STACK_ACCESS_API
	bool
	help
	  This symbol should be selected by an architecure if it supports
	  the API needed to access registers and stack entries from pt_regs,
	  declared in asm/ptrace.h
	  For example the kprobes-based event tracer needs this API.

config HAVE_CLK
	bool
	help
	  The <linux/clk.h> calls support software clock gating and
	  thus are a key power management tool on many systems.

config HAVE_DMA_API_DEBUG
	bool

config HAVE_HW_BREAKPOINT
	bool
	depends on PERF_EVENTS

config HAVE_MIXED_BREAKPOINTS_REGS
	bool
	depends on HAVE_HW_BREAKPOINT
	help
	  Depending on the arch implementation of hardware breakpoints,
	  some of them have separate registers for data and instruction
	  breakpoints addresses, others have mixed registers to store
	  them but define the access type in a control register.
	  Select this option if your arch implements breakpoints under the
	  latter fashion.

config HAVE_USER_RETURN_NOTIFIER
	bool

config HAVE_PERF_EVENTS_NMI
	bool
	help
	  System hardware can generate an NMI using the perf event
	  subsystem.  Also has support for calculating CPU cycle events
	  to determine how many clock cycles in a given period.

config HAVE_PERF_REGS
	bool
	help
	  Support selective register dumps for perf events. This includes
	  bit-mapping of each registers and a unique architecture id.

config HAVE_PERF_USER_STACK_DUMP
	bool
	help
	  Support user stack dumps for perf event samples. This needs
	  access to the user stack pointer which is not unified across
	  architectures.

config HAVE_ARCH_JUMP_LABEL
	bool

config HAVE_RCU_TABLE_FREE
	bool

config ARCH_HAVE_NMI_SAFE_CMPXCHG
	bool

config HAVE_ALIGNED_STRUCT_PAGE
	bool
	help
	  This makes sure that struct pages are double word aligned and that
	  e.g. the SLUB allocator can perform double word atomic operations
	  on a struct page for better performance. However selecting this
	  might increase the size of a struct page by a word.

config HAVE_CMPXCHG_LOCAL
	bool

config HAVE_CMPXCHG_DOUBLE
	bool

config ARCH_WANT_IPC_PARSE_VERSION
	bool

config ARCH_WANT_COMPAT_IPC_PARSE_VERSION
	bool

config ARCH_WANT_OLD_COMPAT_IPC
	select ARCH_WANT_COMPAT_IPC_PARSE_VERSION
	bool

config HAVE_ARCH_SECCOMP_FILTER
	bool
	help
	  An arch should select this symbol if it provides all of these things:
	  - syscall_get_arch()
	  - syscall_get_arguments()
	  - syscall_rollback()
	  - syscall_set_return_value()
	  - SIGSYS siginfo_t support
	  - secure_computing is called from a ptrace_event()-safe context
	  - secure_computing return value is checked and a return value of -1
	    results in the system call being skipped immediately.
	  - seccomp syscall wired up

config SECCOMP_FILTER
	def_bool y
	depends on HAVE_ARCH_SECCOMP_FILTER && SECCOMP && NET
	help
	  Enable tasks to build secure computing environments defined
	  in terms of Berkeley Packet Filter programs which implement
	  task-defined system call filtering polices.

	  See Documentation/prctl/seccomp_filter.txt for details.

config HAVE_GCC_PLUGINS
	bool
	help
	  An arch should select this symbol if it supports building with
	  GCC plugins.

menuconfig GCC_PLUGINS
	bool "GCC plugins"
	depends on HAVE_GCC_PLUGINS
	depends on !COMPILE_TEST
	help
	  GCC plugins are loadable modules that provide extra features to the
	  compiler. They are useful for runtime instrumentation and static analysis.

	  See Documentation/gcc-plugins.txt for details.

config GCC_PLUGIN_CYC_COMPLEXITY
	bool "Compute the cyclomatic complexity of a function" if EXPERT
	depends on GCC_PLUGINS
	depends on !COMPILE_TEST
	help
	  The complexity M of a function's control flow graph is defined as:
	   M = E - N + 2P
	  where

	  E = the number of edges
	  N = the number of nodes
	  P = the number of connected components (exit nodes).

	  Enabling this plugin reports the complexity to stderr during the
	  build. It mainly serves as a simple example of how to create a
	  gcc plugin for the kernel.

config GCC_PLUGIN_SANCOV
	bool
	depends on GCC_PLUGINS
	help
	  This plugin inserts a __sanitizer_cov_trace_pc() call at the start of
	  basic blocks. It supports all gcc versions with plugin support (from
	  gcc-4.5 on). It is based on the commit "Add fuzzing coverage support"
	  by Dmitry Vyukov <dvyukov@google.com>.

config GCC_PLUGIN_LATENT_ENTROPY
	bool "Generate some entropy during boot and runtime"
	depends on GCC_PLUGINS
	help
	  By saying Y here the kernel will instrument some kernel code to
	  extract some entropy from both original and artificially created
	  program state.  This will help especially embedded systems where
	  there is little 'natural' source of entropy normally.  The cost
	  is some slowdown of the boot process (about 0.5%) and fork and
	  irq processing.

	  Note that entropy extracted this way is not cryptographically
	  secure!

	  This plugin was ported from grsecurity/PaX. More information at:
	   * https://grsecurity.net/
	   * https://pax.grsecurity.net/

<<<<<<< HEAD
config GCC_PLUGIN_INITIFY
	bool "Free more kernel memory after init"
	depends on GCC_PLUGINS
	help
	  The kernel has a mechanism to free up code and data memory that is
	  only used during kernel or module initialization.  Enabling this
	  feature will teach the compiler to find more such code and data
	  that can be freed after initialization.

	  This plugin currently triggers false positive warnings from the
	  section mismatch checker.

	  This plugin is the part of grsecurity/PaX. More information at:
	   * https://grsecurity.net/
	   * https://pax.grsecurity.net/

config GCC_PLUGIN_INITIFY_VERBOSE
	bool "Report initification"
	depends on GCC_PLUGIN_INITIFY
	depends on !COMPILE_TEST
	help
	  Print all initified strings and all functions which should be
	  __init/__exit.
	  Note that the candidates identified for __init/__exit markings
	  depend on the current kernel configuration and thus should be
	  verified manually before the source code is patched.

config HAVE_GCC_PLUGIN_INITIFY_INIT_EXIT
	bool
	depends on GCC_PLUGINS
	help
	  The architecture supports moving functions to the exit section
	  if they are called by both __init and __exit functions. This
	  requires that exit sections are not removed from non-modular
	  builds.

config GCC_PLUGIN_INITIFY_INIT_EXIT
	bool
	depends on GCC_PLUGIN_INITIFY && HAVE_GCC_PLUGIN_INITIFY_INIT_EXIT
=======
config GCC_PLUGIN_STRUCTLEAK
	bool "Force initialization of variables containing userspace addresses"
	depends on GCC_PLUGINS
	help
	  This plugin zero-initializes any structures that containing a
	  __user attribute. This can prevent some classes of information
	  exposures.

	  This plugin was ported from grsecurity/PaX. More information at:
	   * https://grsecurity.net/
	   * https://pax.grsecurity.net/

config GCC_PLUGIN_STRUCTLEAK_VERBOSE
	bool "Report forcefully initialized variables"
	depends on GCC_PLUGIN_STRUCTLEAK
	depends on !COMPILE_TEST
	help
	  This option will cause a warning to be printed each time the
	  structleak plugin finds a variable it thinks needs to be
	  initialized. Since not all existing initializers are detected
	  by the plugin, this can produce false positive warnings.
>>>>>>> c61f13ea

config HAVE_CC_STACKPROTECTOR
	bool
	help
	  An arch should select this symbol if:
	  - its compiler supports the -fstack-protector option
	  - it has implemented a stack canary (e.g. __stack_chk_guard)

config CC_STACKPROTECTOR
	def_bool n
	help
	  Set when a stack-protector mode is enabled, so that the build
	  can enable kernel-side support for the GCC feature.

choice
	prompt "Stack Protector buffer overflow detection"
	depends on HAVE_CC_STACKPROTECTOR
	default CC_STACKPROTECTOR_NONE
	help
	  This option turns on the "stack-protector" GCC feature. This
	  feature puts, at the beginning of functions, a canary value on
	  the stack just before the return address, and validates
	  the value just before actually returning.  Stack based buffer
	  overflows (that need to overwrite this return address) now also
	  overwrite the canary, which gets detected and the attack is then
	  neutralized via a kernel panic.

config CC_STACKPROTECTOR_NONE
	bool "None"
	help
	  Disable "stack-protector" GCC feature.

config CC_STACKPROTECTOR_REGULAR
	bool "Regular"
	select CC_STACKPROTECTOR
	help
	  Functions will have the stack-protector canary logic added if they
	  have an 8-byte or larger character array on the stack.

	  This feature requires gcc version 4.2 or above, or a distribution
	  gcc with the feature backported ("-fstack-protector").

	  On an x86 "defconfig" build, this feature adds canary checks to
	  about 3% of all kernel functions, which increases kernel code size
	  by about 0.3%.

config CC_STACKPROTECTOR_STRONG
	bool "Strong"
	select CC_STACKPROTECTOR
	help
	  Functions will have the stack-protector canary logic added in any
	  of the following conditions:

	  - local variable's address used as part of the right hand side of an
	    assignment or function argument
	  - local variable is an array (or union containing an array),
	    regardless of array type or length
	  - uses register local variables

	  This feature requires gcc version 4.9 or above, or a distribution
	  gcc with the feature backported ("-fstack-protector-strong").

	  On an x86 "defconfig" build, this feature adds canary checks to
	  about 20% of all kernel functions, which increases the kernel code
	  size by about 2%.

endchoice

config THIN_ARCHIVES
	bool
	help
	  Select this if the architecture wants to use thin archives
	  instead of ld -r to create the built-in.o files.

config LD_DEAD_CODE_DATA_ELIMINATION
	bool
	help
	  Select this if the architecture wants to do dead code and
	  data elimination with the linker by compiling with
	  -ffunction-sections -fdata-sections and linking with
	  --gc-sections.

	  This requires that the arch annotates or otherwise protects
	  its external entry points from being discarded. Linker scripts
	  must also merge .text.*, .data.*, and .bss.* correctly into
	  output sections. Care must be taken not to pull in unrelated
	  sections (e.g., '.text.init'). Typically '.' in section names
	  is used to distinguish them from label names / C identifiers.

config HAVE_ARCH_WITHIN_STACK_FRAMES
	bool
	help
	  An architecture should select this if it can walk the kernel stack
	  frames to determine if an object is part of either the arguments
	  or local variables (i.e. that it excludes saved return addresses,
	  and similar) by implementing an inline arch_within_stack_frames(),
	  which is used by CONFIG_HARDENED_USERCOPY.

config HAVE_CONTEXT_TRACKING
	bool
	help
	  Provide kernel/user boundaries probes necessary for subsystems
	  that need it, such as userspace RCU extended quiescent state.
	  Syscalls need to be wrapped inside user_exit()-user_enter() through
	  the slow path using TIF_NOHZ flag. Exceptions handlers must be
	  wrapped as well. Irqs are already protected inside
	  rcu_irq_enter/rcu_irq_exit() but preemption or signal handling on
	  irq exit still need to be protected.

config HAVE_VIRT_CPU_ACCOUNTING
	bool

config ARCH_HAS_SCALED_CPUTIME
	bool

config HAVE_VIRT_CPU_ACCOUNTING_GEN
	bool
	default y if 64BIT
	help
	  With VIRT_CPU_ACCOUNTING_GEN, cputime_t becomes 64-bit.
	  Before enabling this option, arch code must be audited
	  to ensure there are no races in concurrent read/write of
	  cputime_t. For example, reading/writing 64-bit cputime_t on
	  some 32-bit arches may require multiple accesses, so proper
	  locking is needed to protect against concurrent accesses.


config HAVE_IRQ_TIME_ACCOUNTING
	bool
	help
	  Archs need to ensure they use a high enough resolution clock to
	  support irq time accounting and then call enable_sched_clock_irqtime().

config HAVE_ARCH_TRANSPARENT_HUGEPAGE
	bool

config HAVE_ARCH_HUGE_VMAP
	bool

config HAVE_ARCH_SOFT_DIRTY
	bool

config HAVE_MOD_ARCH_SPECIFIC
	bool
	help
	  The arch uses struct mod_arch_specific to store data.  Many arches
	  just need a simple module loader without arch specific data - those
	  should not enable this.

config MODULES_USE_ELF_RELA
	bool
	help
	  Modules only use ELF RELA relocations.  Modules with ELF REL
	  relocations will give an error.

config MODULES_USE_ELF_REL
	bool
	help
	  Modules only use ELF REL relocations.  Modules with ELF RELA
	  relocations will give an error.

config HAVE_UNDERSCORE_SYMBOL_PREFIX
	bool
	help
	  Some architectures generate an _ in front of C symbols; things like
	  module loading and assembly files need to know about this.

config HAVE_IRQ_EXIT_ON_IRQ_STACK
	bool
	help
	  Architecture doesn't only execute the irq handler on the irq stack
	  but also irq_exit(). This way we can process softirqs on this irq
	  stack instead of switching to a new one when we call __do_softirq()
	  in the end of an hardirq.
	  This spares a stack switch and improves cache usage on softirq
	  processing.

config PGTABLE_LEVELS
	int
	default 2

config ARCH_HAS_ELF_RANDOMIZE
	bool
	help
	  An architecture supports choosing randomized locations for
	  stack, mmap, brk, and ET_DYN. Defined functions:
	  - arch_mmap_rnd()
	  - arch_randomize_brk()

config HAVE_ARCH_MMAP_RND_BITS
	bool
	help
	  An arch should select this symbol if it supports setting a variable
	  number of bits for use in establishing the base address for mmap
	  allocations, has MMU enabled and provides values for both:
	  - ARCH_MMAP_RND_BITS_MIN
	  - ARCH_MMAP_RND_BITS_MAX

config HAVE_EXIT_THREAD
	bool
	help
	  An architecture implements exit_thread.

config ARCH_MMAP_RND_BITS_MIN
	int

config ARCH_MMAP_RND_BITS_MAX
	int

config ARCH_MMAP_RND_BITS_DEFAULT
	int

config ARCH_MMAP_RND_BITS
	int "Number of bits to use for ASLR of mmap base address" if EXPERT
	range ARCH_MMAP_RND_BITS_MIN ARCH_MMAP_RND_BITS_MAX
	default ARCH_MMAP_RND_BITS_DEFAULT if ARCH_MMAP_RND_BITS_DEFAULT
	default ARCH_MMAP_RND_BITS_MIN
	depends on HAVE_ARCH_MMAP_RND_BITS
	help
	  This value can be used to select the number of bits to use to
	  determine the random offset to the base address of vma regions
	  resulting from mmap allocations. This value will be bounded
	  by the architecture's minimum and maximum supported values.

	  This value can be changed after boot using the
	  /proc/sys/vm/mmap_rnd_bits tunable

config HAVE_ARCH_MMAP_RND_COMPAT_BITS
	bool
	help
	  An arch should select this symbol if it supports running applications
	  in compatibility mode, supports setting a variable number of bits for
	  use in establishing the base address for mmap allocations, has MMU
	  enabled and provides values for both:
	  - ARCH_MMAP_RND_COMPAT_BITS_MIN
	  - ARCH_MMAP_RND_COMPAT_BITS_MAX

config ARCH_MMAP_RND_COMPAT_BITS_MIN
	int

config ARCH_MMAP_RND_COMPAT_BITS_MAX
	int

config ARCH_MMAP_RND_COMPAT_BITS_DEFAULT
	int

config ARCH_MMAP_RND_COMPAT_BITS
	int "Number of bits to use for ASLR of mmap base address for compatible applications" if EXPERT
	range ARCH_MMAP_RND_COMPAT_BITS_MIN ARCH_MMAP_RND_COMPAT_BITS_MAX
	default ARCH_MMAP_RND_COMPAT_BITS_DEFAULT if ARCH_MMAP_RND_COMPAT_BITS_DEFAULT
	default ARCH_MMAP_RND_COMPAT_BITS_MIN
	depends on HAVE_ARCH_MMAP_RND_COMPAT_BITS
	help
	  This value can be used to select the number of bits to use to
	  determine the random offset to the base address of vma regions
	  resulting from mmap allocations for compatible applications This
	  value will be bounded by the architecture's minimum and maximum
	  supported values.

	  This value can be changed after boot using the
	  /proc/sys/vm/mmap_rnd_compat_bits tunable

config HAVE_COPY_THREAD_TLS
	bool
	help
	  Architecture provides copy_thread_tls to accept tls argument via
	  normal C parameter passing, rather than extracting the syscall
	  argument from pt_regs.

config HAVE_STACK_VALIDATION
	bool
	help
	  Architecture supports the 'objtool check' host tool command, which
	  performs compile-time stack metadata validation.

config HAVE_ARCH_HASH
	bool
	default n
	help
	  If this is set, the architecture provides an <asm/hash.h>
	  file which provides platform-specific implementations of some
	  functions in <linux/hash.h> or fs/namei.c.

config ISA_BUS_API
	def_bool ISA

#
# ABI hall of shame
#
config CLONE_BACKWARDS
	bool
	help
	  Architecture has tls passed as the 4th argument of clone(2),
	  not the 5th one.

config CLONE_BACKWARDS2
	bool
	help
	  Architecture has the first two arguments of clone(2) swapped.

config CLONE_BACKWARDS3
	bool
	help
	  Architecture has tls passed as the 3rd argument of clone(2),
	  not the 5th one.

config ODD_RT_SIGACTION
	bool
	help
	  Architecture has unusual rt_sigaction(2) arguments

config OLD_SIGSUSPEND
	bool
	help
	  Architecture has old sigsuspend(2) syscall, of one-argument variety

config OLD_SIGSUSPEND3
	bool
	help
	  Even weirder antique ABI - three-argument sigsuspend(2)

config OLD_SIGACTION
	bool
	help
	  Architecture has old sigaction(2) syscall.  Nope, not the same
	  as OLD_SIGSUSPEND | OLD_SIGSUSPEND3 - alpha has sigsuspend(2),
	  but fairly different variant of sigaction(2), thanks to OSF/1
	  compatibility...

config COMPAT_OLD_SIGACTION
	bool

config ARCH_NO_COHERENT_DMA_MMAP
	bool

config CPU_NO_EFFICIENT_FFS
	def_bool n

config HAVE_ARCH_VMAP_STACK
	def_bool n
	help
	  An arch should select this symbol if it can support kernel stacks
	  in vmalloc space.  This means:

	  - vmalloc space must be large enough to hold many kernel stacks.
	    This may rule out many 32-bit architectures.

	  - Stacks in vmalloc space need to work reliably.  For example, if
	    vmap page tables are created on demand, either this mechanism
	    needs to work while the stack points to a virtual address with
	    unpopulated page tables or arch code (switch_to() and switch_mm(),
	    most likely) needs to ensure that the stack's page table entries
	    are populated before running on a possibly unpopulated stack.

	  - If the stack overflows into a guard page, something reasonable
	    should happen.  The definition of "reasonable" is flexible, but
	    instantly rebooting without logging anything would be unfriendly.

config VMAP_STACK
	default y
	bool "Use a virtually-mapped stack"
	depends on HAVE_ARCH_VMAP_STACK && !KASAN
	---help---
	  Enable this if you want the use virtually-mapped kernel stacks
	  with guard pages.  This causes kernel stack overflows to be
	  caught immediately rather than causing difficult-to-diagnose
	  corruption.

	  This is presently incompatible with KASAN because KASAN expects
	  the stack to map directly to the KASAN shadow map using a formula
	  that is incorrect if the stack is in vmalloc space.

source "kernel/gcov/Kconfig"<|MERGE_RESOLUTION|>--- conflicted
+++ resolved
@@ -410,7 +410,6 @@
 	   * https://grsecurity.net/
 	   * https://pax.grsecurity.net/
 
-<<<<<<< HEAD
 config GCC_PLUGIN_INITIFY
 	bool "Free more kernel memory after init"
 	depends on GCC_PLUGINS
@@ -450,7 +449,7 @@
 config GCC_PLUGIN_INITIFY_INIT_EXIT
 	bool
 	depends on GCC_PLUGIN_INITIFY && HAVE_GCC_PLUGIN_INITIFY_INIT_EXIT
-=======
+
 config GCC_PLUGIN_STRUCTLEAK
 	bool "Force initialization of variables containing userspace addresses"
 	depends on GCC_PLUGINS
@@ -472,7 +471,6 @@
 	  structleak plugin finds a variable it thinks needs to be
 	  initialized. Since not all existing initializers are detected
 	  by the plugin, this can produce false positive warnings.
->>>>>>> c61f13ea
 
 config HAVE_CC_STACKPROTECTOR
 	bool
