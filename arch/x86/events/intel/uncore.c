--- conflicted
+++ resolved
@@ -1365,35 +1365,6 @@
 	if (cret && pret)
 		return -ENODEV;
 
-<<<<<<< HEAD
-	/*
-	 * Install callbacks. Core will call them for each online cpu.
-	 *
-	 * The first online cpu of each package allocates and takes
-	 * the refcounts for all other online cpus in that package.
-	 * If msrs are not enabled no allocation is required and
-	 * uncore_cpu_prepare() is not called for each online cpu.
-	 */
-	if (!cret) {
-	       ret = cpuhp_setup_state(CPUHP_PERF_X86_UNCORE_PREP,
-				       "perf/x86/intel/uncore:prepare",
-				       uncore_cpu_prepare, NULL);
-		if (ret)
-			goto err;
-	} else {
-		cpuhp_setup_state_nocalls(CPUHP_PERF_X86_UNCORE_PREP,
-					  "perf/x86/intel/uncore:prepare",
-					  uncore_cpu_prepare, NULL);
-	}
-	first_init = 1;
-	cpuhp_setup_state(CPUHP_AP_PERF_X86_UNCORE_STARTING,
-			  "perf/x86/uncore:starting",
-			  uncore_cpu_starting, uncore_cpu_dying);
-	first_init = 0;
-	cpuhp_setup_state(CPUHP_AP_PERF_X86_UNCORE_ONLINE,
-			  "perf/x86/uncore:online",
-			  uncore_event_cpu_online, uncore_event_cpu_offline);
-=======
 	/* Install hotplug callbacks to setup the targets for each package */
 	ret = cpuhp_setup_state(CPUHP_AP_PERF_X86_UNCORE_ONLINE,
 				"perf/x86/intel/uncore:online",
@@ -1401,7 +1372,6 @@
 				uncore_event_cpu_offline);
 	if (ret)
 		goto err;
->>>>>>> 2fa299a9
 	return 0;
 
 err:
