--- conflicted
+++ resolved
@@ -2635,10 +2635,7 @@
 {
 	int irq, ret;
 	struct resource *res;
-<<<<<<< HEAD
-=======
 	resource_size_t ioaddr;
->>>>>>> 2fa299a9
 	struct arm_smmu_device *smmu;
 	struct device *dev = &pdev->dev;
 	bool bypass;
@@ -2709,9 +2706,6 @@
 		return ret;
 
 	/* And we're up. Go go go! */
-<<<<<<< HEAD
-	iommu_register_instance(dev->fwnode, &arm_smmu_ops);
-=======
 	ret = iommu_device_sysfs_add(&smmu->iommu, dev, NULL,
 				     "smmu3.%pa", &ioaddr);
 	if (ret)
@@ -2721,7 +2715,6 @@
 	iommu_device_set_fwnode(&smmu->iommu, dev->fwnode);
 
 	ret = iommu_device_register(&smmu->iommu);
->>>>>>> 2fa299a9
 
 #ifdef CONFIG_PCI
 	if (pci_bus_type.iommu_ops != &arm_smmu_ops) {
