--- conflicted
+++ resolved
@@ -2078,10 +2078,7 @@
 static int arm_smmu_device_probe(struct platform_device *pdev)
 {
 	struct resource *res;
-<<<<<<< HEAD
-=======
 	resource_size_t ioaddr;
->>>>>>> 2fa299a9
 	struct arm_smmu_device *smmu;
 	struct device *dev = &pdev->dev;
 	int num_irqs, i, err;
@@ -2163,9 +2160,6 @@
 		}
 	}
 
-<<<<<<< HEAD
-	iommu_register_instance(dev->fwnode, &arm_smmu_ops);
-=======
 	err = iommu_device_sysfs_add(&smmu->iommu, smmu->dev, NULL,
 				     "smmu.%pa", &ioaddr);
 	if (err) {
@@ -2182,7 +2176,6 @@
 		return err;
 	}
 
->>>>>>> 2fa299a9
 	platform_set_drvdata(pdev, smmu);
 	arm_smmu_device_reset(smmu);
 	arm_smmu_test_smr_masks(smmu);
