--- conflicted
+++ resolved
@@ -381,11 +381,7 @@
 	struct msm_file_private *ctx = file->driver_priv;
 	struct msm_gem_submit *submit;
 	struct msm_gpu *gpu = priv->gpu;
-<<<<<<< HEAD
-	struct fence *in_fence = NULL;
-=======
 	struct dma_fence *in_fence = NULL;
->>>>>>> 405182c2
 	struct sync_file *sync_file = NULL;
 	int out_fence_fd = -1;
 	unsigned i;
@@ -444,11 +440,7 @@
 		 */
 
 		if (in_fence->context != gpu->fctx->context) {
-<<<<<<< HEAD
-			ret = fence_wait(in_fence, true);
-=======
 			ret = dma_fence_wait(in_fence, true);
->>>>>>> 405182c2
 			if (ret)
 				goto out;
 		}
@@ -551,11 +543,7 @@
 
 out:
 	if (in_fence)
-<<<<<<< HEAD
-		fence_put(in_fence);
-=======
 		dma_fence_put(in_fence);
->>>>>>> 405182c2
 	submit_cleanup(submit);
 	if (ret)
 		msm_gem_submit_free(submit);
