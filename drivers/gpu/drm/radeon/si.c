/*
 * Copyright 2011 Advanced Micro Devices, Inc.
 *
 * Permission is hereby granted, free of charge, to any person obtaining a
 * copy of this software and associated documentation files (the "Software"),
 * to deal in the Software without restriction, including without limitation
 * the rights to use, copy, modify, merge, publish, distribute, sublicense,
 * and/or sell copies of the Software, and to permit persons to whom the
 * Software is furnished to do so, subject to the following conditions:
 *
 * The above copyright notice and this permission notice shall be included in
 * all copies or substantial portions of the Software.
 *
 * THE SOFTWARE IS PROVIDED "AS IS", WITHOUT WARRANTY OF ANY KIND, EXPRESS OR
 * IMPLIED, INCLUDING BUT NOT LIMITED TO THE WARRANTIES OF MERCHANTABILITY,
 * FITNESS FOR A PARTICULAR PURPOSE AND NONINFRINGEMENT.  IN NO EVENT SHALL
 * THE COPYRIGHT HOLDER(S) OR AUTHOR(S) BE LIABLE FOR ANY CLAIM, DAMAGES OR
 * OTHER LIABILITY, WHETHER IN AN ACTION OF CONTRACT, TORT OR OTHERWISE,
 * ARISING FROM, OUT OF OR IN CONNECTION WITH THE SOFTWARE OR THE USE OR
 * OTHER DEALINGS IN THE SOFTWARE.
 *
 * Authors: Alex Deucher
 */
#include <linux/firmware.h>
#include <linux/slab.h>
#include <linux/module.h>
#include <drm/drmP.h>
#include "radeon.h"
#include "radeon_asic.h"
#include "radeon_audio.h"
#include <drm/radeon_drm.h>
#include "sid.h"
#include "atom.h"
#include "si_blit_shaders.h"
#include "clearstate_si.h"
#include "radeon_ucode.h"


MODULE_FIRMWARE("radeon/TAHITI_pfp.bin");
MODULE_FIRMWARE("radeon/TAHITI_me.bin");
MODULE_FIRMWARE("radeon/TAHITI_ce.bin");
MODULE_FIRMWARE("radeon/TAHITI_mc.bin");
MODULE_FIRMWARE("radeon/TAHITI_mc2.bin");
MODULE_FIRMWARE("radeon/TAHITI_rlc.bin");
MODULE_FIRMWARE("radeon/TAHITI_smc.bin");

MODULE_FIRMWARE("radeon/tahiti_pfp.bin");
MODULE_FIRMWARE("radeon/tahiti_me.bin");
MODULE_FIRMWARE("radeon/tahiti_ce.bin");
MODULE_FIRMWARE("radeon/tahiti_mc.bin");
MODULE_FIRMWARE("radeon/tahiti_rlc.bin");
MODULE_FIRMWARE("radeon/tahiti_smc.bin");

MODULE_FIRMWARE("radeon/PITCAIRN_pfp.bin");
MODULE_FIRMWARE("radeon/PITCAIRN_me.bin");
MODULE_FIRMWARE("radeon/PITCAIRN_ce.bin");
MODULE_FIRMWARE("radeon/PITCAIRN_mc.bin");
MODULE_FIRMWARE("radeon/PITCAIRN_mc2.bin");
MODULE_FIRMWARE("radeon/PITCAIRN_rlc.bin");
MODULE_FIRMWARE("radeon/PITCAIRN_smc.bin");

MODULE_FIRMWARE("radeon/pitcairn_pfp.bin");
MODULE_FIRMWARE("radeon/pitcairn_me.bin");
MODULE_FIRMWARE("radeon/pitcairn_ce.bin");
MODULE_FIRMWARE("radeon/pitcairn_mc.bin");
MODULE_FIRMWARE("radeon/pitcairn_rlc.bin");
MODULE_FIRMWARE("radeon/pitcairn_smc.bin");
MODULE_FIRMWARE("radeon/pitcairn_k_smc.bin");

MODULE_FIRMWARE("radeon/VERDE_pfp.bin");
MODULE_FIRMWARE("radeon/VERDE_me.bin");
MODULE_FIRMWARE("radeon/VERDE_ce.bin");
MODULE_FIRMWARE("radeon/VERDE_mc.bin");
MODULE_FIRMWARE("radeon/VERDE_mc2.bin");
MODULE_FIRMWARE("radeon/VERDE_rlc.bin");
MODULE_FIRMWARE("radeon/VERDE_smc.bin");

MODULE_FIRMWARE("radeon/verde_pfp.bin");
MODULE_FIRMWARE("radeon/verde_me.bin");
MODULE_FIRMWARE("radeon/verde_ce.bin");
MODULE_FIRMWARE("radeon/verde_mc.bin");
MODULE_FIRMWARE("radeon/verde_rlc.bin");
MODULE_FIRMWARE("radeon/verde_smc.bin");
MODULE_FIRMWARE("radeon/verde_k_smc.bin");

MODULE_FIRMWARE("radeon/OLAND_pfp.bin");
MODULE_FIRMWARE("radeon/OLAND_me.bin");
MODULE_FIRMWARE("radeon/OLAND_ce.bin");
MODULE_FIRMWARE("radeon/OLAND_mc.bin");
MODULE_FIRMWARE("radeon/OLAND_mc2.bin");
MODULE_FIRMWARE("radeon/OLAND_rlc.bin");
MODULE_FIRMWARE("radeon/OLAND_smc.bin");

MODULE_FIRMWARE("radeon/oland_pfp.bin");
MODULE_FIRMWARE("radeon/oland_me.bin");
MODULE_FIRMWARE("radeon/oland_ce.bin");
MODULE_FIRMWARE("radeon/oland_mc.bin");
MODULE_FIRMWARE("radeon/oland_rlc.bin");
MODULE_FIRMWARE("radeon/oland_smc.bin");
MODULE_FIRMWARE("radeon/oland_k_smc.bin");

MODULE_FIRMWARE("radeon/HAINAN_pfp.bin");
MODULE_FIRMWARE("radeon/HAINAN_me.bin");
MODULE_FIRMWARE("radeon/HAINAN_ce.bin");
MODULE_FIRMWARE("radeon/HAINAN_mc.bin");
MODULE_FIRMWARE("radeon/HAINAN_mc2.bin");
MODULE_FIRMWARE("radeon/HAINAN_rlc.bin");
MODULE_FIRMWARE("radeon/HAINAN_smc.bin");

MODULE_FIRMWARE("radeon/hainan_pfp.bin");
MODULE_FIRMWARE("radeon/hainan_me.bin");
MODULE_FIRMWARE("radeon/hainan_ce.bin");
MODULE_FIRMWARE("radeon/hainan_mc.bin");
MODULE_FIRMWARE("radeon/hainan_rlc.bin");
MODULE_FIRMWARE("radeon/hainan_smc.bin");
MODULE_FIRMWARE("radeon/hainan_k_smc.bin");
MODULE_FIRMWARE("radeon/banks_k_2_smc.bin");

MODULE_FIRMWARE("radeon/si58_mc.bin");

static u32 si_get_cu_active_bitmap(struct radeon_device *rdev, u32 se, u32 sh);
static void si_pcie_gen3_enable(struct radeon_device *rdev);
static void si_program_aspm(struct radeon_device *rdev);
extern void sumo_rlc_fini(struct radeon_device *rdev);
extern int sumo_rlc_init(struct radeon_device *rdev);
extern int r600_ih_ring_alloc(struct radeon_device *rdev);
extern void r600_ih_ring_fini(struct radeon_device *rdev);
extern void evergreen_fix_pci_max_read_req_size(struct radeon_device *rdev);
extern void evergreen_mc_stop(struct radeon_device *rdev, struct evergreen_mc_save *save);
extern void evergreen_mc_resume(struct radeon_device *rdev, struct evergreen_mc_save *save);
extern u32 evergreen_get_number_of_dram_channels(struct radeon_device *rdev);
extern void evergreen_print_gpu_status_regs(struct radeon_device *rdev);
extern bool evergreen_is_display_hung(struct radeon_device *rdev);
static void si_enable_gui_idle_interrupt(struct radeon_device *rdev,
					 bool enable);
static void si_init_pg(struct radeon_device *rdev);
static void si_init_cg(struct radeon_device *rdev);
static void si_fini_pg(struct radeon_device *rdev);
static void si_fini_cg(struct radeon_device *rdev);
static void si_rlc_stop(struct radeon_device *rdev);

static const u32 verde_rlc_save_restore_register_list[] =
{
	(0x8000 << 16) | (0x98f4 >> 2),
	0x00000000,
	(0x8040 << 16) | (0x98f4 >> 2),
	0x00000000,
	(0x8000 << 16) | (0xe80 >> 2),
	0x00000000,
	(0x8040 << 16) | (0xe80 >> 2),
	0x00000000,
	(0x8000 << 16) | (0x89bc >> 2),
	0x00000000,
	(0x8040 << 16) | (0x89bc >> 2),
	0x00000000,
	(0x8000 << 16) | (0x8c1c >> 2),
	0x00000000,
	(0x8040 << 16) | (0x8c1c >> 2),
	0x00000000,
	(0x9c00 << 16) | (0x98f0 >> 2),
	0x00000000,
	(0x9c00 << 16) | (0xe7c >> 2),
	0x00000000,
	(0x8000 << 16) | (0x9148 >> 2),
	0x00000000,
	(0x8040 << 16) | (0x9148 >> 2),
	0x00000000,
	(0x9c00 << 16) | (0x9150 >> 2),
	0x00000000,
	(0x9c00 << 16) | (0x897c >> 2),
	0x00000000,
	(0x9c00 << 16) | (0x8d8c >> 2),
	0x00000000,
	(0x9c00 << 16) | (0xac54 >> 2),
	0X00000000,
	0x3,
	(0x9c00 << 16) | (0x98f8 >> 2),
	0x00000000,
	(0x9c00 << 16) | (0x9910 >> 2),
	0x00000000,
	(0x9c00 << 16) | (0x9914 >> 2),
	0x00000000,
	(0x9c00 << 16) | (0x9918 >> 2),
	0x00000000,
	(0x9c00 << 16) | (0x991c >> 2),
	0x00000000,
	(0x9c00 << 16) | (0x9920 >> 2),
	0x00000000,
	(0x9c00 << 16) | (0x9924 >> 2),
	0x00000000,
	(0x9c00 << 16) | (0x9928 >> 2),
	0x00000000,
	(0x9c00 << 16) | (0x992c >> 2),
	0x00000000,
	(0x9c00 << 16) | (0x9930 >> 2),
	0x00000000,
	(0x9c00 << 16) | (0x9934 >> 2),
	0x00000000,
	(0x9c00 << 16) | (0x9938 >> 2),
	0x00000000,
	(0x9c00 << 16) | (0x993c >> 2),
	0x00000000,
	(0x9c00 << 16) | (0x9940 >> 2),
	0x00000000,
	(0x9c00 << 16) | (0x9944 >> 2),
	0x00000000,
	(0x9c00 << 16) | (0x9948 >> 2),
	0x00000000,
	(0x9c00 << 16) | (0x994c >> 2),
	0x00000000,
	(0x9c00 << 16) | (0x9950 >> 2),
	0x00000000,
	(0x9c00 << 16) | (0x9954 >> 2),
	0x00000000,
	(0x9c00 << 16) | (0x9958 >> 2),
	0x00000000,
	(0x9c00 << 16) | (0x995c >> 2),
	0x00000000,
	(0x9c00 << 16) | (0x9960 >> 2),
	0x00000000,
	(0x9c00 << 16) | (0x9964 >> 2),
	0x00000000,
	(0x9c00 << 16) | (0x9968 >> 2),
	0x00000000,
	(0x9c00 << 16) | (0x996c >> 2),
	0x00000000,
	(0x9c00 << 16) | (0x9970 >> 2),
	0x00000000,
	(0x9c00 << 16) | (0x9974 >> 2),
	0x00000000,
	(0x9c00 << 16) | (0x9978 >> 2),
	0x00000000,
	(0x9c00 << 16) | (0x997c >> 2),
	0x00000000,
	(0x9c00 << 16) | (0x9980 >> 2),
	0x00000000,
	(0x9c00 << 16) | (0x9984 >> 2),
	0x00000000,
	(0x9c00 << 16) | (0x9988 >> 2),
	0x00000000,
	(0x9c00 << 16) | (0x998c >> 2),
	0x00000000,
	(0x9c00 << 16) | (0x8c00 >> 2),
	0x00000000,
	(0x9c00 << 16) | (0x8c14 >> 2),
	0x00000000,
	(0x9c00 << 16) | (0x8c04 >> 2),
	0x00000000,
	(0x9c00 << 16) | (0x8c08 >> 2),
	0x00000000,
	(0x8000 << 16) | (0x9b7c >> 2),
	0x00000000,
	(0x8040 << 16) | (0x9b7c >> 2),
	0x00000000,
	(0x8000 << 16) | (0xe84 >> 2),
	0x00000000,
	(0x8040 << 16) | (0xe84 >> 2),
	0x00000000,
	(0x8000 << 16) | (0x89c0 >> 2),
	0x00000000,
	(0x8040 << 16) | (0x89c0 >> 2),
	0x00000000,
	(0x8000 << 16) | (0x914c >> 2),
	0x00000000,
	(0x8040 << 16) | (0x914c >> 2),
	0x00000000,
	(0x8000 << 16) | (0x8c20 >> 2),
	0x00000000,
	(0x8040 << 16) | (0x8c20 >> 2),
	0x00000000,
	(0x8000 << 16) | (0x9354 >> 2),
	0x00000000,
	(0x8040 << 16) | (0x9354 >> 2),
	0x00000000,
	(0x9c00 << 16) | (0x9060 >> 2),
	0x00000000,
	(0x9c00 << 16) | (0x9364 >> 2),
	0x00000000,
	(0x9c00 << 16) | (0x9100 >> 2),
	0x00000000,
	(0x9c00 << 16) | (0x913c >> 2),
	0x00000000,
	(0x8000 << 16) | (0x90e0 >> 2),
	0x00000000,
	(0x8000 << 16) | (0x90e4 >> 2),
	0x00000000,
	(0x8000 << 16) | (0x90e8 >> 2),
	0x00000000,
	(0x8040 << 16) | (0x90e0 >> 2),
	0x00000000,
	(0x8040 << 16) | (0x90e4 >> 2),
	0x00000000,
	(0x8040 << 16) | (0x90e8 >> 2),
	0x00000000,
	(0x9c00 << 16) | (0x8bcc >> 2),
	0x00000000,
	(0x9c00 << 16) | (0x8b24 >> 2),
	0x00000000,
	(0x9c00 << 16) | (0x88c4 >> 2),
	0x00000000,
	(0x9c00 << 16) | (0x8e50 >> 2),
	0x00000000,
	(0x9c00 << 16) | (0x8c0c >> 2),
	0x00000000,
	(0x9c00 << 16) | (0x8e58 >> 2),
	0x00000000,
	(0x9c00 << 16) | (0x8e5c >> 2),
	0x00000000,
	(0x9c00 << 16) | (0x9508 >> 2),
	0x00000000,
	(0x9c00 << 16) | (0x950c >> 2),
	0x00000000,
	(0x9c00 << 16) | (0x9494 >> 2),
	0x00000000,
	(0x9c00 << 16) | (0xac0c >> 2),
	0x00000000,
	(0x9c00 << 16) | (0xac10 >> 2),
	0x00000000,
	(0x9c00 << 16) | (0xac14 >> 2),
	0x00000000,
	(0x9c00 << 16) | (0xae00 >> 2),
	0x00000000,
	(0x9c00 << 16) | (0xac08 >> 2),
	0x00000000,
	(0x9c00 << 16) | (0x88d4 >> 2),
	0x00000000,
	(0x9c00 << 16) | (0x88c8 >> 2),
	0x00000000,
	(0x9c00 << 16) | (0x88cc >> 2),
	0x00000000,
	(0x9c00 << 16) | (0x89b0 >> 2),
	0x00000000,
	(0x9c00 << 16) | (0x8b10 >> 2),
	0x00000000,
	(0x9c00 << 16) | (0x8a14 >> 2),
	0x00000000,
	(0x9c00 << 16) | (0x9830 >> 2),
	0x00000000,
	(0x9c00 << 16) | (0x9834 >> 2),
	0x00000000,
	(0x9c00 << 16) | (0x9838 >> 2),
	0x00000000,
	(0x9c00 << 16) | (0x9a10 >> 2),
	0x00000000,
	(0x8000 << 16) | (0x9870 >> 2),
	0x00000000,
	(0x8000 << 16) | (0x9874 >> 2),
	0x00000000,
	(0x8001 << 16) | (0x9870 >> 2),
	0x00000000,
	(0x8001 << 16) | (0x9874 >> 2),
	0x00000000,
	(0x8040 << 16) | (0x9870 >> 2),
	0x00000000,
	(0x8040 << 16) | (0x9874 >> 2),
	0x00000000,
	(0x8041 << 16) | (0x9870 >> 2),
	0x00000000,
	(0x8041 << 16) | (0x9874 >> 2),
	0x00000000,
	0x00000000
};

static const u32 tahiti_golden_rlc_registers[] =
{
	0xc424, 0xffffffff, 0x00601005,
	0xc47c, 0xffffffff, 0x10104040,
	0xc488, 0xffffffff, 0x0100000a,
	0xc314, 0xffffffff, 0x00000800,
	0xc30c, 0xffffffff, 0x800000f4,
	0xf4a8, 0xffffffff, 0x00000000
};

static const u32 tahiti_golden_registers[] =
{
	0x9a10, 0x00010000, 0x00018208,
	0x9830, 0xffffffff, 0x00000000,
	0x9834, 0xf00fffff, 0x00000400,
	0x9838, 0x0002021c, 0x00020200,
	0xc78, 0x00000080, 0x00000000,
	0xd030, 0x000300c0, 0x00800040,
	0xd830, 0x000300c0, 0x00800040,
	0x5bb0, 0x000000f0, 0x00000070,
	0x5bc0, 0x00200000, 0x50100000,
	0x7030, 0x31000311, 0x00000011,
	0x277c, 0x00000003, 0x000007ff,
	0x240c, 0x000007ff, 0x00000000,
	0x8a14, 0xf000001f, 0x00000007,
	0x8b24, 0xffffffff, 0x00ffffff,
	0x8b10, 0x0000ff0f, 0x00000000,
	0x28a4c, 0x07ffffff, 0x4e000000,
	0x28350, 0x3f3f3fff, 0x2a00126a,
	0x30, 0x000000ff, 0x0040,
	0x34, 0x00000040, 0x00004040,
	0x9100, 0x07ffffff, 0x03000000,
	0x8e88, 0x01ff1f3f, 0x00000000,
	0x8e84, 0x01ff1f3f, 0x00000000,
	0x9060, 0x0000007f, 0x00000020,
	0x9508, 0x00010000, 0x00010000,
	0xac14, 0x00000200, 0x000002fb,
	0xac10, 0xffffffff, 0x0000543b,
	0xac0c, 0xffffffff, 0xa9210876,
	0x88d0, 0xffffffff, 0x000fff40,
	0x88d4, 0x0000001f, 0x00000010,
	0x1410, 0x20000000, 0x20fffed8,
	0x15c0, 0x000c0fc0, 0x000c0400
};

static const u32 tahiti_golden_registers2[] =
{
	0xc64, 0x00000001, 0x00000001
};

static const u32 pitcairn_golden_rlc_registers[] =
{
	0xc424, 0xffffffff, 0x00601004,
	0xc47c, 0xffffffff, 0x10102020,
	0xc488, 0xffffffff, 0x01000020,
	0xc314, 0xffffffff, 0x00000800,
	0xc30c, 0xffffffff, 0x800000a4
};

static const u32 pitcairn_golden_registers[] =
{
	0x9a10, 0x00010000, 0x00018208,
	0x9830, 0xffffffff, 0x00000000,
	0x9834, 0xf00fffff, 0x00000400,
	0x9838, 0x0002021c, 0x00020200,
	0xc78, 0x00000080, 0x00000000,
	0xd030, 0x000300c0, 0x00800040,
	0xd830, 0x000300c0, 0x00800040,
	0x5bb0, 0x000000f0, 0x00000070,
	0x5bc0, 0x00200000, 0x50100000,
	0x7030, 0x31000311, 0x00000011,
	0x2ae4, 0x00073ffe, 0x000022a2,
	0x240c, 0x000007ff, 0x00000000,
	0x8a14, 0xf000001f, 0x00000007,
	0x8b24, 0xffffffff, 0x00ffffff,
	0x8b10, 0x0000ff0f, 0x00000000,
	0x28a4c, 0x07ffffff, 0x4e000000,
	0x28350, 0x3f3f3fff, 0x2a00126a,
	0x30, 0x000000ff, 0x0040,
	0x34, 0x00000040, 0x00004040,
	0x9100, 0x07ffffff, 0x03000000,
	0x9060, 0x0000007f, 0x00000020,
	0x9508, 0x00010000, 0x00010000,
	0xac14, 0x000003ff, 0x000000f7,
	0xac10, 0xffffffff, 0x00000000,
	0xac0c, 0xffffffff, 0x32761054,
	0x88d4, 0x0000001f, 0x00000010,
	0x15c0, 0x000c0fc0, 0x000c0400
};

static const u32 verde_golden_rlc_registers[] =
{
	0xc424, 0xffffffff, 0x033f1005,
	0xc47c, 0xffffffff, 0x10808020,
	0xc488, 0xffffffff, 0x00800008,
	0xc314, 0xffffffff, 0x00001000,
	0xc30c, 0xffffffff, 0x80010014
};

static const u32 verde_golden_registers[] =
{
	0x9a10, 0x00010000, 0x00018208,
	0x9830, 0xffffffff, 0x00000000,
	0x9834, 0xf00fffff, 0x00000400,
	0x9838, 0x0002021c, 0x00020200,
	0xc78, 0x00000080, 0x00000000,
	0xd030, 0x000300c0, 0x00800040,
	0xd030, 0x000300c0, 0x00800040,
	0xd830, 0x000300c0, 0x00800040,
	0xd830, 0x000300c0, 0x00800040,
	0x5bb0, 0x000000f0, 0x00000070,
	0x5bc0, 0x00200000, 0x50100000,
	0x7030, 0x31000311, 0x00000011,
	0x2ae4, 0x00073ffe, 0x000022a2,
	0x2ae4, 0x00073ffe, 0x000022a2,
	0x2ae4, 0x00073ffe, 0x000022a2,
	0x240c, 0x000007ff, 0x00000000,
	0x240c, 0x000007ff, 0x00000000,
	0x240c, 0x000007ff, 0x00000000,
	0x8a14, 0xf000001f, 0x00000007,
	0x8a14, 0xf000001f, 0x00000007,
	0x8a14, 0xf000001f, 0x00000007,
	0x8b24, 0xffffffff, 0x00ffffff,
	0x8b10, 0x0000ff0f, 0x00000000,
	0x28a4c, 0x07ffffff, 0x4e000000,
	0x28350, 0x3f3f3fff, 0x0000124a,
	0x28350, 0x3f3f3fff, 0x0000124a,
	0x28350, 0x3f3f3fff, 0x0000124a,
	0x30, 0x000000ff, 0x0040,
	0x34, 0x00000040, 0x00004040,
	0x9100, 0x07ffffff, 0x03000000,
	0x9100, 0x07ffffff, 0x03000000,
	0x8e88, 0x01ff1f3f, 0x00000000,
	0x8e88, 0x01ff1f3f, 0x00000000,
	0x8e88, 0x01ff1f3f, 0x00000000,
	0x8e84, 0x01ff1f3f, 0x00000000,
	0x8e84, 0x01ff1f3f, 0x00000000,
	0x8e84, 0x01ff1f3f, 0x00000000,
	0x9060, 0x0000007f, 0x00000020,
	0x9508, 0x00010000, 0x00010000,
	0xac14, 0x000003ff, 0x00000003,
	0xac14, 0x000003ff, 0x00000003,
	0xac14, 0x000003ff, 0x00000003,
	0xac10, 0xffffffff, 0x00000000,
	0xac10, 0xffffffff, 0x00000000,
	0xac10, 0xffffffff, 0x00000000,
	0xac0c, 0xffffffff, 0x00001032,
	0xac0c, 0xffffffff, 0x00001032,
	0xac0c, 0xffffffff, 0x00001032,
	0x88d4, 0x0000001f, 0x00000010,
	0x88d4, 0x0000001f, 0x00000010,
	0x88d4, 0x0000001f, 0x00000010,
	0x15c0, 0x000c0fc0, 0x000c0400
};

static const u32 oland_golden_rlc_registers[] =
{
	0xc424, 0xffffffff, 0x00601005,
	0xc47c, 0xffffffff, 0x10104040,
	0xc488, 0xffffffff, 0x0100000a,
	0xc314, 0xffffffff, 0x00000800,
	0xc30c, 0xffffffff, 0x800000f4
};

static const u32 oland_golden_registers[] =
{
	0x9a10, 0x00010000, 0x00018208,
	0x9830, 0xffffffff, 0x00000000,
	0x9834, 0xf00fffff, 0x00000400,
	0x9838, 0x0002021c, 0x00020200,
	0xc78, 0x00000080, 0x00000000,
	0xd030, 0x000300c0, 0x00800040,
	0xd830, 0x000300c0, 0x00800040,
	0x5bb0, 0x000000f0, 0x00000070,
	0x5bc0, 0x00200000, 0x50100000,
	0x7030, 0x31000311, 0x00000011,
	0x2ae4, 0x00073ffe, 0x000022a2,
	0x240c, 0x000007ff, 0x00000000,
	0x8a14, 0xf000001f, 0x00000007,
	0x8b24, 0xffffffff, 0x00ffffff,
	0x8b10, 0x0000ff0f, 0x00000000,
	0x28a4c, 0x07ffffff, 0x4e000000,
	0x28350, 0x3f3f3fff, 0x00000082,
	0x30, 0x000000ff, 0x0040,
	0x34, 0x00000040, 0x00004040,
	0x9100, 0x07ffffff, 0x03000000,
	0x9060, 0x0000007f, 0x00000020,
	0x9508, 0x00010000, 0x00010000,
	0xac14, 0x000003ff, 0x000000f3,
	0xac10, 0xffffffff, 0x00000000,
	0xac0c, 0xffffffff, 0x00003210,
	0x88d4, 0x0000001f, 0x00000010,
	0x15c0, 0x000c0fc0, 0x000c0400
};

static const u32 hainan_golden_registers[] =
{
	0x9a10, 0x00010000, 0x00018208,
	0x9830, 0xffffffff, 0x00000000,
	0x9834, 0xf00fffff, 0x00000400,
	0x9838, 0x0002021c, 0x00020200,
	0xd0c0, 0xff000fff, 0x00000100,
	0xd030, 0x000300c0, 0x00800040,
	0xd8c0, 0xff000fff, 0x00000100,
	0xd830, 0x000300c0, 0x00800040,
	0x2ae4, 0x00073ffe, 0x000022a2,
	0x240c, 0x000007ff, 0x00000000,
	0x8a14, 0xf000001f, 0x00000007,
	0x8b24, 0xffffffff, 0x00ffffff,
	0x8b10, 0x0000ff0f, 0x00000000,
	0x28a4c, 0x07ffffff, 0x4e000000,
	0x28350, 0x3f3f3fff, 0x00000000,
	0x30, 0x000000ff, 0x0040,
	0x34, 0x00000040, 0x00004040,
	0x9100, 0x03e00000, 0x03600000,
	0x9060, 0x0000007f, 0x00000020,
	0x9508, 0x00010000, 0x00010000,
	0xac14, 0x000003ff, 0x000000f1,
	0xac10, 0xffffffff, 0x00000000,
	0xac0c, 0xffffffff, 0x00003210,
	0x88d4, 0x0000001f, 0x00000010,
	0x15c0, 0x000c0fc0, 0x000c0400
};

static const u32 hainan_golden_registers2[] =
{
	0x98f8, 0xffffffff, 0x02010001
};

static const u32 tahiti_mgcg_cgcg_init[] =
{
	0xc400, 0xffffffff, 0xfffffffc,
	0x802c, 0xffffffff, 0xe0000000,
	0x9a60, 0xffffffff, 0x00000100,
	0x92a4, 0xffffffff, 0x00000100,
	0xc164, 0xffffffff, 0x00000100,
	0x9774, 0xffffffff, 0x00000100,
	0x8984, 0xffffffff, 0x06000100,
	0x8a18, 0xffffffff, 0x00000100,
	0x92a0, 0xffffffff, 0x00000100,
	0xc380, 0xffffffff, 0x00000100,
	0x8b28, 0xffffffff, 0x00000100,
	0x9144, 0xffffffff, 0x00000100,
	0x8d88, 0xffffffff, 0x00000100,
	0x8d8c, 0xffffffff, 0x00000100,
	0x9030, 0xffffffff, 0x00000100,
	0x9034, 0xffffffff, 0x00000100,
	0x9038, 0xffffffff, 0x00000100,
	0x903c, 0xffffffff, 0x00000100,
	0xad80, 0xffffffff, 0x00000100,
	0xac54, 0xffffffff, 0x00000100,
	0x897c, 0xffffffff, 0x06000100,
	0x9868, 0xffffffff, 0x00000100,
	0x9510, 0xffffffff, 0x00000100,
	0xaf04, 0xffffffff, 0x00000100,
	0xae04, 0xffffffff, 0x00000100,
	0x949c, 0xffffffff, 0x00000100,
	0x802c, 0xffffffff, 0xe0000000,
	0x9160, 0xffffffff, 0x00010000,
	0x9164, 0xffffffff, 0x00030002,
	0x9168, 0xffffffff, 0x00040007,
	0x916c, 0xffffffff, 0x00060005,
	0x9170, 0xffffffff, 0x00090008,
	0x9174, 0xffffffff, 0x00020001,
	0x9178, 0xffffffff, 0x00040003,
	0x917c, 0xffffffff, 0x00000007,
	0x9180, 0xffffffff, 0x00060005,
	0x9184, 0xffffffff, 0x00090008,
	0x9188, 0xffffffff, 0x00030002,
	0x918c, 0xffffffff, 0x00050004,
	0x9190, 0xffffffff, 0x00000008,
	0x9194, 0xffffffff, 0x00070006,
	0x9198, 0xffffffff, 0x000a0009,
	0x919c, 0xffffffff, 0x00040003,
	0x91a0, 0xffffffff, 0x00060005,
	0x91a4, 0xffffffff, 0x00000009,
	0x91a8, 0xffffffff, 0x00080007,
	0x91ac, 0xffffffff, 0x000b000a,
	0x91b0, 0xffffffff, 0x00050004,
	0x91b4, 0xffffffff, 0x00070006,
	0x91b8, 0xffffffff, 0x0008000b,
	0x91bc, 0xffffffff, 0x000a0009,
	0x91c0, 0xffffffff, 0x000d000c,
	0x91c4, 0xffffffff, 0x00060005,
	0x91c8, 0xffffffff, 0x00080007,
	0x91cc, 0xffffffff, 0x0000000b,
	0x91d0, 0xffffffff, 0x000a0009,
	0x91d4, 0xffffffff, 0x000d000c,
	0x91d8, 0xffffffff, 0x00070006,
	0x91dc, 0xffffffff, 0x00090008,
	0x91e0, 0xffffffff, 0x0000000c,
	0x91e4, 0xffffffff, 0x000b000a,
	0x91e8, 0xffffffff, 0x000e000d,
	0x91ec, 0xffffffff, 0x00080007,
	0x91f0, 0xffffffff, 0x000a0009,
	0x91f4, 0xffffffff, 0x0000000d,
	0x91f8, 0xffffffff, 0x000c000b,
	0x91fc, 0xffffffff, 0x000f000e,
	0x9200, 0xffffffff, 0x00090008,
	0x9204, 0xffffffff, 0x000b000a,
	0x9208, 0xffffffff, 0x000c000f,
	0x920c, 0xffffffff, 0x000e000d,
	0x9210, 0xffffffff, 0x00110010,
	0x9214, 0xffffffff, 0x000a0009,
	0x9218, 0xffffffff, 0x000c000b,
	0x921c, 0xffffffff, 0x0000000f,
	0x9220, 0xffffffff, 0x000e000d,
	0x9224, 0xffffffff, 0x00110010,
	0x9228, 0xffffffff, 0x000b000a,
	0x922c, 0xffffffff, 0x000d000c,
	0x9230, 0xffffffff, 0x00000010,
	0x9234, 0xffffffff, 0x000f000e,
	0x9238, 0xffffffff, 0x00120011,
	0x923c, 0xffffffff, 0x000c000b,
	0x9240, 0xffffffff, 0x000e000d,
	0x9244, 0xffffffff, 0x00000011,
	0x9248, 0xffffffff, 0x0010000f,
	0x924c, 0xffffffff, 0x00130012,
	0x9250, 0xffffffff, 0x000d000c,
	0x9254, 0xffffffff, 0x000f000e,
	0x9258, 0xffffffff, 0x00100013,
	0x925c, 0xffffffff, 0x00120011,
	0x9260, 0xffffffff, 0x00150014,
	0x9264, 0xffffffff, 0x000e000d,
	0x9268, 0xffffffff, 0x0010000f,
	0x926c, 0xffffffff, 0x00000013,
	0x9270, 0xffffffff, 0x00120011,
	0x9274, 0xffffffff, 0x00150014,
	0x9278, 0xffffffff, 0x000f000e,
	0x927c, 0xffffffff, 0x00110010,
	0x9280, 0xffffffff, 0x00000014,
	0x9284, 0xffffffff, 0x00130012,
	0x9288, 0xffffffff, 0x00160015,
	0x928c, 0xffffffff, 0x0010000f,
	0x9290, 0xffffffff, 0x00120011,
	0x9294, 0xffffffff, 0x00000015,
	0x9298, 0xffffffff, 0x00140013,
	0x929c, 0xffffffff, 0x00170016,
	0x9150, 0xffffffff, 0x96940200,
	0x8708, 0xffffffff, 0x00900100,
	0xc478, 0xffffffff, 0x00000080,
	0xc404, 0xffffffff, 0x0020003f,
	0x30, 0xffffffff, 0x0000001c,
	0x34, 0x000f0000, 0x000f0000,
	0x160c, 0xffffffff, 0x00000100,
	0x1024, 0xffffffff, 0x00000100,
	0x102c, 0x00000101, 0x00000000,
	0x20a8, 0xffffffff, 0x00000104,
	0x264c, 0x000c0000, 0x000c0000,
	0x2648, 0x000c0000, 0x000c0000,
	0x55e4, 0xff000fff, 0x00000100,
	0x55e8, 0x00000001, 0x00000001,
	0x2f50, 0x00000001, 0x00000001,
	0x30cc, 0xc0000fff, 0x00000104,
	0xc1e4, 0x00000001, 0x00000001,
	0xd0c0, 0xfffffff0, 0x00000100,
	0xd8c0, 0xfffffff0, 0x00000100
};

static const u32 pitcairn_mgcg_cgcg_init[] =
{
	0xc400, 0xffffffff, 0xfffffffc,
	0x802c, 0xffffffff, 0xe0000000,
	0x9a60, 0xffffffff, 0x00000100,
	0x92a4, 0xffffffff, 0x00000100,
	0xc164, 0xffffffff, 0x00000100,
	0x9774, 0xffffffff, 0x00000100,
	0x8984, 0xffffffff, 0x06000100,
	0x8a18, 0xffffffff, 0x00000100,
	0x92a0, 0xffffffff, 0x00000100,
	0xc380, 0xffffffff, 0x00000100,
	0x8b28, 0xffffffff, 0x00000100,
	0x9144, 0xffffffff, 0x00000100,
	0x8d88, 0xffffffff, 0x00000100,
	0x8d8c, 0xffffffff, 0x00000100,
	0x9030, 0xffffffff, 0x00000100,
	0x9034, 0xffffffff, 0x00000100,
	0x9038, 0xffffffff, 0x00000100,
	0x903c, 0xffffffff, 0x00000100,
	0xad80, 0xffffffff, 0x00000100,
	0xac54, 0xffffffff, 0x00000100,
	0x897c, 0xffffffff, 0x06000100,
	0x9868, 0xffffffff, 0x00000100,
	0x9510, 0xffffffff, 0x00000100,
	0xaf04, 0xffffffff, 0x00000100,
	0xae04, 0xffffffff, 0x00000100,
	0x949c, 0xffffffff, 0x00000100,
	0x802c, 0xffffffff, 0xe0000000,
	0x9160, 0xffffffff, 0x00010000,
	0x9164, 0xffffffff, 0x00030002,
	0x9168, 0xffffffff, 0x00040007,
	0x916c, 0xffffffff, 0x00060005,
	0x9170, 0xffffffff, 0x00090008,
	0x9174, 0xffffffff, 0x00020001,
	0x9178, 0xffffffff, 0x00040003,
	0x917c, 0xffffffff, 0x00000007,
	0x9180, 0xffffffff, 0x00060005,
	0x9184, 0xffffffff, 0x00090008,
	0x9188, 0xffffffff, 0x00030002,
	0x918c, 0xffffffff, 0x00050004,
	0x9190, 0xffffffff, 0x00000008,
	0x9194, 0xffffffff, 0x00070006,
	0x9198, 0xffffffff, 0x000a0009,
	0x919c, 0xffffffff, 0x00040003,
	0x91a0, 0xffffffff, 0x00060005,
	0x91a4, 0xffffffff, 0x00000009,
	0x91a8, 0xffffffff, 0x00080007,
	0x91ac, 0xffffffff, 0x000b000a,
	0x91b0, 0xffffffff, 0x00050004,
	0x91b4, 0xffffffff, 0x00070006,
	0x91b8, 0xffffffff, 0x0008000b,
	0x91bc, 0xffffffff, 0x000a0009,
	0x91c0, 0xffffffff, 0x000d000c,
	0x9200, 0xffffffff, 0x00090008,
	0x9204, 0xffffffff, 0x000b000a,
	0x9208, 0xffffffff, 0x000c000f,
	0x920c, 0xffffffff, 0x000e000d,
	0x9210, 0xffffffff, 0x00110010,
	0x9214, 0xffffffff, 0x000a0009,
	0x9218, 0xffffffff, 0x000c000b,
	0x921c, 0xffffffff, 0x0000000f,
	0x9220, 0xffffffff, 0x000e000d,
	0x9224, 0xffffffff, 0x00110010,
	0x9228, 0xffffffff, 0x000b000a,
	0x922c, 0xffffffff, 0x000d000c,
	0x9230, 0xffffffff, 0x00000010,
	0x9234, 0xffffffff, 0x000f000e,
	0x9238, 0xffffffff, 0x00120011,
	0x923c, 0xffffffff, 0x000c000b,
	0x9240, 0xffffffff, 0x000e000d,
	0x9244, 0xffffffff, 0x00000011,
	0x9248, 0xffffffff, 0x0010000f,
	0x924c, 0xffffffff, 0x00130012,
	0x9250, 0xffffffff, 0x000d000c,
	0x9254, 0xffffffff, 0x000f000e,
	0x9258, 0xffffffff, 0x00100013,
	0x925c, 0xffffffff, 0x00120011,
	0x9260, 0xffffffff, 0x00150014,
	0x9150, 0xffffffff, 0x96940200,
	0x8708, 0xffffffff, 0x00900100,
	0xc478, 0xffffffff, 0x00000080,
	0xc404, 0xffffffff, 0x0020003f,
	0x30, 0xffffffff, 0x0000001c,
	0x34, 0x000f0000, 0x000f0000,
	0x160c, 0xffffffff, 0x00000100,
	0x1024, 0xffffffff, 0x00000100,
	0x102c, 0x00000101, 0x00000000,
	0x20a8, 0xffffffff, 0x00000104,
	0x55e4, 0xff000fff, 0x00000100,
	0x55e8, 0x00000001, 0x00000001,
	0x2f50, 0x00000001, 0x00000001,
	0x30cc, 0xc0000fff, 0x00000104,
	0xc1e4, 0x00000001, 0x00000001,
	0xd0c0, 0xfffffff0, 0x00000100,
	0xd8c0, 0xfffffff0, 0x00000100
};

static const u32 verde_mgcg_cgcg_init[] =
{
	0xc400, 0xffffffff, 0xfffffffc,
	0x802c, 0xffffffff, 0xe0000000,
	0x9a60, 0xffffffff, 0x00000100,
	0x92a4, 0xffffffff, 0x00000100,
	0xc164, 0xffffffff, 0x00000100,
	0x9774, 0xffffffff, 0x00000100,
	0x8984, 0xffffffff, 0x06000100,
	0x8a18, 0xffffffff, 0x00000100,
	0x92a0, 0xffffffff, 0x00000100,
	0xc380, 0xffffffff, 0x00000100,
	0x8b28, 0xffffffff, 0x00000100,
	0x9144, 0xffffffff, 0x00000100,
	0x8d88, 0xffffffff, 0x00000100,
	0x8d8c, 0xffffffff, 0x00000100,
	0x9030, 0xffffffff, 0x00000100,
	0x9034, 0xffffffff, 0x00000100,
	0x9038, 0xffffffff, 0x00000100,
	0x903c, 0xffffffff, 0x00000100,
	0xad80, 0xffffffff, 0x00000100,
	0xac54, 0xffffffff, 0x00000100,
	0x897c, 0xffffffff, 0x06000100,
	0x9868, 0xffffffff, 0x00000100,
	0x9510, 0xffffffff, 0x00000100,
	0xaf04, 0xffffffff, 0x00000100,
	0xae04, 0xffffffff, 0x00000100,
	0x949c, 0xffffffff, 0x00000100,
	0x802c, 0xffffffff, 0xe0000000,
	0x9160, 0xffffffff, 0x00010000,
	0x9164, 0xffffffff, 0x00030002,
	0x9168, 0xffffffff, 0x00040007,
	0x916c, 0xffffffff, 0x00060005,
	0x9170, 0xffffffff, 0x00090008,
	0x9174, 0xffffffff, 0x00020001,
	0x9178, 0xffffffff, 0x00040003,
	0x917c, 0xffffffff, 0x00000007,
	0x9180, 0xffffffff, 0x00060005,
	0x9184, 0xffffffff, 0x00090008,
	0x9188, 0xffffffff, 0x00030002,
	0x918c, 0xffffffff, 0x00050004,
	0x9190, 0xffffffff, 0x00000008,
	0x9194, 0xffffffff, 0x00070006,
	0x9198, 0xffffffff, 0x000a0009,
	0x919c, 0xffffffff, 0x00040003,
	0x91a0, 0xffffffff, 0x00060005,
	0x91a4, 0xffffffff, 0x00000009,
	0x91a8, 0xffffffff, 0x00080007,
	0x91ac, 0xffffffff, 0x000b000a,
	0x91b0, 0xffffffff, 0x00050004,
	0x91b4, 0xffffffff, 0x00070006,
	0x91b8, 0xffffffff, 0x0008000b,
	0x91bc, 0xffffffff, 0x000a0009,
	0x91c0, 0xffffffff, 0x000d000c,
	0x9200, 0xffffffff, 0x00090008,
	0x9204, 0xffffffff, 0x000b000a,
	0x9208, 0xffffffff, 0x000c000f,
	0x920c, 0xffffffff, 0x000e000d,
	0x9210, 0xffffffff, 0x00110010,
	0x9214, 0xffffffff, 0x000a0009,
	0x9218, 0xffffffff, 0x000c000b,
	0x921c, 0xffffffff, 0x0000000f,
	0x9220, 0xffffffff, 0x000e000d,
	0x9224, 0xffffffff, 0x00110010,
	0x9228, 0xffffffff, 0x000b000a,
	0x922c, 0xffffffff, 0x000d000c,
	0x9230, 0xffffffff, 0x00000010,
	0x9234, 0xffffffff, 0x000f000e,
	0x9238, 0xffffffff, 0x00120011,
	0x923c, 0xffffffff, 0x000c000b,
	0x9240, 0xffffffff, 0x000e000d,
	0x9244, 0xffffffff, 0x00000011,
	0x9248, 0xffffffff, 0x0010000f,
	0x924c, 0xffffffff, 0x00130012,
	0x9250, 0xffffffff, 0x000d000c,
	0x9254, 0xffffffff, 0x000f000e,
	0x9258, 0xffffffff, 0x00100013,
	0x925c, 0xffffffff, 0x00120011,
	0x9260, 0xffffffff, 0x00150014,
	0x9150, 0xffffffff, 0x96940200,
	0x8708, 0xffffffff, 0x00900100,
	0xc478, 0xffffffff, 0x00000080,
	0xc404, 0xffffffff, 0x0020003f,
	0x30, 0xffffffff, 0x0000001c,
	0x34, 0x000f0000, 0x000f0000,
	0x160c, 0xffffffff, 0x00000100,
	0x1024, 0xffffffff, 0x00000100,
	0x102c, 0x00000101, 0x00000000,
	0x20a8, 0xffffffff, 0x00000104,
	0x264c, 0x000c0000, 0x000c0000,
	0x2648, 0x000c0000, 0x000c0000,
	0x55e4, 0xff000fff, 0x00000100,
	0x55e8, 0x00000001, 0x00000001,
	0x2f50, 0x00000001, 0x00000001,
	0x30cc, 0xc0000fff, 0x00000104,
	0xc1e4, 0x00000001, 0x00000001,
	0xd0c0, 0xfffffff0, 0x00000100,
	0xd8c0, 0xfffffff0, 0x00000100
};

static const u32 oland_mgcg_cgcg_init[] =
{
	0xc400, 0xffffffff, 0xfffffffc,
	0x802c, 0xffffffff, 0xe0000000,
	0x9a60, 0xffffffff, 0x00000100,
	0x92a4, 0xffffffff, 0x00000100,
	0xc164, 0xffffffff, 0x00000100,
	0x9774, 0xffffffff, 0x00000100,
	0x8984, 0xffffffff, 0x06000100,
	0x8a18, 0xffffffff, 0x00000100,
	0x92a0, 0xffffffff, 0x00000100,
	0xc380, 0xffffffff, 0x00000100,
	0x8b28, 0xffffffff, 0x00000100,
	0x9144, 0xffffffff, 0x00000100,
	0x8d88, 0xffffffff, 0x00000100,
	0x8d8c, 0xffffffff, 0x00000100,
	0x9030, 0xffffffff, 0x00000100,
	0x9034, 0xffffffff, 0x00000100,
	0x9038, 0xffffffff, 0x00000100,
	0x903c, 0xffffffff, 0x00000100,
	0xad80, 0xffffffff, 0x00000100,
	0xac54, 0xffffffff, 0x00000100,
	0x897c, 0xffffffff, 0x06000100,
	0x9868, 0xffffffff, 0x00000100,
	0x9510, 0xffffffff, 0x00000100,
	0xaf04, 0xffffffff, 0x00000100,
	0xae04, 0xffffffff, 0x00000100,
	0x949c, 0xffffffff, 0x00000100,
	0x802c, 0xffffffff, 0xe0000000,
	0x9160, 0xffffffff, 0x00010000,
	0x9164, 0xffffffff, 0x00030002,
	0x9168, 0xffffffff, 0x00040007,
	0x916c, 0xffffffff, 0x00060005,
	0x9170, 0xffffffff, 0x00090008,
	0x9174, 0xffffffff, 0x00020001,
	0x9178, 0xffffffff, 0x00040003,
	0x917c, 0xffffffff, 0x00000007,
	0x9180, 0xffffffff, 0x00060005,
	0x9184, 0xffffffff, 0x00090008,
	0x9188, 0xffffffff, 0x00030002,
	0x918c, 0xffffffff, 0x00050004,
	0x9190, 0xffffffff, 0x00000008,
	0x9194, 0xffffffff, 0x00070006,
	0x9198, 0xffffffff, 0x000a0009,
	0x919c, 0xffffffff, 0x00040003,
	0x91a0, 0xffffffff, 0x00060005,
	0x91a4, 0xffffffff, 0x00000009,
	0x91a8, 0xffffffff, 0x00080007,
	0x91ac, 0xffffffff, 0x000b000a,
	0x91b0, 0xffffffff, 0x00050004,
	0x91b4, 0xffffffff, 0x00070006,
	0x91b8, 0xffffffff, 0x0008000b,
	0x91bc, 0xffffffff, 0x000a0009,
	0x91c0, 0xffffffff, 0x000d000c,
	0x91c4, 0xffffffff, 0x00060005,
	0x91c8, 0xffffffff, 0x00080007,
	0x91cc, 0xffffffff, 0x0000000b,
	0x91d0, 0xffffffff, 0x000a0009,
	0x91d4, 0xffffffff, 0x000d000c,
	0x9150, 0xffffffff, 0x96940200,
	0x8708, 0xffffffff, 0x00900100,
	0xc478, 0xffffffff, 0x00000080,
	0xc404, 0xffffffff, 0x0020003f,
	0x30, 0xffffffff, 0x0000001c,
	0x34, 0x000f0000, 0x000f0000,
	0x160c, 0xffffffff, 0x00000100,
	0x1024, 0xffffffff, 0x00000100,
	0x102c, 0x00000101, 0x00000000,
	0x20a8, 0xffffffff, 0x00000104,
	0x264c, 0x000c0000, 0x000c0000,
	0x2648, 0x000c0000, 0x000c0000,
	0x55e4, 0xff000fff, 0x00000100,
	0x55e8, 0x00000001, 0x00000001,
	0x2f50, 0x00000001, 0x00000001,
	0x30cc, 0xc0000fff, 0x00000104,
	0xc1e4, 0x00000001, 0x00000001,
	0xd0c0, 0xfffffff0, 0x00000100,
	0xd8c0, 0xfffffff0, 0x00000100
};

static const u32 hainan_mgcg_cgcg_init[] =
{
	0xc400, 0xffffffff, 0xfffffffc,
	0x802c, 0xffffffff, 0xe0000000,
	0x9a60, 0xffffffff, 0x00000100,
	0x92a4, 0xffffffff, 0x00000100,
	0xc164, 0xffffffff, 0x00000100,
	0x9774, 0xffffffff, 0x00000100,
	0x8984, 0xffffffff, 0x06000100,
	0x8a18, 0xffffffff, 0x00000100,
	0x92a0, 0xffffffff, 0x00000100,
	0xc380, 0xffffffff, 0x00000100,
	0x8b28, 0xffffffff, 0x00000100,
	0x9144, 0xffffffff, 0x00000100,
	0x8d88, 0xffffffff, 0x00000100,
	0x8d8c, 0xffffffff, 0x00000100,
	0x9030, 0xffffffff, 0x00000100,
	0x9034, 0xffffffff, 0x00000100,
	0x9038, 0xffffffff, 0x00000100,
	0x903c, 0xffffffff, 0x00000100,
	0xad80, 0xffffffff, 0x00000100,
	0xac54, 0xffffffff, 0x00000100,
	0x897c, 0xffffffff, 0x06000100,
	0x9868, 0xffffffff, 0x00000100,
	0x9510, 0xffffffff, 0x00000100,
	0xaf04, 0xffffffff, 0x00000100,
	0xae04, 0xffffffff, 0x00000100,
	0x949c, 0xffffffff, 0x00000100,
	0x802c, 0xffffffff, 0xe0000000,
	0x9160, 0xffffffff, 0x00010000,
	0x9164, 0xffffffff, 0x00030002,
	0x9168, 0xffffffff, 0x00040007,
	0x916c, 0xffffffff, 0x00060005,
	0x9170, 0xffffffff, 0x00090008,
	0x9174, 0xffffffff, 0x00020001,
	0x9178, 0xffffffff, 0x00040003,
	0x917c, 0xffffffff, 0x00000007,
	0x9180, 0xffffffff, 0x00060005,
	0x9184, 0xffffffff, 0x00090008,
	0x9188, 0xffffffff, 0x00030002,
	0x918c, 0xffffffff, 0x00050004,
	0x9190, 0xffffffff, 0x00000008,
	0x9194, 0xffffffff, 0x00070006,
	0x9198, 0xffffffff, 0x000a0009,
	0x919c, 0xffffffff, 0x00040003,
	0x91a0, 0xffffffff, 0x00060005,
	0x91a4, 0xffffffff, 0x00000009,
	0x91a8, 0xffffffff, 0x00080007,
	0x91ac, 0xffffffff, 0x000b000a,
	0x91b0, 0xffffffff, 0x00050004,
	0x91b4, 0xffffffff, 0x00070006,
	0x91b8, 0xffffffff, 0x0008000b,
	0x91bc, 0xffffffff, 0x000a0009,
	0x91c0, 0xffffffff, 0x000d000c,
	0x91c4, 0xffffffff, 0x00060005,
	0x91c8, 0xffffffff, 0x00080007,
	0x91cc, 0xffffffff, 0x0000000b,
	0x91d0, 0xffffffff, 0x000a0009,
	0x91d4, 0xffffffff, 0x000d000c,
	0x9150, 0xffffffff, 0x96940200,
	0x8708, 0xffffffff, 0x00900100,
	0xc478, 0xffffffff, 0x00000080,
	0xc404, 0xffffffff, 0x0020003f,
	0x30, 0xffffffff, 0x0000001c,
	0x34, 0x000f0000, 0x000f0000,
	0x160c, 0xffffffff, 0x00000100,
	0x1024, 0xffffffff, 0x00000100,
	0x20a8, 0xffffffff, 0x00000104,
	0x264c, 0x000c0000, 0x000c0000,
	0x2648, 0x000c0000, 0x000c0000,
	0x2f50, 0x00000001, 0x00000001,
	0x30cc, 0xc0000fff, 0x00000104,
	0xc1e4, 0x00000001, 0x00000001,
	0xd0c0, 0xfffffff0, 0x00000100,
	0xd8c0, 0xfffffff0, 0x00000100
};

static u32 verde_pg_init[] =
{
	0x353c, 0xffffffff, 0x40000,
	0x3538, 0xffffffff, 0x200010ff,
	0x353c, 0xffffffff, 0x0,
	0x353c, 0xffffffff, 0x0,
	0x353c, 0xffffffff, 0x0,
	0x353c, 0xffffffff, 0x0,
	0x353c, 0xffffffff, 0x0,
	0x353c, 0xffffffff, 0x7007,
	0x3538, 0xffffffff, 0x300010ff,
	0x353c, 0xffffffff, 0x0,
	0x353c, 0xffffffff, 0x0,
	0x353c, 0xffffffff, 0x0,
	0x353c, 0xffffffff, 0x0,
	0x353c, 0xffffffff, 0x0,
	0x353c, 0xffffffff, 0x400000,
	0x3538, 0xffffffff, 0x100010ff,
	0x353c, 0xffffffff, 0x0,
	0x353c, 0xffffffff, 0x0,
	0x353c, 0xffffffff, 0x0,
	0x353c, 0xffffffff, 0x0,
	0x353c, 0xffffffff, 0x0,
	0x353c, 0xffffffff, 0x120200,
	0x3538, 0xffffffff, 0x500010ff,
	0x353c, 0xffffffff, 0x0,
	0x353c, 0xffffffff, 0x0,
	0x353c, 0xffffffff, 0x0,
	0x353c, 0xffffffff, 0x0,
	0x353c, 0xffffffff, 0x0,
	0x353c, 0xffffffff, 0x1e1e16,
	0x3538, 0xffffffff, 0x600010ff,
	0x353c, 0xffffffff, 0x0,
	0x353c, 0xffffffff, 0x0,
	0x353c, 0xffffffff, 0x0,
	0x353c, 0xffffffff, 0x0,
	0x353c, 0xffffffff, 0x0,
	0x353c, 0xffffffff, 0x171f1e,
	0x3538, 0xffffffff, 0x700010ff,
	0x353c, 0xffffffff, 0x0,
	0x353c, 0xffffffff, 0x0,
	0x353c, 0xffffffff, 0x0,
	0x353c, 0xffffffff, 0x0,
	0x353c, 0xffffffff, 0x0,
	0x353c, 0xffffffff, 0x0,
	0x3538, 0xffffffff, 0x9ff,
	0x3500, 0xffffffff, 0x0,
	0x3504, 0xffffffff, 0x10000800,
	0x3504, 0xffffffff, 0xf,
	0x3504, 0xffffffff, 0xf,
	0x3500, 0xffffffff, 0x4,
	0x3504, 0xffffffff, 0x1000051e,
	0x3504, 0xffffffff, 0xffff,
	0x3504, 0xffffffff, 0xffff,
	0x3500, 0xffffffff, 0x8,
	0x3504, 0xffffffff, 0x80500,
	0x3500, 0xffffffff, 0x12,
	0x3504, 0xffffffff, 0x9050c,
	0x3500, 0xffffffff, 0x1d,
	0x3504, 0xffffffff, 0xb052c,
	0x3500, 0xffffffff, 0x2a,
	0x3504, 0xffffffff, 0x1053e,
	0x3500, 0xffffffff, 0x2d,
	0x3504, 0xffffffff, 0x10546,
	0x3500, 0xffffffff, 0x30,
	0x3504, 0xffffffff, 0xa054e,
	0x3500, 0xffffffff, 0x3c,
	0x3504, 0xffffffff, 0x1055f,
	0x3500, 0xffffffff, 0x3f,
	0x3504, 0xffffffff, 0x10567,
	0x3500, 0xffffffff, 0x42,
	0x3504, 0xffffffff, 0x1056f,
	0x3500, 0xffffffff, 0x45,
	0x3504, 0xffffffff, 0x10572,
	0x3500, 0xffffffff, 0x48,
	0x3504, 0xffffffff, 0x20575,
	0x3500, 0xffffffff, 0x4c,
	0x3504, 0xffffffff, 0x190801,
	0x3500, 0xffffffff, 0x67,
	0x3504, 0xffffffff, 0x1082a,
	0x3500, 0xffffffff, 0x6a,
	0x3504, 0xffffffff, 0x1b082d,
	0x3500, 0xffffffff, 0x87,
	0x3504, 0xffffffff, 0x310851,
	0x3500, 0xffffffff, 0xba,
	0x3504, 0xffffffff, 0x891,
	0x3500, 0xffffffff, 0xbc,
	0x3504, 0xffffffff, 0x893,
	0x3500, 0xffffffff, 0xbe,
	0x3504, 0xffffffff, 0x20895,
	0x3500, 0xffffffff, 0xc2,
	0x3504, 0xffffffff, 0x20899,
	0x3500, 0xffffffff, 0xc6,
	0x3504, 0xffffffff, 0x2089d,
	0x3500, 0xffffffff, 0xca,
	0x3504, 0xffffffff, 0x8a1,
	0x3500, 0xffffffff, 0xcc,
	0x3504, 0xffffffff, 0x8a3,
	0x3500, 0xffffffff, 0xce,
	0x3504, 0xffffffff, 0x308a5,
	0x3500, 0xffffffff, 0xd3,
	0x3504, 0xffffffff, 0x6d08cd,
	0x3500, 0xffffffff, 0x142,
	0x3504, 0xffffffff, 0x2000095a,
	0x3504, 0xffffffff, 0x1,
	0x3500, 0xffffffff, 0x144,
	0x3504, 0xffffffff, 0x301f095b,
	0x3500, 0xffffffff, 0x165,
	0x3504, 0xffffffff, 0xc094d,
	0x3500, 0xffffffff, 0x173,
	0x3504, 0xffffffff, 0xf096d,
	0x3500, 0xffffffff, 0x184,
	0x3504, 0xffffffff, 0x15097f,
	0x3500, 0xffffffff, 0x19b,
	0x3504, 0xffffffff, 0xc0998,
	0x3500, 0xffffffff, 0x1a9,
	0x3504, 0xffffffff, 0x409a7,
	0x3500, 0xffffffff, 0x1af,
	0x3504, 0xffffffff, 0xcdc,
	0x3500, 0xffffffff, 0x1b1,
	0x3504, 0xffffffff, 0x800,
	0x3508, 0xffffffff, 0x6c9b2000,
	0x3510, 0xfc00, 0x2000,
	0x3544, 0xffffffff, 0xfc0,
	0x28d4, 0x00000100, 0x100
};

static void si_init_golden_registers(struct radeon_device *rdev)
{
	switch (rdev->family) {
	case CHIP_TAHITI:
		radeon_program_register_sequence(rdev,
						 tahiti_golden_registers,
						 (const u32)ARRAY_SIZE(tahiti_golden_registers));
		radeon_program_register_sequence(rdev,
						 tahiti_golden_rlc_registers,
						 (const u32)ARRAY_SIZE(tahiti_golden_rlc_registers));
		radeon_program_register_sequence(rdev,
						 tahiti_mgcg_cgcg_init,
						 (const u32)ARRAY_SIZE(tahiti_mgcg_cgcg_init));
		radeon_program_register_sequence(rdev,
						 tahiti_golden_registers2,
						 (const u32)ARRAY_SIZE(tahiti_golden_registers2));
		break;
	case CHIP_PITCAIRN:
		radeon_program_register_sequence(rdev,
						 pitcairn_golden_registers,
						 (const u32)ARRAY_SIZE(pitcairn_golden_registers));
		radeon_program_register_sequence(rdev,
						 pitcairn_golden_rlc_registers,
						 (const u32)ARRAY_SIZE(pitcairn_golden_rlc_registers));
		radeon_program_register_sequence(rdev,
						 pitcairn_mgcg_cgcg_init,
						 (const u32)ARRAY_SIZE(pitcairn_mgcg_cgcg_init));
		break;
	case CHIP_VERDE:
		radeon_program_register_sequence(rdev,
						 verde_golden_registers,
						 (const u32)ARRAY_SIZE(verde_golden_registers));
		radeon_program_register_sequence(rdev,
						 verde_golden_rlc_registers,
						 (const u32)ARRAY_SIZE(verde_golden_rlc_registers));
		radeon_program_register_sequence(rdev,
						 verde_mgcg_cgcg_init,
						 (const u32)ARRAY_SIZE(verde_mgcg_cgcg_init));
		radeon_program_register_sequence(rdev,
						 verde_pg_init,
						 (const u32)ARRAY_SIZE(verde_pg_init));
		break;
	case CHIP_OLAND:
		radeon_program_register_sequence(rdev,
						 oland_golden_registers,
						 (const u32)ARRAY_SIZE(oland_golden_registers));
		radeon_program_register_sequence(rdev,
						 oland_golden_rlc_registers,
						 (const u32)ARRAY_SIZE(oland_golden_rlc_registers));
		radeon_program_register_sequence(rdev,
						 oland_mgcg_cgcg_init,
						 (const u32)ARRAY_SIZE(oland_mgcg_cgcg_init));
		break;
	case CHIP_HAINAN:
		radeon_program_register_sequence(rdev,
						 hainan_golden_registers,
						 (const u32)ARRAY_SIZE(hainan_golden_registers));
		radeon_program_register_sequence(rdev,
						 hainan_golden_registers2,
						 (const u32)ARRAY_SIZE(hainan_golden_registers2));
		radeon_program_register_sequence(rdev,
						 hainan_mgcg_cgcg_init,
						 (const u32)ARRAY_SIZE(hainan_mgcg_cgcg_init));
		break;
	default:
		break;
	}
}

/**
 * si_get_allowed_info_register - fetch the register for the info ioctl
 *
 * @rdev: radeon_device pointer
 * @reg: register offset in bytes
 * @val: register value
 *
 * Returns 0 for success or -EINVAL for an invalid register
 *
 */
int si_get_allowed_info_register(struct radeon_device *rdev,
				 u32 reg, u32 *val)
{
	switch (reg) {
	case GRBM_STATUS:
	case GRBM_STATUS2:
	case GRBM_STATUS_SE0:
	case GRBM_STATUS_SE1:
	case SRBM_STATUS:
	case SRBM_STATUS2:
	case (DMA_STATUS_REG + DMA0_REGISTER_OFFSET):
	case (DMA_STATUS_REG + DMA1_REGISTER_OFFSET):
	case UVD_STATUS:
		*val = RREG32(reg);
		return 0;
	default:
		return -EINVAL;
	}
}

#define PCIE_BUS_CLK                10000
#define TCLK                        (PCIE_BUS_CLK / 10)

/**
 * si_get_xclk - get the xclk
 *
 * @rdev: radeon_device pointer
 *
 * Returns the reference clock used by the gfx engine
 * (SI).
 */
u32 si_get_xclk(struct radeon_device *rdev)
{
	u32 reference_clock = rdev->clock.spll.reference_freq;
	u32 tmp;

	tmp = RREG32(CG_CLKPIN_CNTL_2);
	if (tmp & MUX_TCLK_TO_XCLK)
		return TCLK;

	tmp = RREG32(CG_CLKPIN_CNTL);
	if (tmp & XTALIN_DIVIDE)
		return reference_clock / 4;

	return reference_clock;
}

/* get temperature in millidegrees */
int si_get_temp(struct radeon_device *rdev)
{
	u32 temp;
	int actual_temp = 0;

	temp = (RREG32(CG_MULT_THERMAL_STATUS) & CTF_TEMP_MASK) >>
		CTF_TEMP_SHIFT;

	if (temp & 0x200)
		actual_temp = 255;
	else
		actual_temp = temp & 0x1ff;

	actual_temp = (actual_temp * 1000);

	return actual_temp;
}

#define TAHITI_IO_MC_REGS_SIZE 36

static const u32 tahiti_io_mc_regs[TAHITI_IO_MC_REGS_SIZE][2] = {
	{0x0000006f, 0x03044000},
	{0x00000070, 0x0480c018},
	{0x00000071, 0x00000040},
	{0x00000072, 0x01000000},
	{0x00000074, 0x000000ff},
	{0x00000075, 0x00143400},
	{0x00000076, 0x08ec0800},
	{0x00000077, 0x040000cc},
	{0x00000079, 0x00000000},
	{0x0000007a, 0x21000409},
	{0x0000007c, 0x00000000},
	{0x0000007d, 0xe8000000},
	{0x0000007e, 0x044408a8},
	{0x0000007f, 0x00000003},
	{0x00000080, 0x00000000},
	{0x00000081, 0x01000000},
	{0x00000082, 0x02000000},
	{0x00000083, 0x00000000},
	{0x00000084, 0xe3f3e4f4},
	{0x00000085, 0x00052024},
	{0x00000087, 0x00000000},
	{0x00000088, 0x66036603},
	{0x00000089, 0x01000000},
	{0x0000008b, 0x1c0a0000},
	{0x0000008c, 0xff010000},
	{0x0000008e, 0xffffefff},
	{0x0000008f, 0xfff3efff},
	{0x00000090, 0xfff3efbf},
	{0x00000094, 0x00101101},
	{0x00000095, 0x00000fff},
	{0x00000096, 0x00116fff},
	{0x00000097, 0x60010000},
	{0x00000098, 0x10010000},
	{0x00000099, 0x00006000},
	{0x0000009a, 0x00001000},
	{0x0000009f, 0x00a77400}
};

static const u32 pitcairn_io_mc_regs[TAHITI_IO_MC_REGS_SIZE][2] = {
	{0x0000006f, 0x03044000},
	{0x00000070, 0x0480c018},
	{0x00000071, 0x00000040},
	{0x00000072, 0x01000000},
	{0x00000074, 0x000000ff},
	{0x00000075, 0x00143400},
	{0x00000076, 0x08ec0800},
	{0x00000077, 0x040000cc},
	{0x00000079, 0x00000000},
	{0x0000007a, 0x21000409},
	{0x0000007c, 0x00000000},
	{0x0000007d, 0xe8000000},
	{0x0000007e, 0x044408a8},
	{0x0000007f, 0x00000003},
	{0x00000080, 0x00000000},
	{0x00000081, 0x01000000},
	{0x00000082, 0x02000000},
	{0x00000083, 0x00000000},
	{0x00000084, 0xe3f3e4f4},
	{0x00000085, 0x00052024},
	{0x00000087, 0x00000000},
	{0x00000088, 0x66036603},
	{0x00000089, 0x01000000},
	{0x0000008b, 0x1c0a0000},
	{0x0000008c, 0xff010000},
	{0x0000008e, 0xffffefff},
	{0x0000008f, 0xfff3efff},
	{0x00000090, 0xfff3efbf},
	{0x00000094, 0x00101101},
	{0x00000095, 0x00000fff},
	{0x00000096, 0x00116fff},
	{0x00000097, 0x60010000},
	{0x00000098, 0x10010000},
	{0x00000099, 0x00006000},
	{0x0000009a, 0x00001000},
	{0x0000009f, 0x00a47400}
};

static const u32 verde_io_mc_regs[TAHITI_IO_MC_REGS_SIZE][2] = {
	{0x0000006f, 0x03044000},
	{0x00000070, 0x0480c018},
	{0x00000071, 0x00000040},
	{0x00000072, 0x01000000},
	{0x00000074, 0x000000ff},
	{0x00000075, 0x00143400},
	{0x00000076, 0x08ec0800},
	{0x00000077, 0x040000cc},
	{0x00000079, 0x00000000},
	{0x0000007a, 0x21000409},
	{0x0000007c, 0x00000000},
	{0x0000007d, 0xe8000000},
	{0x0000007e, 0x044408a8},
	{0x0000007f, 0x00000003},
	{0x00000080, 0x00000000},
	{0x00000081, 0x01000000},
	{0x00000082, 0x02000000},
	{0x00000083, 0x00000000},
	{0x00000084, 0xe3f3e4f4},
	{0x00000085, 0x00052024},
	{0x00000087, 0x00000000},
	{0x00000088, 0x66036603},
	{0x00000089, 0x01000000},
	{0x0000008b, 0x1c0a0000},
	{0x0000008c, 0xff010000},
	{0x0000008e, 0xffffefff},
	{0x0000008f, 0xfff3efff},
	{0x00000090, 0xfff3efbf},
	{0x00000094, 0x00101101},
	{0x00000095, 0x00000fff},
	{0x00000096, 0x00116fff},
	{0x00000097, 0x60010000},
	{0x00000098, 0x10010000},
	{0x00000099, 0x00006000},
	{0x0000009a, 0x00001000},
	{0x0000009f, 0x00a37400}
};

static const u32 oland_io_mc_regs[TAHITI_IO_MC_REGS_SIZE][2] = {
	{0x0000006f, 0x03044000},
	{0x00000070, 0x0480c018},
	{0x00000071, 0x00000040},
	{0x00000072, 0x01000000},
	{0x00000074, 0x000000ff},
	{0x00000075, 0x00143400},
	{0x00000076, 0x08ec0800},
	{0x00000077, 0x040000cc},
	{0x00000079, 0x00000000},
	{0x0000007a, 0x21000409},
	{0x0000007c, 0x00000000},
	{0x0000007d, 0xe8000000},
	{0x0000007e, 0x044408a8},
	{0x0000007f, 0x00000003},
	{0x00000080, 0x00000000},
	{0x00000081, 0x01000000},
	{0x00000082, 0x02000000},
	{0x00000083, 0x00000000},
	{0x00000084, 0xe3f3e4f4},
	{0x00000085, 0x00052024},
	{0x00000087, 0x00000000},
	{0x00000088, 0x66036603},
	{0x00000089, 0x01000000},
	{0x0000008b, 0x1c0a0000},
	{0x0000008c, 0xff010000},
	{0x0000008e, 0xffffefff},
	{0x0000008f, 0xfff3efff},
	{0x00000090, 0xfff3efbf},
	{0x00000094, 0x00101101},
	{0x00000095, 0x00000fff},
	{0x00000096, 0x00116fff},
	{0x00000097, 0x60010000},
	{0x00000098, 0x10010000},
	{0x00000099, 0x00006000},
	{0x0000009a, 0x00001000},
	{0x0000009f, 0x00a17730}
};

static const u32 hainan_io_mc_regs[TAHITI_IO_MC_REGS_SIZE][2] = {
	{0x0000006f, 0x03044000},
	{0x00000070, 0x0480c018},
	{0x00000071, 0x00000040},
	{0x00000072, 0x01000000},
	{0x00000074, 0x000000ff},
	{0x00000075, 0x00143400},
	{0x00000076, 0x08ec0800},
	{0x00000077, 0x040000cc},
	{0x00000079, 0x00000000},
	{0x0000007a, 0x21000409},
	{0x0000007c, 0x00000000},
	{0x0000007d, 0xe8000000},
	{0x0000007e, 0x044408a8},
	{0x0000007f, 0x00000003},
	{0x00000080, 0x00000000},
	{0x00000081, 0x01000000},
	{0x00000082, 0x02000000},
	{0x00000083, 0x00000000},
	{0x00000084, 0xe3f3e4f4},
	{0x00000085, 0x00052024},
	{0x00000087, 0x00000000},
	{0x00000088, 0x66036603},
	{0x00000089, 0x01000000},
	{0x0000008b, 0x1c0a0000},
	{0x0000008c, 0xff010000},
	{0x0000008e, 0xffffefff},
	{0x0000008f, 0xfff3efff},
	{0x00000090, 0xfff3efbf},
	{0x00000094, 0x00101101},
	{0x00000095, 0x00000fff},
	{0x00000096, 0x00116fff},
	{0x00000097, 0x60010000},
	{0x00000098, 0x10010000},
	{0x00000099, 0x00006000},
	{0x0000009a, 0x00001000},
	{0x0000009f, 0x00a07730}
};

/* ucode loading */
int si_mc_load_microcode(struct radeon_device *rdev)
{
	const __be32 *fw_data = NULL;
	const __le32 *new_fw_data = NULL;
	u32 running;
	u32 *io_mc_regs = NULL;
	const __le32 *new_io_mc_regs = NULL;
	int i, regs_size, ucode_size;

	if (!rdev->mc_fw)
		return -EINVAL;

	if (rdev->new_fw) {
		const struct mc_firmware_header_v1_0 *hdr =
			(const struct mc_firmware_header_v1_0 *)rdev->mc_fw->data;

		radeon_ucode_print_mc_hdr(&hdr->header);
		regs_size = le32_to_cpu(hdr->io_debug_size_bytes) / (4 * 2);
		new_io_mc_regs = (const __le32 *)
			(rdev->mc_fw->data + le32_to_cpu(hdr->io_debug_array_offset_bytes));
		ucode_size = le32_to_cpu(hdr->header.ucode_size_bytes) / 4;
		new_fw_data = (const __le32 *)
			(rdev->mc_fw->data + le32_to_cpu(hdr->header.ucode_array_offset_bytes));
	} else {
		ucode_size = rdev->mc_fw->size / 4;

		switch (rdev->family) {
		case CHIP_TAHITI:
			io_mc_regs = (u32 *)&tahiti_io_mc_regs;
			regs_size = TAHITI_IO_MC_REGS_SIZE;
			break;
		case CHIP_PITCAIRN:
			io_mc_regs = (u32 *)&pitcairn_io_mc_regs;
			regs_size = TAHITI_IO_MC_REGS_SIZE;
			break;
		case CHIP_VERDE:
		default:
			io_mc_regs = (u32 *)&verde_io_mc_regs;
			regs_size = TAHITI_IO_MC_REGS_SIZE;
			break;
		case CHIP_OLAND:
			io_mc_regs = (u32 *)&oland_io_mc_regs;
			regs_size = TAHITI_IO_MC_REGS_SIZE;
			break;
		case CHIP_HAINAN:
			io_mc_regs = (u32 *)&hainan_io_mc_regs;
			regs_size = TAHITI_IO_MC_REGS_SIZE;
			break;
		}
		fw_data = (const __be32 *)rdev->mc_fw->data;
	}

	running = RREG32(MC_SEQ_SUP_CNTL) & RUN_MASK;

	if (running == 0) {
		/* reset the engine and set to writable */
		WREG32(MC_SEQ_SUP_CNTL, 0x00000008);
		WREG32(MC_SEQ_SUP_CNTL, 0x00000010);

		/* load mc io regs */
		for (i = 0; i < regs_size; i++) {
			if (rdev->new_fw) {
				WREG32(MC_SEQ_IO_DEBUG_INDEX, le32_to_cpup(new_io_mc_regs++));
				WREG32(MC_SEQ_IO_DEBUG_DATA, le32_to_cpup(new_io_mc_regs++));
			} else {
				WREG32(MC_SEQ_IO_DEBUG_INDEX, io_mc_regs[(i << 1)]);
				WREG32(MC_SEQ_IO_DEBUG_DATA, io_mc_regs[(i << 1) + 1]);
			}
		}
		/* load the MC ucode */
		for (i = 0; i < ucode_size; i++) {
			if (rdev->new_fw)
				WREG32(MC_SEQ_SUP_PGM, le32_to_cpup(new_fw_data++));
			else
				WREG32(MC_SEQ_SUP_PGM, be32_to_cpup(fw_data++));
		}

		/* put the engine back into the active state */
		WREG32(MC_SEQ_SUP_CNTL, 0x00000008);
		WREG32(MC_SEQ_SUP_CNTL, 0x00000004);
		WREG32(MC_SEQ_SUP_CNTL, 0x00000001);

		/* wait for training to complete */
		for (i = 0; i < rdev->usec_timeout; i++) {
			if (RREG32(MC_SEQ_TRAIN_WAKEUP_CNTL) & TRAIN_DONE_D0)
				break;
			udelay(1);
		}
		for (i = 0; i < rdev->usec_timeout; i++) {
			if (RREG32(MC_SEQ_TRAIN_WAKEUP_CNTL) & TRAIN_DONE_D1)
				break;
			udelay(1);
		}
	}

	return 0;
}

static int si_init_microcode(struct radeon_device *rdev)
{
	const char *chip_name;
	const char *new_chip_name;
	size_t pfp_req_size, me_req_size, ce_req_size, rlc_req_size, mc_req_size;
	size_t smc_req_size, mc2_req_size;
	char fw_name[30];
	int err;
	int new_fw = 0;
	bool new_smc = false;
	bool si58_fw = false;
	bool banks2_fw = false;

	DRM_DEBUG("\n");

	switch (rdev->family) {
	case CHIP_TAHITI:
		chip_name = "TAHITI";
		new_chip_name = "tahiti";
		pfp_req_size = SI_PFP_UCODE_SIZE * 4;
		me_req_size = SI_PM4_UCODE_SIZE * 4;
		ce_req_size = SI_CE_UCODE_SIZE * 4;
		rlc_req_size = SI_RLC_UCODE_SIZE * 4;
		mc_req_size = SI_MC_UCODE_SIZE * 4;
		mc2_req_size = TAHITI_MC_UCODE_SIZE * 4;
		smc_req_size = ALIGN(TAHITI_SMC_UCODE_SIZE, 4);
		break;
	case CHIP_PITCAIRN:
		chip_name = "PITCAIRN";
		if ((rdev->pdev->revision == 0x81) &&
		    ((rdev->pdev->device == 0x6810) ||
		     (rdev->pdev->device == 0x6811)))
			new_smc = true;
		new_chip_name = "pitcairn";
		pfp_req_size = SI_PFP_UCODE_SIZE * 4;
		me_req_size = SI_PM4_UCODE_SIZE * 4;
		ce_req_size = SI_CE_UCODE_SIZE * 4;
		rlc_req_size = SI_RLC_UCODE_SIZE * 4;
		mc_req_size = SI_MC_UCODE_SIZE * 4;
		mc2_req_size = PITCAIRN_MC_UCODE_SIZE * 4;
		smc_req_size = ALIGN(PITCAIRN_SMC_UCODE_SIZE, 4);
		break;
	case CHIP_VERDE:
		chip_name = "VERDE";
		if (((rdev->pdev->device == 0x6820) &&
		     ((rdev->pdev->revision == 0x81) ||
		      (rdev->pdev->revision == 0x83))) ||
		    ((rdev->pdev->device == 0x6821) &&
		     ((rdev->pdev->revision == 0x83) ||
		      (rdev->pdev->revision == 0x87))) ||
		    ((rdev->pdev->revision == 0x87) &&
		     ((rdev->pdev->device == 0x6823) ||
		      (rdev->pdev->device == 0x682b))))
			new_smc = true;
		new_chip_name = "verde";
		pfp_req_size = SI_PFP_UCODE_SIZE * 4;
		me_req_size = SI_PM4_UCODE_SIZE * 4;
		ce_req_size = SI_CE_UCODE_SIZE * 4;
		rlc_req_size = SI_RLC_UCODE_SIZE * 4;
		mc_req_size = SI_MC_UCODE_SIZE * 4;
		mc2_req_size = VERDE_MC_UCODE_SIZE * 4;
		smc_req_size = ALIGN(VERDE_SMC_UCODE_SIZE, 4);
		break;
	case CHIP_OLAND:
		chip_name = "OLAND";
		if (((rdev->pdev->revision == 0x81) &&
		     ((rdev->pdev->device == 0x6600) ||
		      (rdev->pdev->device == 0x6604) ||
		      (rdev->pdev->device == 0x6605) ||
		      (rdev->pdev->device == 0x6610))) ||
		    ((rdev->pdev->revision == 0x83) &&
		     (rdev->pdev->device == 0x6610)))
			new_smc = true;
		new_chip_name = "oland";
		pfp_req_size = SI_PFP_UCODE_SIZE * 4;
		me_req_size = SI_PM4_UCODE_SIZE * 4;
		ce_req_size = SI_CE_UCODE_SIZE * 4;
		rlc_req_size = SI_RLC_UCODE_SIZE * 4;
		mc_req_size = mc2_req_size = OLAND_MC_UCODE_SIZE * 4;
		smc_req_size = ALIGN(OLAND_SMC_UCODE_SIZE, 4);
		break;
	case CHIP_HAINAN:
		chip_name = "HAINAN";
		if (((rdev->pdev->revision == 0x81) &&
		     (rdev->pdev->device == 0x6660)) ||
		    ((rdev->pdev->revision == 0x83) &&
		     ((rdev->pdev->device == 0x6660) ||
		      (rdev->pdev->device == 0x6663) ||
		      (rdev->pdev->device == 0x6665) ||
<<<<<<< HEAD
		      (rdev->pdev->device == 0x6667))) ||
		    ((rdev->pdev->revision == 0xc3) &&
		     (rdev->pdev->device == 0x6665)))
=======
		      (rdev->pdev->device == 0x6667))))
>>>>>>> 2fa299a9
			new_smc = true;
		else if ((rdev->pdev->revision == 0xc3) &&
			 (rdev->pdev->device == 0x6665))
			banks2_fw = true;
		new_chip_name = "hainan";
		pfp_req_size = SI_PFP_UCODE_SIZE * 4;
		me_req_size = SI_PM4_UCODE_SIZE * 4;
		ce_req_size = SI_CE_UCODE_SIZE * 4;
		rlc_req_size = SI_RLC_UCODE_SIZE * 4;
		mc_req_size = mc2_req_size = OLAND_MC_UCODE_SIZE * 4;
		smc_req_size = ALIGN(HAINAN_SMC_UCODE_SIZE, 4);
		break;
	default: BUG();
	}

	/* this memory configuration requires special firmware */
	if (((RREG32(MC_SEQ_MISC0) & 0xff000000) >> 24) == 0x58)
		si58_fw = true;

	DRM_INFO("Loading %s Microcode\n", new_chip_name);

	snprintf(fw_name, sizeof(fw_name), "radeon/%s_pfp.bin", new_chip_name);
	err = request_firmware(&rdev->pfp_fw, fw_name, rdev->dev);
	if (err) {
		snprintf(fw_name, sizeof(fw_name), "radeon/%s_pfp.bin", chip_name);
		err = request_firmware(&rdev->pfp_fw, fw_name, rdev->dev);
		if (err)
			goto out;
		if (rdev->pfp_fw->size != pfp_req_size) {
			printk(KERN_ERR
			       "si_cp: Bogus length %zu in firmware \"%s\"\n",
			       rdev->pfp_fw->size, fw_name);
			err = -EINVAL;
			goto out;
		}
	} else {
		err = radeon_ucode_validate(rdev->pfp_fw);
		if (err) {
			printk(KERN_ERR
			       "si_cp: validation failed for firmware \"%s\"\n",
			       fw_name);
			goto out;
		} else {
			new_fw++;
		}
	}

	snprintf(fw_name, sizeof(fw_name), "radeon/%s_me.bin", new_chip_name);
	err = request_firmware(&rdev->me_fw, fw_name, rdev->dev);
	if (err) {
		snprintf(fw_name, sizeof(fw_name), "radeon/%s_me.bin", chip_name);
		err = request_firmware(&rdev->me_fw, fw_name, rdev->dev);
		if (err)
			goto out;
		if (rdev->me_fw->size != me_req_size) {
			printk(KERN_ERR
			       "si_cp: Bogus length %zu in firmware \"%s\"\n",
			       rdev->me_fw->size, fw_name);
			err = -EINVAL;
		}
	} else {
		err = radeon_ucode_validate(rdev->me_fw);
		if (err) {
			printk(KERN_ERR
			       "si_cp: validation failed for firmware \"%s\"\n",
			       fw_name);
			goto out;
		} else {
			new_fw++;
		}
	}

	snprintf(fw_name, sizeof(fw_name), "radeon/%s_ce.bin", new_chip_name);
	err = request_firmware(&rdev->ce_fw, fw_name, rdev->dev);
	if (err) {
		snprintf(fw_name, sizeof(fw_name), "radeon/%s_ce.bin", chip_name);
		err = request_firmware(&rdev->ce_fw, fw_name, rdev->dev);
		if (err)
			goto out;
		if (rdev->ce_fw->size != ce_req_size) {
			printk(KERN_ERR
			       "si_cp: Bogus length %zu in firmware \"%s\"\n",
			       rdev->ce_fw->size, fw_name);
			err = -EINVAL;
		}
	} else {
		err = radeon_ucode_validate(rdev->ce_fw);
		if (err) {
			printk(KERN_ERR
			       "si_cp: validation failed for firmware \"%s\"\n",
			       fw_name);
			goto out;
		} else {
			new_fw++;
		}
	}

	snprintf(fw_name, sizeof(fw_name), "radeon/%s_rlc.bin", new_chip_name);
	err = request_firmware(&rdev->rlc_fw, fw_name, rdev->dev);
	if (err) {
		snprintf(fw_name, sizeof(fw_name), "radeon/%s_rlc.bin", chip_name);
		err = request_firmware(&rdev->rlc_fw, fw_name, rdev->dev);
		if (err)
			goto out;
		if (rdev->rlc_fw->size != rlc_req_size) {
			printk(KERN_ERR
			       "si_rlc: Bogus length %zu in firmware \"%s\"\n",
			       rdev->rlc_fw->size, fw_name);
			err = -EINVAL;
		}
	} else {
		err = radeon_ucode_validate(rdev->rlc_fw);
		if (err) {
			printk(KERN_ERR
			       "si_cp: validation failed for firmware \"%s\"\n",
			       fw_name);
			goto out;
		} else {
			new_fw++;
		}
	}

	if (si58_fw)
		snprintf(fw_name, sizeof(fw_name), "radeon/si58_mc.bin");
	else
		snprintf(fw_name, sizeof(fw_name), "radeon/%s_mc.bin", new_chip_name);
	err = request_firmware(&rdev->mc_fw, fw_name, rdev->dev);
	if (err) {
		snprintf(fw_name, sizeof(fw_name), "radeon/%s_mc2.bin", chip_name);
		err = request_firmware(&rdev->mc_fw, fw_name, rdev->dev);
		if (err) {
			snprintf(fw_name, sizeof(fw_name), "radeon/%s_mc.bin", chip_name);
			err = request_firmware(&rdev->mc_fw, fw_name, rdev->dev);
			if (err)
				goto out;
		}
		if ((rdev->mc_fw->size != mc_req_size) &&
		    (rdev->mc_fw->size != mc2_req_size)) {
			printk(KERN_ERR
			       "si_mc: Bogus length %zu in firmware \"%s\"\n",
			       rdev->mc_fw->size, fw_name);
			err = -EINVAL;
		}
		DRM_INFO("%s: %zu bytes\n", fw_name, rdev->mc_fw->size);
	} else {
		err = radeon_ucode_validate(rdev->mc_fw);
		if (err) {
			printk(KERN_ERR
			       "si_cp: validation failed for firmware \"%s\"\n",
			       fw_name);
			goto out;
		} else {
			new_fw++;
		}
	}

	if (banks2_fw)
		snprintf(fw_name, sizeof(fw_name), "radeon/banks_k_2_smc.bin");
	else if (new_smc)
		snprintf(fw_name, sizeof(fw_name), "radeon/%s_k_smc.bin", new_chip_name);
	else
		snprintf(fw_name, sizeof(fw_name), "radeon/%s_smc.bin", new_chip_name);
	err = request_firmware(&rdev->smc_fw, fw_name, rdev->dev);
	if (err) {
		snprintf(fw_name, sizeof(fw_name), "radeon/%s_smc.bin", chip_name);
		err = request_firmware(&rdev->smc_fw, fw_name, rdev->dev);
		if (err) {
			printk(KERN_ERR
			       "smc: error loading firmware \"%s\"\n",
			       fw_name);
			release_firmware(rdev->smc_fw);
			rdev->smc_fw = NULL;
			err = 0;
		} else if (rdev->smc_fw->size != smc_req_size) {
			printk(KERN_ERR
			       "si_smc: Bogus length %zu in firmware \"%s\"\n",
			       rdev->smc_fw->size, fw_name);
			err = -EINVAL;
		}
	} else {
		err = radeon_ucode_validate(rdev->smc_fw);
		if (err) {
			printk(KERN_ERR
			       "si_cp: validation failed for firmware \"%s\"\n",
			       fw_name);
			goto out;
		} else {
			new_fw++;
		}
	}

	if (new_fw == 0) {
		rdev->new_fw = false;
	} else if (new_fw < 6) {
		printk(KERN_ERR "si_fw: mixing new and old firmware!\n");
		err = -EINVAL;
	} else {
		rdev->new_fw = true;
	}
out:
	if (err) {
		if (err != -EINVAL)
			printk(KERN_ERR
			       "si_cp: Failed to load firmware \"%s\"\n",
			       fw_name);
		release_firmware(rdev->pfp_fw);
		rdev->pfp_fw = NULL;
		release_firmware(rdev->me_fw);
		rdev->me_fw = NULL;
		release_firmware(rdev->ce_fw);
		rdev->ce_fw = NULL;
		release_firmware(rdev->rlc_fw);
		rdev->rlc_fw = NULL;
		release_firmware(rdev->mc_fw);
		rdev->mc_fw = NULL;
		release_firmware(rdev->smc_fw);
		rdev->smc_fw = NULL;
	}
	return err;
}

/* watermark setup */
static u32 dce6_line_buffer_adjust(struct radeon_device *rdev,
				   struct radeon_crtc *radeon_crtc,
				   struct drm_display_mode *mode,
				   struct drm_display_mode *other_mode)
{
	u32 tmp, buffer_alloc, i;
	u32 pipe_offset = radeon_crtc->crtc_id * 0x20;
	/*
	 * Line Buffer Setup
	 * There are 3 line buffers, each one shared by 2 display controllers.
	 * DC_LB_MEMORY_SPLIT controls how that line buffer is shared between
	 * the display controllers.  The paritioning is done via one of four
	 * preset allocations specified in bits 21:20:
	 *  0 - half lb
	 *  2 - whole lb, other crtc must be disabled
	 */
	/* this can get tricky if we have two large displays on a paired group
	 * of crtcs.  Ideally for multiple large displays we'd assign them to
	 * non-linked crtcs for maximum line buffer allocation.
	 */
	if (radeon_crtc->base.enabled && mode) {
		if (other_mode) {
			tmp = 0; /* 1/2 */
			buffer_alloc = 1;
		} else {
			tmp = 2; /* whole */
			buffer_alloc = 2;
		}
	} else {
		tmp = 0;
		buffer_alloc = 0;
	}

	WREG32(DC_LB_MEMORY_SPLIT + radeon_crtc->crtc_offset,
	       DC_LB_MEMORY_CONFIG(tmp));

	WREG32(PIPE0_DMIF_BUFFER_CONTROL + pipe_offset,
	       DMIF_BUFFERS_ALLOCATED(buffer_alloc));
	for (i = 0; i < rdev->usec_timeout; i++) {
		if (RREG32(PIPE0_DMIF_BUFFER_CONTROL + pipe_offset) &
		    DMIF_BUFFERS_ALLOCATED_COMPLETED)
			break;
		udelay(1);
	}

	if (radeon_crtc->base.enabled && mode) {
		switch (tmp) {
		case 0:
		default:
			return 4096 * 2;
		case 2:
			return 8192 * 2;
		}
	}

	/* controller not enabled, so no lb used */
	return 0;
}

static u32 si_get_number_of_dram_channels(struct radeon_device *rdev)
{
	u32 tmp = RREG32(MC_SHARED_CHMAP);

	switch ((tmp & NOOFCHAN_MASK) >> NOOFCHAN_SHIFT) {
	case 0:
	default:
		return 1;
	case 1:
		return 2;
	case 2:
		return 4;
	case 3:
		return 8;
	case 4:
		return 3;
	case 5:
		return 6;
	case 6:
		return 10;
	case 7:
		return 12;
	case 8:
		return 16;
	}
}

struct dce6_wm_params {
	u32 dram_channels; /* number of dram channels */
	u32 yclk;          /* bandwidth per dram data pin in kHz */
	u32 sclk;          /* engine clock in kHz */
	u32 disp_clk;      /* display clock in kHz */
	u32 src_width;     /* viewport width */
	u32 active_time;   /* active display time in ns */
	u32 blank_time;    /* blank time in ns */
	bool interlaced;    /* mode is interlaced */
	fixed20_12 vsc;    /* vertical scale ratio */
	u32 num_heads;     /* number of active crtcs */
	u32 bytes_per_pixel; /* bytes per pixel display + overlay */
	u32 lb_size;       /* line buffer allocated to pipe */
	u32 vtaps;         /* vertical scaler taps */
};

static u32 dce6_dram_bandwidth(struct dce6_wm_params *wm)
{
	/* Calculate raw DRAM Bandwidth */
	fixed20_12 dram_efficiency; /* 0.7 */
	fixed20_12 yclk, dram_channels, bandwidth;
	fixed20_12 a;

	a.full = dfixed_const(1000);
	yclk.full = dfixed_const(wm->yclk);
	yclk.full = dfixed_div(yclk, a);
	dram_channels.full = dfixed_const(wm->dram_channels * 4);
	a.full = dfixed_const(10);
	dram_efficiency.full = dfixed_const(7);
	dram_efficiency.full = dfixed_div(dram_efficiency, a);
	bandwidth.full = dfixed_mul(dram_channels, yclk);
	bandwidth.full = dfixed_mul(bandwidth, dram_efficiency);

	return dfixed_trunc(bandwidth);
}

static u32 dce6_dram_bandwidth_for_display(struct dce6_wm_params *wm)
{
	/* Calculate DRAM Bandwidth and the part allocated to display. */
	fixed20_12 disp_dram_allocation; /* 0.3 to 0.7 */
	fixed20_12 yclk, dram_channels, bandwidth;
	fixed20_12 a;

	a.full = dfixed_const(1000);
	yclk.full = dfixed_const(wm->yclk);
	yclk.full = dfixed_div(yclk, a);
	dram_channels.full = dfixed_const(wm->dram_channels * 4);
	a.full = dfixed_const(10);
	disp_dram_allocation.full = dfixed_const(3); /* XXX worse case value 0.3 */
	disp_dram_allocation.full = dfixed_div(disp_dram_allocation, a);
	bandwidth.full = dfixed_mul(dram_channels, yclk);
	bandwidth.full = dfixed_mul(bandwidth, disp_dram_allocation);

	return dfixed_trunc(bandwidth);
}

static u32 dce6_data_return_bandwidth(struct dce6_wm_params *wm)
{
	/* Calculate the display Data return Bandwidth */
	fixed20_12 return_efficiency; /* 0.8 */
	fixed20_12 sclk, bandwidth;
	fixed20_12 a;

	a.full = dfixed_const(1000);
	sclk.full = dfixed_const(wm->sclk);
	sclk.full = dfixed_div(sclk, a);
	a.full = dfixed_const(10);
	return_efficiency.full = dfixed_const(8);
	return_efficiency.full = dfixed_div(return_efficiency, a);
	a.full = dfixed_const(32);
	bandwidth.full = dfixed_mul(a, sclk);
	bandwidth.full = dfixed_mul(bandwidth, return_efficiency);

	return dfixed_trunc(bandwidth);
}

static u32 dce6_get_dmif_bytes_per_request(struct dce6_wm_params *wm)
{
	return 32;
}

static u32 dce6_dmif_request_bandwidth(struct dce6_wm_params *wm)
{
	/* Calculate the DMIF Request Bandwidth */
	fixed20_12 disp_clk_request_efficiency; /* 0.8 */
	fixed20_12 disp_clk, sclk, bandwidth;
	fixed20_12 a, b1, b2;
	u32 min_bandwidth;

	a.full = dfixed_const(1000);
	disp_clk.full = dfixed_const(wm->disp_clk);
	disp_clk.full = dfixed_div(disp_clk, a);
	a.full = dfixed_const(dce6_get_dmif_bytes_per_request(wm) / 2);
	b1.full = dfixed_mul(a, disp_clk);

	a.full = dfixed_const(1000);
	sclk.full = dfixed_const(wm->sclk);
	sclk.full = dfixed_div(sclk, a);
	a.full = dfixed_const(dce6_get_dmif_bytes_per_request(wm));
	b2.full = dfixed_mul(a, sclk);

	a.full = dfixed_const(10);
	disp_clk_request_efficiency.full = dfixed_const(8);
	disp_clk_request_efficiency.full = dfixed_div(disp_clk_request_efficiency, a);

	min_bandwidth = min(dfixed_trunc(b1), dfixed_trunc(b2));

	a.full = dfixed_const(min_bandwidth);
	bandwidth.full = dfixed_mul(a, disp_clk_request_efficiency);

	return dfixed_trunc(bandwidth);
}

static u32 dce6_available_bandwidth(struct dce6_wm_params *wm)
{
	/* Calculate the Available bandwidth. Display can use this temporarily but not in average. */
	u32 dram_bandwidth = dce6_dram_bandwidth(wm);
	u32 data_return_bandwidth = dce6_data_return_bandwidth(wm);
	u32 dmif_req_bandwidth = dce6_dmif_request_bandwidth(wm);

	return min(dram_bandwidth, min(data_return_bandwidth, dmif_req_bandwidth));
}

static u32 dce6_average_bandwidth(struct dce6_wm_params *wm)
{
	/* Calculate the display mode Average Bandwidth
	 * DisplayMode should contain the source and destination dimensions,
	 * timing, etc.
	 */
	fixed20_12 bpp;
	fixed20_12 line_time;
	fixed20_12 src_width;
	fixed20_12 bandwidth;
	fixed20_12 a;

	a.full = dfixed_const(1000);
	line_time.full = dfixed_const(wm->active_time + wm->blank_time);
	line_time.full = dfixed_div(line_time, a);
	bpp.full = dfixed_const(wm->bytes_per_pixel);
	src_width.full = dfixed_const(wm->src_width);
	bandwidth.full = dfixed_mul(src_width, bpp);
	bandwidth.full = dfixed_mul(bandwidth, wm->vsc);
	bandwidth.full = dfixed_div(bandwidth, line_time);

	return dfixed_trunc(bandwidth);
}

static u32 dce6_latency_watermark(struct dce6_wm_params *wm)
{
	/* First calcualte the latency in ns */
	u32 mc_latency = 2000; /* 2000 ns. */
	u32 available_bandwidth = dce6_available_bandwidth(wm);
	u32 worst_chunk_return_time = (512 * 8 * 1000) / available_bandwidth;
	u32 cursor_line_pair_return_time = (128 * 4 * 1000) / available_bandwidth;
	u32 dc_latency = 40000000 / wm->disp_clk; /* dc pipe latency */
	u32 other_heads_data_return_time = ((wm->num_heads + 1) * worst_chunk_return_time) +
		(wm->num_heads * cursor_line_pair_return_time);
	u32 latency = mc_latency + other_heads_data_return_time + dc_latency;
	u32 max_src_lines_per_dst_line, lb_fill_bw, line_fill_time;
	u32 tmp, dmif_size = 12288;
	fixed20_12 a, b, c;

	if (wm->num_heads == 0)
		return 0;

	a.full = dfixed_const(2);
	b.full = dfixed_const(1);
	if ((wm->vsc.full > a.full) ||
	    ((wm->vsc.full > b.full) && (wm->vtaps >= 3)) ||
	    (wm->vtaps >= 5) ||
	    ((wm->vsc.full >= a.full) && wm->interlaced))
		max_src_lines_per_dst_line = 4;
	else
		max_src_lines_per_dst_line = 2;

	a.full = dfixed_const(available_bandwidth);
	b.full = dfixed_const(wm->num_heads);
	a.full = dfixed_div(a, b);

	b.full = dfixed_const(mc_latency + 512);
	c.full = dfixed_const(wm->disp_clk);
	b.full = dfixed_div(b, c);

	c.full = dfixed_const(dmif_size);
	b.full = dfixed_div(c, b);

	tmp = min(dfixed_trunc(a), dfixed_trunc(b));

	b.full = dfixed_const(1000);
	c.full = dfixed_const(wm->disp_clk);
	b.full = dfixed_div(c, b);
	c.full = dfixed_const(wm->bytes_per_pixel);
	b.full = dfixed_mul(b, c);

	lb_fill_bw = min(tmp, dfixed_trunc(b));

	a.full = dfixed_const(max_src_lines_per_dst_line * wm->src_width * wm->bytes_per_pixel);
	b.full = dfixed_const(1000);
	c.full = dfixed_const(lb_fill_bw);
	b.full = dfixed_div(c, b);
	a.full = dfixed_div(a, b);
	line_fill_time = dfixed_trunc(a);

	if (line_fill_time < wm->active_time)
		return latency;
	else
		return latency + (line_fill_time - wm->active_time);

}

static bool dce6_average_bandwidth_vs_dram_bandwidth_for_display(struct dce6_wm_params *wm)
{
	if (dce6_average_bandwidth(wm) <=
	    (dce6_dram_bandwidth_for_display(wm) / wm->num_heads))
		return true;
	else
		return false;
};

static bool dce6_average_bandwidth_vs_available_bandwidth(struct dce6_wm_params *wm)
{
	if (dce6_average_bandwidth(wm) <=
	    (dce6_available_bandwidth(wm) / wm->num_heads))
		return true;
	else
		return false;
};

static bool dce6_check_latency_hiding(struct dce6_wm_params *wm)
{
	u32 lb_partitions = wm->lb_size / wm->src_width;
	u32 line_time = wm->active_time + wm->blank_time;
	u32 latency_tolerant_lines;
	u32 latency_hiding;
	fixed20_12 a;

	a.full = dfixed_const(1);
	if (wm->vsc.full > a.full)
		latency_tolerant_lines = 1;
	else {
		if (lb_partitions <= (wm->vtaps + 1))
			latency_tolerant_lines = 1;
		else
			latency_tolerant_lines = 2;
	}

	latency_hiding = (latency_tolerant_lines * line_time + wm->blank_time);

	if (dce6_latency_watermark(wm) <= latency_hiding)
		return true;
	else
		return false;
}

static void dce6_program_watermarks(struct radeon_device *rdev,
					 struct radeon_crtc *radeon_crtc,
					 u32 lb_size, u32 num_heads)
{
	struct drm_display_mode *mode = &radeon_crtc->base.mode;
	struct dce6_wm_params wm_low, wm_high;
	u32 dram_channels;
	u32 pixel_period;
	u32 line_time = 0;
	u32 latency_watermark_a = 0, latency_watermark_b = 0;
	u32 priority_a_mark = 0, priority_b_mark = 0;
	u32 priority_a_cnt = PRIORITY_OFF;
	u32 priority_b_cnt = PRIORITY_OFF;
	u32 tmp, arb_control3;
	fixed20_12 a, b, c;

	if (radeon_crtc->base.enabled && num_heads && mode) {
		pixel_period = 1000000 / (u32)mode->clock;
		line_time = min((u32)mode->crtc_htotal * pixel_period, (u32)65535);
		priority_a_cnt = 0;
		priority_b_cnt = 0;

		if (rdev->family == CHIP_ARUBA)
			dram_channels = evergreen_get_number_of_dram_channels(rdev);
		else
			dram_channels = si_get_number_of_dram_channels(rdev);

		/* watermark for high clocks */
		if ((rdev->pm.pm_method == PM_METHOD_DPM) && rdev->pm.dpm_enabled) {
			wm_high.yclk =
				radeon_dpm_get_mclk(rdev, false) * 10;
			wm_high.sclk =
				radeon_dpm_get_sclk(rdev, false) * 10;
		} else {
			wm_high.yclk = rdev->pm.current_mclk * 10;
			wm_high.sclk = rdev->pm.current_sclk * 10;
		}

		wm_high.disp_clk = mode->clock;
		wm_high.src_width = mode->crtc_hdisplay;
		wm_high.active_time = mode->crtc_hdisplay * pixel_period;
		wm_high.blank_time = line_time - wm_high.active_time;
		wm_high.interlaced = false;
		if (mode->flags & DRM_MODE_FLAG_INTERLACE)
			wm_high.interlaced = true;
		wm_high.vsc = radeon_crtc->vsc;
		wm_high.vtaps = 1;
		if (radeon_crtc->rmx_type != RMX_OFF)
			wm_high.vtaps = 2;
		wm_high.bytes_per_pixel = 4; /* XXX: get this from fb config */
		wm_high.lb_size = lb_size;
		wm_high.dram_channels = dram_channels;
		wm_high.num_heads = num_heads;

		/* watermark for low clocks */
		if ((rdev->pm.pm_method == PM_METHOD_DPM) && rdev->pm.dpm_enabled) {
			wm_low.yclk =
				radeon_dpm_get_mclk(rdev, true) * 10;
			wm_low.sclk =
				radeon_dpm_get_sclk(rdev, true) * 10;
		} else {
			wm_low.yclk = rdev->pm.current_mclk * 10;
			wm_low.sclk = rdev->pm.current_sclk * 10;
		}

		wm_low.disp_clk = mode->clock;
		wm_low.src_width = mode->crtc_hdisplay;
		wm_low.active_time = mode->crtc_hdisplay * pixel_period;
		wm_low.blank_time = line_time - wm_low.active_time;
		wm_low.interlaced = false;
		if (mode->flags & DRM_MODE_FLAG_INTERLACE)
			wm_low.interlaced = true;
		wm_low.vsc = radeon_crtc->vsc;
		wm_low.vtaps = 1;
		if (radeon_crtc->rmx_type != RMX_OFF)
			wm_low.vtaps = 2;
		wm_low.bytes_per_pixel = 4; /* XXX: get this from fb config */
		wm_low.lb_size = lb_size;
		wm_low.dram_channels = dram_channels;
		wm_low.num_heads = num_heads;

		/* set for high clocks */
		latency_watermark_a = min(dce6_latency_watermark(&wm_high), (u32)65535);
		/* set for low clocks */
		latency_watermark_b = min(dce6_latency_watermark(&wm_low), (u32)65535);

		/* possibly force display priority to high */
		/* should really do this at mode validation time... */
		if (!dce6_average_bandwidth_vs_dram_bandwidth_for_display(&wm_high) ||
		    !dce6_average_bandwidth_vs_available_bandwidth(&wm_high) ||
		    !dce6_check_latency_hiding(&wm_high) ||
		    (rdev->disp_priority == 2)) {
			DRM_DEBUG_KMS("force priority to high\n");
			priority_a_cnt |= PRIORITY_ALWAYS_ON;
			priority_b_cnt |= PRIORITY_ALWAYS_ON;
		}
		if (!dce6_average_bandwidth_vs_dram_bandwidth_for_display(&wm_low) ||
		    !dce6_average_bandwidth_vs_available_bandwidth(&wm_low) ||
		    !dce6_check_latency_hiding(&wm_low) ||
		    (rdev->disp_priority == 2)) {
			DRM_DEBUG_KMS("force priority to high\n");
			priority_a_cnt |= PRIORITY_ALWAYS_ON;
			priority_b_cnt |= PRIORITY_ALWAYS_ON;
		}

		a.full = dfixed_const(1000);
		b.full = dfixed_const(mode->clock);
		b.full = dfixed_div(b, a);
		c.full = dfixed_const(latency_watermark_a);
		c.full = dfixed_mul(c, b);
		c.full = dfixed_mul(c, radeon_crtc->hsc);
		c.full = dfixed_div(c, a);
		a.full = dfixed_const(16);
		c.full = dfixed_div(c, a);
		priority_a_mark = dfixed_trunc(c);
		priority_a_cnt |= priority_a_mark & PRIORITY_MARK_MASK;

		a.full = dfixed_const(1000);
		b.full = dfixed_const(mode->clock);
		b.full = dfixed_div(b, a);
		c.full = dfixed_const(latency_watermark_b);
		c.full = dfixed_mul(c, b);
		c.full = dfixed_mul(c, radeon_crtc->hsc);
		c.full = dfixed_div(c, a);
		a.full = dfixed_const(16);
		c.full = dfixed_div(c, a);
		priority_b_mark = dfixed_trunc(c);
		priority_b_cnt |= priority_b_mark & PRIORITY_MARK_MASK;

		/* Save number of lines the linebuffer leads before the scanout */
		radeon_crtc->lb_vblank_lead_lines = DIV_ROUND_UP(lb_size, mode->crtc_hdisplay);
	}

	/* select wm A */
	arb_control3 = RREG32(DPG_PIPE_ARBITRATION_CONTROL3 + radeon_crtc->crtc_offset);
	tmp = arb_control3;
	tmp &= ~LATENCY_WATERMARK_MASK(3);
	tmp |= LATENCY_WATERMARK_MASK(1);
	WREG32(DPG_PIPE_ARBITRATION_CONTROL3 + radeon_crtc->crtc_offset, tmp);
	WREG32(DPG_PIPE_LATENCY_CONTROL + radeon_crtc->crtc_offset,
	       (LATENCY_LOW_WATERMARK(latency_watermark_a) |
		LATENCY_HIGH_WATERMARK(line_time)));
	/* select wm B */
	tmp = RREG32(DPG_PIPE_ARBITRATION_CONTROL3 + radeon_crtc->crtc_offset);
	tmp &= ~LATENCY_WATERMARK_MASK(3);
	tmp |= LATENCY_WATERMARK_MASK(2);
	WREG32(DPG_PIPE_ARBITRATION_CONTROL3 + radeon_crtc->crtc_offset, tmp);
	WREG32(DPG_PIPE_LATENCY_CONTROL + radeon_crtc->crtc_offset,
	       (LATENCY_LOW_WATERMARK(latency_watermark_b) |
		LATENCY_HIGH_WATERMARK(line_time)));
	/* restore original selection */
	WREG32(DPG_PIPE_ARBITRATION_CONTROL3 + radeon_crtc->crtc_offset, arb_control3);

	/* write the priority marks */
	WREG32(PRIORITY_A_CNT + radeon_crtc->crtc_offset, priority_a_cnt);
	WREG32(PRIORITY_B_CNT + radeon_crtc->crtc_offset, priority_b_cnt);

	/* save values for DPM */
	radeon_crtc->line_time = line_time;
	radeon_crtc->wm_high = latency_watermark_a;
	radeon_crtc->wm_low = latency_watermark_b;
}

void dce6_bandwidth_update(struct radeon_device *rdev)
{
	struct drm_display_mode *mode0 = NULL;
	struct drm_display_mode *mode1 = NULL;
	u32 num_heads = 0, lb_size;
	int i;

	if (!rdev->mode_info.mode_config_initialized)
		return;

	radeon_update_display_priority(rdev);

	for (i = 0; i < rdev->num_crtc; i++) {
		if (rdev->mode_info.crtcs[i]->base.enabled)
			num_heads++;
	}
	for (i = 0; i < rdev->num_crtc; i += 2) {
		mode0 = &rdev->mode_info.crtcs[i]->base.mode;
		mode1 = &rdev->mode_info.crtcs[i+1]->base.mode;
		lb_size = dce6_line_buffer_adjust(rdev, rdev->mode_info.crtcs[i], mode0, mode1);
		dce6_program_watermarks(rdev, rdev->mode_info.crtcs[i], lb_size, num_heads);
		lb_size = dce6_line_buffer_adjust(rdev, rdev->mode_info.crtcs[i+1], mode1, mode0);
		dce6_program_watermarks(rdev, rdev->mode_info.crtcs[i+1], lb_size, num_heads);
	}
}

/*
 * Core functions
 */
static void si_tiling_mode_table_init(struct radeon_device *rdev)
{
	u32 *tile = rdev->config.si.tile_mode_array;
	const u32 num_tile_mode_states =
			ARRAY_SIZE(rdev->config.si.tile_mode_array);
	u32 reg_offset, split_equal_to_row_size;

	switch (rdev->config.si.mem_row_size_in_kb) {
	case 1:
		split_equal_to_row_size = ADDR_SURF_TILE_SPLIT_1KB;
		break;
	case 2:
	default:
		split_equal_to_row_size = ADDR_SURF_TILE_SPLIT_2KB;
		break;
	case 4:
		split_equal_to_row_size = ADDR_SURF_TILE_SPLIT_4KB;
		break;
	}

	for (reg_offset = 0; reg_offset < num_tile_mode_states; reg_offset++)
		tile[reg_offset] = 0;

	switch(rdev->family) {
	case CHIP_TAHITI:
	case CHIP_PITCAIRN:
		/* non-AA compressed depth or any compressed stencil */
		tile[0] = (ARRAY_MODE(ARRAY_2D_TILED_THIN1) |
			   MICRO_TILE_MODE(ADDR_SURF_DEPTH_MICRO_TILING) |
			   PIPE_CONFIG(ADDR_SURF_P8_32x32_8x16) |
			   TILE_SPLIT(ADDR_SURF_TILE_SPLIT_64B) |
			   NUM_BANKS(ADDR_SURF_16_BANK) |
			   BANK_WIDTH(ADDR_SURF_BANK_WIDTH_1) |
			   BANK_HEIGHT(ADDR_SURF_BANK_HEIGHT_4) |
			   MACRO_TILE_ASPECT(ADDR_SURF_MACRO_ASPECT_2));
		/* 2xAA/4xAA compressed depth only */
		tile[1] = (ARRAY_MODE(ARRAY_2D_TILED_THIN1) |
			   MICRO_TILE_MODE(ADDR_SURF_DEPTH_MICRO_TILING) |
			   PIPE_CONFIG(ADDR_SURF_P8_32x32_8x16) |
			   TILE_SPLIT(ADDR_SURF_TILE_SPLIT_128B) |
			   NUM_BANKS(ADDR_SURF_16_BANK) |
			   BANK_WIDTH(ADDR_SURF_BANK_WIDTH_1) |
			   BANK_HEIGHT(ADDR_SURF_BANK_HEIGHT_4) |
			   MACRO_TILE_ASPECT(ADDR_SURF_MACRO_ASPECT_2));
		/* 8xAA compressed depth only */
		tile[2] = (ARRAY_MODE(ARRAY_2D_TILED_THIN1) |
			   MICRO_TILE_MODE(ADDR_SURF_DEPTH_MICRO_TILING) |
			   PIPE_CONFIG(ADDR_SURF_P8_32x32_8x16) |
			   TILE_SPLIT(ADDR_SURF_TILE_SPLIT_256B) |
			   NUM_BANKS(ADDR_SURF_16_BANK) |
			   BANK_WIDTH(ADDR_SURF_BANK_WIDTH_1) |
			   BANK_HEIGHT(ADDR_SURF_BANK_HEIGHT_4) |
			   MACRO_TILE_ASPECT(ADDR_SURF_MACRO_ASPECT_2));
		/* 2xAA/4xAA compressed depth with stencil (for depth buffer) */
		tile[3] = (ARRAY_MODE(ARRAY_2D_TILED_THIN1) |
			   MICRO_TILE_MODE(ADDR_SURF_DEPTH_MICRO_TILING) |
			   PIPE_CONFIG(ADDR_SURF_P8_32x32_8x16) |
			   TILE_SPLIT(ADDR_SURF_TILE_SPLIT_128B) |
			   NUM_BANKS(ADDR_SURF_16_BANK) |
			   BANK_WIDTH(ADDR_SURF_BANK_WIDTH_1) |
			   BANK_HEIGHT(ADDR_SURF_BANK_HEIGHT_4) |
			   MACRO_TILE_ASPECT(ADDR_SURF_MACRO_ASPECT_2));
		/* Maps w/ a dimension less than the 2D macro-tile dimensions (for mipmapped depth textures) */
		tile[4] = (ARRAY_MODE(ARRAY_1D_TILED_THIN1) |
			   MICRO_TILE_MODE(ADDR_SURF_DEPTH_MICRO_TILING) |
			   PIPE_CONFIG(ADDR_SURF_P8_32x32_8x16) |
			   TILE_SPLIT(ADDR_SURF_TILE_SPLIT_64B) |
			   NUM_BANKS(ADDR_SURF_16_BANK) |
			   BANK_WIDTH(ADDR_SURF_BANK_WIDTH_1) |
			   BANK_HEIGHT(ADDR_SURF_BANK_HEIGHT_2) |
			   MACRO_TILE_ASPECT(ADDR_SURF_MACRO_ASPECT_2));
		/* Uncompressed 16bpp depth - and stencil buffer allocated with it */
		tile[5] = (ARRAY_MODE(ARRAY_2D_TILED_THIN1) |
			   MICRO_TILE_MODE(ADDR_SURF_DEPTH_MICRO_TILING) |
			   PIPE_CONFIG(ADDR_SURF_P8_32x32_8x16) |
			   TILE_SPLIT(split_equal_to_row_size) |
			   NUM_BANKS(ADDR_SURF_16_BANK) |
			   BANK_WIDTH(ADDR_SURF_BANK_WIDTH_1) |
			   BANK_HEIGHT(ADDR_SURF_BANK_HEIGHT_2) |
			   MACRO_TILE_ASPECT(ADDR_SURF_MACRO_ASPECT_2));
		/* Uncompressed 32bpp depth - and stencil buffer allocated with it */
		tile[6] = (ARRAY_MODE(ARRAY_2D_TILED_THIN1) |
			   MICRO_TILE_MODE(ADDR_SURF_DEPTH_MICRO_TILING) |
			   PIPE_CONFIG(ADDR_SURF_P8_32x32_8x16) |
			   TILE_SPLIT(split_equal_to_row_size) |
			   NUM_BANKS(ADDR_SURF_16_BANK) |
			   BANK_WIDTH(ADDR_SURF_BANK_WIDTH_1) |
			   BANK_HEIGHT(ADDR_SURF_BANK_HEIGHT_1) |
			   MACRO_TILE_ASPECT(ADDR_SURF_MACRO_ASPECT_1));
		/* Uncompressed 8bpp stencil without depth (drivers typically do not use) */
		tile[7] = (ARRAY_MODE(ARRAY_2D_TILED_THIN1) |
			   MICRO_TILE_MODE(ADDR_SURF_DEPTH_MICRO_TILING) |
			   PIPE_CONFIG(ADDR_SURF_P8_32x32_8x16) |
			   TILE_SPLIT(split_equal_to_row_size) |
			   NUM_BANKS(ADDR_SURF_16_BANK) |
			   BANK_WIDTH(ADDR_SURF_BANK_WIDTH_1) |
			   BANK_HEIGHT(ADDR_SURF_BANK_HEIGHT_4) |
			   MACRO_TILE_ASPECT(ADDR_SURF_MACRO_ASPECT_2));
		/* 1D and 1D Array Surfaces */
		tile[8] = (ARRAY_MODE(ARRAY_LINEAR_ALIGNED) |
			   MICRO_TILE_MODE(ADDR_SURF_DISPLAY_MICRO_TILING) |
			   PIPE_CONFIG(ADDR_SURF_P8_32x32_8x16) |
			   TILE_SPLIT(ADDR_SURF_TILE_SPLIT_64B) |
			   NUM_BANKS(ADDR_SURF_16_BANK) |
			   BANK_WIDTH(ADDR_SURF_BANK_WIDTH_1) |
			   BANK_HEIGHT(ADDR_SURF_BANK_HEIGHT_2) |
			   MACRO_TILE_ASPECT(ADDR_SURF_MACRO_ASPECT_2));
		/* Displayable maps. */
		tile[9] = (ARRAY_MODE(ARRAY_1D_TILED_THIN1) |
			   MICRO_TILE_MODE(ADDR_SURF_DISPLAY_MICRO_TILING) |
			   PIPE_CONFIG(ADDR_SURF_P8_32x32_8x16) |
			   TILE_SPLIT(ADDR_SURF_TILE_SPLIT_64B) |
			   NUM_BANKS(ADDR_SURF_16_BANK) |
			   BANK_WIDTH(ADDR_SURF_BANK_WIDTH_1) |
			   BANK_HEIGHT(ADDR_SURF_BANK_HEIGHT_2) |
			   MACRO_TILE_ASPECT(ADDR_SURF_MACRO_ASPECT_2));
		/* Display 8bpp. */
		tile[10] = (ARRAY_MODE(ARRAY_2D_TILED_THIN1) |
			   MICRO_TILE_MODE(ADDR_SURF_DISPLAY_MICRO_TILING) |
			   PIPE_CONFIG(ADDR_SURF_P8_32x32_8x16) |
			   TILE_SPLIT(ADDR_SURF_TILE_SPLIT_256B) |
			   NUM_BANKS(ADDR_SURF_16_BANK) |
			   BANK_WIDTH(ADDR_SURF_BANK_WIDTH_1) |
			   BANK_HEIGHT(ADDR_SURF_BANK_HEIGHT_4) |
			   MACRO_TILE_ASPECT(ADDR_SURF_MACRO_ASPECT_2));
		/* Display 16bpp. */
		tile[11] = (ARRAY_MODE(ARRAY_2D_TILED_THIN1) |
			   MICRO_TILE_MODE(ADDR_SURF_DISPLAY_MICRO_TILING) |
			   PIPE_CONFIG(ADDR_SURF_P8_32x32_8x16) |
			   TILE_SPLIT(ADDR_SURF_TILE_SPLIT_256B) |
			   NUM_BANKS(ADDR_SURF_16_BANK) |
			   BANK_WIDTH(ADDR_SURF_BANK_WIDTH_1) |
			   BANK_HEIGHT(ADDR_SURF_BANK_HEIGHT_2) |
			   MACRO_TILE_ASPECT(ADDR_SURF_MACRO_ASPECT_2));
		/* Display 32bpp. */
		tile[12] = (ARRAY_MODE(ARRAY_2D_TILED_THIN1) |
			   MICRO_TILE_MODE(ADDR_SURF_DISPLAY_MICRO_TILING) |
			   PIPE_CONFIG(ADDR_SURF_P8_32x32_8x16) |
			   TILE_SPLIT(ADDR_SURF_TILE_SPLIT_512B) |
			   NUM_BANKS(ADDR_SURF_16_BANK) |
			   BANK_WIDTH(ADDR_SURF_BANK_WIDTH_1) |
			   BANK_HEIGHT(ADDR_SURF_BANK_HEIGHT_1) |
			   MACRO_TILE_ASPECT(ADDR_SURF_MACRO_ASPECT_1));
		/* Thin. */
		tile[13] = (ARRAY_MODE(ARRAY_1D_TILED_THIN1) |
			   MICRO_TILE_MODE(ADDR_SURF_THIN_MICRO_TILING) |
			   PIPE_CONFIG(ADDR_SURF_P8_32x32_8x16) |
			   TILE_SPLIT(ADDR_SURF_TILE_SPLIT_64B) |
			   NUM_BANKS(ADDR_SURF_16_BANK) |
			   BANK_WIDTH(ADDR_SURF_BANK_WIDTH_1) |
			   BANK_HEIGHT(ADDR_SURF_BANK_HEIGHT_2) |
			   MACRO_TILE_ASPECT(ADDR_SURF_MACRO_ASPECT_2));
		/* Thin 8 bpp. */
		tile[14] = (ARRAY_MODE(ARRAY_2D_TILED_THIN1) |
			   MICRO_TILE_MODE(ADDR_SURF_THIN_MICRO_TILING) |
			   PIPE_CONFIG(ADDR_SURF_P8_32x32_8x16) |
			   TILE_SPLIT(ADDR_SURF_TILE_SPLIT_256B) |
			   NUM_BANKS(ADDR_SURF_16_BANK) |
			   BANK_WIDTH(ADDR_SURF_BANK_WIDTH_1) |
			   BANK_HEIGHT(ADDR_SURF_BANK_HEIGHT_4) |
			   MACRO_TILE_ASPECT(ADDR_SURF_MACRO_ASPECT_1));
		/* Thin 16 bpp. */
		tile[15] = (ARRAY_MODE(ARRAY_2D_TILED_THIN1) |
			   MICRO_TILE_MODE(ADDR_SURF_THIN_MICRO_TILING) |
			   PIPE_CONFIG(ADDR_SURF_P8_32x32_8x16) |
			   TILE_SPLIT(ADDR_SURF_TILE_SPLIT_256B) |
			   NUM_BANKS(ADDR_SURF_16_BANK) |
			   BANK_WIDTH(ADDR_SURF_BANK_WIDTH_1) |
			   BANK_HEIGHT(ADDR_SURF_BANK_HEIGHT_2) |
			   MACRO_TILE_ASPECT(ADDR_SURF_MACRO_ASPECT_1));
		/* Thin 32 bpp. */
		tile[16] = (ARRAY_MODE(ARRAY_2D_TILED_THIN1) |
			   MICRO_TILE_MODE(ADDR_SURF_THIN_MICRO_TILING) |
			   PIPE_CONFIG(ADDR_SURF_P8_32x32_8x16) |
			   TILE_SPLIT(ADDR_SURF_TILE_SPLIT_512B) |
			   NUM_BANKS(ADDR_SURF_16_BANK) |
			   BANK_WIDTH(ADDR_SURF_BANK_WIDTH_1) |
			   BANK_HEIGHT(ADDR_SURF_BANK_HEIGHT_1) |
			   MACRO_TILE_ASPECT(ADDR_SURF_MACRO_ASPECT_1));
		/* Thin 64 bpp. */
		tile[17] = (ARRAY_MODE(ARRAY_2D_TILED_THIN1) |
			   MICRO_TILE_MODE(ADDR_SURF_THIN_MICRO_TILING) |
			   PIPE_CONFIG(ADDR_SURF_P8_32x32_8x16) |
			   TILE_SPLIT(split_equal_to_row_size) |
			   NUM_BANKS(ADDR_SURF_16_BANK) |
			   BANK_WIDTH(ADDR_SURF_BANK_WIDTH_1) |
			   BANK_HEIGHT(ADDR_SURF_BANK_HEIGHT_1) |
			   MACRO_TILE_ASPECT(ADDR_SURF_MACRO_ASPECT_1));
		/* 8 bpp PRT. */
		tile[21] = (ARRAY_MODE(ARRAY_2D_TILED_THIN1) |
			   MICRO_TILE_MODE(ADDR_SURF_THIN_MICRO_TILING) |
			   PIPE_CONFIG(ADDR_SURF_P8_32x32_8x16) |
			   TILE_SPLIT(ADDR_SURF_TILE_SPLIT_256B) |
			   NUM_BANKS(ADDR_SURF_16_BANK) |
			   BANK_WIDTH(ADDR_SURF_BANK_WIDTH_2) |
			   BANK_HEIGHT(ADDR_SURF_BANK_HEIGHT_4) |
			   MACRO_TILE_ASPECT(ADDR_SURF_MACRO_ASPECT_2));
		/* 16 bpp PRT */
		tile[22] = (ARRAY_MODE(ARRAY_2D_TILED_THIN1) |
			   MICRO_TILE_MODE(ADDR_SURF_THIN_MICRO_TILING) |
			   PIPE_CONFIG(ADDR_SURF_P8_32x32_8x16) |
			   TILE_SPLIT(ADDR_SURF_TILE_SPLIT_256B) |
			   NUM_BANKS(ADDR_SURF_16_BANK) |
			   BANK_WIDTH(ADDR_SURF_BANK_WIDTH_1) |
			   BANK_HEIGHT(ADDR_SURF_BANK_HEIGHT_4) |
			   MACRO_TILE_ASPECT(ADDR_SURF_MACRO_ASPECT_4));
		/* 32 bpp PRT */
		tile[23] = (ARRAY_MODE(ARRAY_2D_TILED_THIN1) |
			   MICRO_TILE_MODE(ADDR_SURF_THIN_MICRO_TILING) |
			   PIPE_CONFIG(ADDR_SURF_P8_32x32_8x16) |
			   TILE_SPLIT(ADDR_SURF_TILE_SPLIT_256B) |
			   NUM_BANKS(ADDR_SURF_16_BANK) |
			   BANK_WIDTH(ADDR_SURF_BANK_WIDTH_1) |
			   BANK_HEIGHT(ADDR_SURF_BANK_HEIGHT_2) |
			   MACRO_TILE_ASPECT(ADDR_SURF_MACRO_ASPECT_2));
		/* 64 bpp PRT */
		tile[24] = (ARRAY_MODE(ARRAY_2D_TILED_THIN1) |
			   MICRO_TILE_MODE(ADDR_SURF_THIN_MICRO_TILING) |
			   PIPE_CONFIG(ADDR_SURF_P8_32x32_8x16) |
			   TILE_SPLIT(ADDR_SURF_TILE_SPLIT_512B) |
			   NUM_BANKS(ADDR_SURF_16_BANK) |
			   BANK_WIDTH(ADDR_SURF_BANK_WIDTH_1) |
			   BANK_HEIGHT(ADDR_SURF_BANK_HEIGHT_1) |
			   MACRO_TILE_ASPECT(ADDR_SURF_MACRO_ASPECT_2));
		/* 128 bpp PRT */
		tile[25] = (ARRAY_MODE(ARRAY_2D_TILED_THIN1) |
			   MICRO_TILE_MODE(ADDR_SURF_THIN_MICRO_TILING) |
			   PIPE_CONFIG(ADDR_SURF_P8_32x32_8x16) |
			   TILE_SPLIT(ADDR_SURF_TILE_SPLIT_1KB) |
			   NUM_BANKS(ADDR_SURF_8_BANK) |
			   BANK_WIDTH(ADDR_SURF_BANK_WIDTH_1) |
			   BANK_HEIGHT(ADDR_SURF_BANK_HEIGHT_1) |
			   MACRO_TILE_ASPECT(ADDR_SURF_MACRO_ASPECT_1));

		for (reg_offset = 0; reg_offset < num_tile_mode_states; reg_offset++)
			WREG32(GB_TILE_MODE0 + (reg_offset * 4), tile[reg_offset]);
		break;

	case CHIP_VERDE:
	case CHIP_OLAND:
	case CHIP_HAINAN:
		/* non-AA compressed depth or any compressed stencil */
		tile[0] = (ARRAY_MODE(ARRAY_2D_TILED_THIN1) |
			   MICRO_TILE_MODE(ADDR_SURF_DEPTH_MICRO_TILING) |
			   PIPE_CONFIG(ADDR_SURF_P4_8x16) |
			   TILE_SPLIT(ADDR_SURF_TILE_SPLIT_64B) |
			   NUM_BANKS(ADDR_SURF_16_BANK) |
			   BANK_WIDTH(ADDR_SURF_BANK_WIDTH_1) |
			   BANK_HEIGHT(ADDR_SURF_BANK_HEIGHT_4) |
			   MACRO_TILE_ASPECT(ADDR_SURF_MACRO_ASPECT_4));
		/* 2xAA/4xAA compressed depth only */
		tile[1] = (ARRAY_MODE(ARRAY_2D_TILED_THIN1) |
			   MICRO_TILE_MODE(ADDR_SURF_DEPTH_MICRO_TILING) |
			   PIPE_CONFIG(ADDR_SURF_P4_8x16) |
			   TILE_SPLIT(ADDR_SURF_TILE_SPLIT_128B) |
			   NUM_BANKS(ADDR_SURF_16_BANK) |
			   BANK_WIDTH(ADDR_SURF_BANK_WIDTH_1) |
			   BANK_HEIGHT(ADDR_SURF_BANK_HEIGHT_4) |
			   MACRO_TILE_ASPECT(ADDR_SURF_MACRO_ASPECT_4));
		/* 8xAA compressed depth only */
		tile[2] = (ARRAY_MODE(ARRAY_2D_TILED_THIN1) |
			   MICRO_TILE_MODE(ADDR_SURF_DEPTH_MICRO_TILING) |
			   PIPE_CONFIG(ADDR_SURF_P4_8x16) |
			   TILE_SPLIT(ADDR_SURF_TILE_SPLIT_256B) |
			   NUM_BANKS(ADDR_SURF_16_BANK) |
			   BANK_WIDTH(ADDR_SURF_BANK_WIDTH_1) |
			   BANK_HEIGHT(ADDR_SURF_BANK_HEIGHT_4) |
			   MACRO_TILE_ASPECT(ADDR_SURF_MACRO_ASPECT_4));
		/* 2xAA/4xAA compressed depth with stencil (for depth buffer) */
		tile[3] = (ARRAY_MODE(ARRAY_2D_TILED_THIN1) |
			   MICRO_TILE_MODE(ADDR_SURF_DEPTH_MICRO_TILING) |
			   PIPE_CONFIG(ADDR_SURF_P4_8x16) |
			   TILE_SPLIT(ADDR_SURF_TILE_SPLIT_128B) |
			   NUM_BANKS(ADDR_SURF_16_BANK) |
			   BANK_WIDTH(ADDR_SURF_BANK_WIDTH_1) |
			   BANK_HEIGHT(ADDR_SURF_BANK_HEIGHT_4) |
			   MACRO_TILE_ASPECT(ADDR_SURF_MACRO_ASPECT_4));
		/* Maps w/ a dimension less than the 2D macro-tile dimensions (for mipmapped depth textures) */
		tile[4] = (ARRAY_MODE(ARRAY_1D_TILED_THIN1) |
			   MICRO_TILE_MODE(ADDR_SURF_DEPTH_MICRO_TILING) |
			   PIPE_CONFIG(ADDR_SURF_P4_8x16) |
			   TILE_SPLIT(ADDR_SURF_TILE_SPLIT_64B) |
			   NUM_BANKS(ADDR_SURF_16_BANK) |
			   BANK_WIDTH(ADDR_SURF_BANK_WIDTH_1) |
			   BANK_HEIGHT(ADDR_SURF_BANK_HEIGHT_2) |
			   MACRO_TILE_ASPECT(ADDR_SURF_MACRO_ASPECT_2));
		/* Uncompressed 16bpp depth - and stencil buffer allocated with it */
		tile[5] = (ARRAY_MODE(ARRAY_2D_TILED_THIN1) |
			   MICRO_TILE_MODE(ADDR_SURF_DEPTH_MICRO_TILING) |
			   PIPE_CONFIG(ADDR_SURF_P4_8x16) |
			   TILE_SPLIT(split_equal_to_row_size) |
			   NUM_BANKS(ADDR_SURF_16_BANK) |
			   BANK_WIDTH(ADDR_SURF_BANK_WIDTH_1) |
			   BANK_HEIGHT(ADDR_SURF_BANK_HEIGHT_2) |
			   MACRO_TILE_ASPECT(ADDR_SURF_MACRO_ASPECT_2));
		/* Uncompressed 32bpp depth - and stencil buffer allocated with it */
		tile[6] = (ARRAY_MODE(ARRAY_2D_TILED_THIN1) |
			   MICRO_TILE_MODE(ADDR_SURF_DEPTH_MICRO_TILING) |
			   PIPE_CONFIG(ADDR_SURF_P4_8x16) |
			   TILE_SPLIT(split_equal_to_row_size) |
			   NUM_BANKS(ADDR_SURF_16_BANK) |
			   BANK_WIDTH(ADDR_SURF_BANK_WIDTH_1) |
			   BANK_HEIGHT(ADDR_SURF_BANK_HEIGHT_1) |
			   MACRO_TILE_ASPECT(ADDR_SURF_MACRO_ASPECT_2));
		/* Uncompressed 8bpp stencil without depth (drivers typically do not use) */
		tile[7] = (ARRAY_MODE(ARRAY_2D_TILED_THIN1) |
			   MICRO_TILE_MODE(ADDR_SURF_DEPTH_MICRO_TILING) |
			   PIPE_CONFIG(ADDR_SURF_P4_8x16) |
			   TILE_SPLIT(split_equal_to_row_size) |
			   NUM_BANKS(ADDR_SURF_16_BANK) |
			   BANK_WIDTH(ADDR_SURF_BANK_WIDTH_1) |
			   BANK_HEIGHT(ADDR_SURF_BANK_HEIGHT_4) |
			   MACRO_TILE_ASPECT(ADDR_SURF_MACRO_ASPECT_4));
		/* 1D and 1D Array Surfaces */
		tile[8] = (ARRAY_MODE(ARRAY_LINEAR_ALIGNED) |
			   MICRO_TILE_MODE(ADDR_SURF_DISPLAY_MICRO_TILING) |
			   PIPE_CONFIG(ADDR_SURF_P4_8x16) |
			   TILE_SPLIT(ADDR_SURF_TILE_SPLIT_64B) |
			   NUM_BANKS(ADDR_SURF_16_BANK) |
			   BANK_WIDTH(ADDR_SURF_BANK_WIDTH_1) |
			   BANK_HEIGHT(ADDR_SURF_BANK_HEIGHT_2) |
			   MACRO_TILE_ASPECT(ADDR_SURF_MACRO_ASPECT_2));
		/* Displayable maps. */
		tile[9] = (ARRAY_MODE(ARRAY_1D_TILED_THIN1) |
			   MICRO_TILE_MODE(ADDR_SURF_DISPLAY_MICRO_TILING) |
			   PIPE_CONFIG(ADDR_SURF_P4_8x16) |
			   TILE_SPLIT(ADDR_SURF_TILE_SPLIT_64B) |
			   NUM_BANKS(ADDR_SURF_16_BANK) |
			   BANK_WIDTH(ADDR_SURF_BANK_WIDTH_1) |
			   BANK_HEIGHT(ADDR_SURF_BANK_HEIGHT_2) |
			   MACRO_TILE_ASPECT(ADDR_SURF_MACRO_ASPECT_2));
		/* Display 8bpp. */
		tile[10] = (ARRAY_MODE(ARRAY_2D_TILED_THIN1) |
			   MICRO_TILE_MODE(ADDR_SURF_DISPLAY_MICRO_TILING) |
			   PIPE_CONFIG(ADDR_SURF_P4_8x16) |
			   TILE_SPLIT(ADDR_SURF_TILE_SPLIT_256B) |
			   NUM_BANKS(ADDR_SURF_16_BANK) |
			   BANK_WIDTH(ADDR_SURF_BANK_WIDTH_1) |
			   BANK_HEIGHT(ADDR_SURF_BANK_HEIGHT_4) |
			   MACRO_TILE_ASPECT(ADDR_SURF_MACRO_ASPECT_4));
		/* Display 16bpp. */
		tile[11] = (ARRAY_MODE(ARRAY_2D_TILED_THIN1) |
			   MICRO_TILE_MODE(ADDR_SURF_DISPLAY_MICRO_TILING) |
			   PIPE_CONFIG(ADDR_SURF_P4_8x16) |
			   TILE_SPLIT(ADDR_SURF_TILE_SPLIT_256B) |
			   NUM_BANKS(ADDR_SURF_16_BANK) |
			   BANK_WIDTH(ADDR_SURF_BANK_WIDTH_1) |
			   BANK_HEIGHT(ADDR_SURF_BANK_HEIGHT_2) |
			   MACRO_TILE_ASPECT(ADDR_SURF_MACRO_ASPECT_2));
		/* Display 32bpp. */
		tile[12] = (ARRAY_MODE(ARRAY_2D_TILED_THIN1) |
			   MICRO_TILE_MODE(ADDR_SURF_DISPLAY_MICRO_TILING) |
			   PIPE_CONFIG(ADDR_SURF_P4_8x16) |
			   TILE_SPLIT(ADDR_SURF_TILE_SPLIT_512B) |
			   NUM_BANKS(ADDR_SURF_16_BANK) |
			   BANK_WIDTH(ADDR_SURF_BANK_WIDTH_1) |
			   BANK_HEIGHT(ADDR_SURF_BANK_HEIGHT_1) |
			   MACRO_TILE_ASPECT(ADDR_SURF_MACRO_ASPECT_2));
		/* Thin. */
		tile[13] = (ARRAY_MODE(ARRAY_1D_TILED_THIN1) |
			   MICRO_TILE_MODE(ADDR_SURF_THIN_MICRO_TILING) |
			   PIPE_CONFIG(ADDR_SURF_P4_8x16) |
			   TILE_SPLIT(ADDR_SURF_TILE_SPLIT_64B) |
			   NUM_BANKS(ADDR_SURF_16_BANK) |
			   BANK_WIDTH(ADDR_SURF_BANK_WIDTH_1) |
			   BANK_HEIGHT(ADDR_SURF_BANK_HEIGHT_2) |
			   MACRO_TILE_ASPECT(ADDR_SURF_MACRO_ASPECT_2));
		/* Thin 8 bpp. */
		tile[14] = (ARRAY_MODE(ARRAY_2D_TILED_THIN1) |
			   MICRO_TILE_MODE(ADDR_SURF_THIN_MICRO_TILING) |
			   PIPE_CONFIG(ADDR_SURF_P4_8x16) |
			   TILE_SPLIT(ADDR_SURF_TILE_SPLIT_256B) |
			   NUM_BANKS(ADDR_SURF_16_BANK) |
			   BANK_WIDTH(ADDR_SURF_BANK_WIDTH_1) |
			   BANK_HEIGHT(ADDR_SURF_BANK_HEIGHT_4) |
			   MACRO_TILE_ASPECT(ADDR_SURF_MACRO_ASPECT_2));
		/* Thin 16 bpp. */
		tile[15] = (ARRAY_MODE(ARRAY_2D_TILED_THIN1) |
			   MICRO_TILE_MODE(ADDR_SURF_THIN_MICRO_TILING) |
			   PIPE_CONFIG(ADDR_SURF_P4_8x16) |
			   TILE_SPLIT(ADDR_SURF_TILE_SPLIT_256B) |
			   NUM_BANKS(ADDR_SURF_16_BANK) |
			   BANK_WIDTH(ADDR_SURF_BANK_WIDTH_1) |
			   BANK_HEIGHT(ADDR_SURF_BANK_HEIGHT_2) |
			   MACRO_TILE_ASPECT(ADDR_SURF_MACRO_ASPECT_2));
		/* Thin 32 bpp. */
		tile[16] = (ARRAY_MODE(ARRAY_2D_TILED_THIN1) |
			   MICRO_TILE_MODE(ADDR_SURF_THIN_MICRO_TILING) |
			   PIPE_CONFIG(ADDR_SURF_P4_8x16) |
			   TILE_SPLIT(ADDR_SURF_TILE_SPLIT_512B) |
			   NUM_BANKS(ADDR_SURF_16_BANK) |
			   BANK_WIDTH(ADDR_SURF_BANK_WIDTH_1) |
			   BANK_HEIGHT(ADDR_SURF_BANK_HEIGHT_1) |
			   MACRO_TILE_ASPECT(ADDR_SURF_MACRO_ASPECT_2));
		/* Thin 64 bpp. */
		tile[17] = (ARRAY_MODE(ARRAY_2D_TILED_THIN1) |
			   MICRO_TILE_MODE(ADDR_SURF_THIN_MICRO_TILING) |
			   PIPE_CONFIG(ADDR_SURF_P4_8x16) |
			   TILE_SPLIT(split_equal_to_row_size) |
			   NUM_BANKS(ADDR_SURF_16_BANK) |
			   BANK_WIDTH(ADDR_SURF_BANK_WIDTH_1) |
			   BANK_HEIGHT(ADDR_SURF_BANK_HEIGHT_1) |
			   MACRO_TILE_ASPECT(ADDR_SURF_MACRO_ASPECT_2));
		/* 8 bpp PRT. */
		tile[21] = (ARRAY_MODE(ARRAY_2D_TILED_THIN1) |
			   MICRO_TILE_MODE(ADDR_SURF_THIN_MICRO_TILING) |
			   PIPE_CONFIG(ADDR_SURF_P8_32x32_8x16) |
			   TILE_SPLIT(ADDR_SURF_TILE_SPLIT_256B) |
			   NUM_BANKS(ADDR_SURF_16_BANK) |
			   BANK_WIDTH(ADDR_SURF_BANK_WIDTH_2) |
			   BANK_HEIGHT(ADDR_SURF_BANK_HEIGHT_4) |
			   MACRO_TILE_ASPECT(ADDR_SURF_MACRO_ASPECT_2));
		/* 16 bpp PRT */
		tile[22] = (ARRAY_MODE(ARRAY_2D_TILED_THIN1) |
			   MICRO_TILE_MODE(ADDR_SURF_THIN_MICRO_TILING) |
			   PIPE_CONFIG(ADDR_SURF_P8_32x32_8x16) |
			   TILE_SPLIT(ADDR_SURF_TILE_SPLIT_256B) |
			   NUM_BANKS(ADDR_SURF_16_BANK) |
			   BANK_WIDTH(ADDR_SURF_BANK_WIDTH_1) |
			   BANK_HEIGHT(ADDR_SURF_BANK_HEIGHT_4) |
			   MACRO_TILE_ASPECT(ADDR_SURF_MACRO_ASPECT_4));
		/* 32 bpp PRT */
		tile[23] = (ARRAY_MODE(ARRAY_2D_TILED_THIN1) |
			   MICRO_TILE_MODE(ADDR_SURF_THIN_MICRO_TILING) |
			   PIPE_CONFIG(ADDR_SURF_P8_32x32_8x16) |
			   TILE_SPLIT(ADDR_SURF_TILE_SPLIT_256B) |
			   NUM_BANKS(ADDR_SURF_16_BANK) |
			   BANK_WIDTH(ADDR_SURF_BANK_WIDTH_1) |
			   BANK_HEIGHT(ADDR_SURF_BANK_HEIGHT_2) |
			   MACRO_TILE_ASPECT(ADDR_SURF_MACRO_ASPECT_2));
		/* 64 bpp PRT */
		tile[24] = (ARRAY_MODE(ARRAY_2D_TILED_THIN1) |
			   MICRO_TILE_MODE(ADDR_SURF_THIN_MICRO_TILING) |
			   PIPE_CONFIG(ADDR_SURF_P8_32x32_8x16) |
			   TILE_SPLIT(ADDR_SURF_TILE_SPLIT_512B) |
			   NUM_BANKS(ADDR_SURF_16_BANK) |
			   BANK_WIDTH(ADDR_SURF_BANK_WIDTH_1) |
			   BANK_HEIGHT(ADDR_SURF_BANK_HEIGHT_1) |
			   MACRO_TILE_ASPECT(ADDR_SURF_MACRO_ASPECT_2));
		/* 128 bpp PRT */
		tile[25] = (ARRAY_MODE(ARRAY_2D_TILED_THIN1) |
			   MICRO_TILE_MODE(ADDR_SURF_THIN_MICRO_TILING) |
			   PIPE_CONFIG(ADDR_SURF_P8_32x32_8x16) |
			   TILE_SPLIT(ADDR_SURF_TILE_SPLIT_1KB) |
			   NUM_BANKS(ADDR_SURF_8_BANK) |
			   BANK_WIDTH(ADDR_SURF_BANK_WIDTH_1) |
			   BANK_HEIGHT(ADDR_SURF_BANK_HEIGHT_1) |
			   MACRO_TILE_ASPECT(ADDR_SURF_MACRO_ASPECT_1));

		for (reg_offset = 0; reg_offset < num_tile_mode_states; reg_offset++)
			WREG32(GB_TILE_MODE0 + (reg_offset * 4), tile[reg_offset]);
		break;

	default:
		DRM_ERROR("unknown asic: 0x%x\n", rdev->family);
	}
}

static void si_select_se_sh(struct radeon_device *rdev,
			    u32 se_num, u32 sh_num)
{
	u32 data = INSTANCE_BROADCAST_WRITES;

	if ((se_num == 0xffffffff) && (sh_num == 0xffffffff))
		data |= SH_BROADCAST_WRITES | SE_BROADCAST_WRITES;
	else if (se_num == 0xffffffff)
		data |= SE_BROADCAST_WRITES | SH_INDEX(sh_num);
	else if (sh_num == 0xffffffff)
		data |= SH_BROADCAST_WRITES | SE_INDEX(se_num);
	else
		data |= SH_INDEX(sh_num) | SE_INDEX(se_num);
	WREG32(GRBM_GFX_INDEX, data);
}

static u32 si_create_bitmask(u32 bit_width)
{
	u32 i, mask = 0;

	for (i = 0; i < bit_width; i++) {
		mask <<= 1;
		mask |= 1;
	}
	return mask;
}

static u32 si_get_cu_enabled(struct radeon_device *rdev, u32 cu_per_sh)
{
	u32 data, mask;

	data = RREG32(CC_GC_SHADER_ARRAY_CONFIG);
	if (data & 1)
		data &= INACTIVE_CUS_MASK;
	else
		data = 0;
	data |= RREG32(GC_USER_SHADER_ARRAY_CONFIG);

	data >>= INACTIVE_CUS_SHIFT;

	mask = si_create_bitmask(cu_per_sh);

	return ~data & mask;
}

static void si_setup_spi(struct radeon_device *rdev,
			 u32 se_num, u32 sh_per_se,
			 u32 cu_per_sh)
{
	int i, j, k;
	u32 data, mask, active_cu;

	for (i = 0; i < se_num; i++) {
		for (j = 0; j < sh_per_se; j++) {
			si_select_se_sh(rdev, i, j);
			data = RREG32(SPI_STATIC_THREAD_MGMT_3);
			active_cu = si_get_cu_enabled(rdev, cu_per_sh);

			mask = 1;
			for (k = 0; k < 16; k++) {
				mask <<= k;
				if (active_cu & mask) {
					data &= ~mask;
					WREG32(SPI_STATIC_THREAD_MGMT_3, data);
					break;
				}
			}
		}
	}
	si_select_se_sh(rdev, 0xffffffff, 0xffffffff);
}

static u32 si_get_rb_disabled(struct radeon_device *rdev,
			      u32 max_rb_num_per_se,
			      u32 sh_per_se)
{
	u32 data, mask;

	data = RREG32(CC_RB_BACKEND_DISABLE);
	if (data & 1)
		data &= BACKEND_DISABLE_MASK;
	else
		data = 0;
	data |= RREG32(GC_USER_RB_BACKEND_DISABLE);

	data >>= BACKEND_DISABLE_SHIFT;

	mask = si_create_bitmask(max_rb_num_per_se / sh_per_se);

	return data & mask;
}

static void si_setup_rb(struct radeon_device *rdev,
			u32 se_num, u32 sh_per_se,
			u32 max_rb_num_per_se)
{
	int i, j;
	u32 data, mask;
	u32 disabled_rbs = 0;
	u32 enabled_rbs = 0;

	for (i = 0; i < se_num; i++) {
		for (j = 0; j < sh_per_se; j++) {
			si_select_se_sh(rdev, i, j);
			data = si_get_rb_disabled(rdev, max_rb_num_per_se, sh_per_se);
			disabled_rbs |= data << ((i * sh_per_se + j) * TAHITI_RB_BITMAP_WIDTH_PER_SH);
		}
	}
	si_select_se_sh(rdev, 0xffffffff, 0xffffffff);

	mask = 1;
	for (i = 0; i < max_rb_num_per_se * se_num; i++) {
		if (!(disabled_rbs & mask))
			enabled_rbs |= mask;
		mask <<= 1;
	}

	rdev->config.si.backend_enable_mask = enabled_rbs;

	for (i = 0; i < se_num; i++) {
		si_select_se_sh(rdev, i, 0xffffffff);
		data = 0;
		for (j = 0; j < sh_per_se; j++) {
			switch (enabled_rbs & 3) {
			case 1:
				data |= (RASTER_CONFIG_RB_MAP_0 << (i * sh_per_se + j) * 2);
				break;
			case 2:
				data |= (RASTER_CONFIG_RB_MAP_3 << (i * sh_per_se + j) * 2);
				break;
			case 3:
			default:
				data |= (RASTER_CONFIG_RB_MAP_2 << (i * sh_per_se + j) * 2);
				break;
			}
			enabled_rbs >>= 2;
		}
		WREG32(PA_SC_RASTER_CONFIG, data);
	}
	si_select_se_sh(rdev, 0xffffffff, 0xffffffff);
}

static void si_gpu_init(struct radeon_device *rdev)
{
	u32 gb_addr_config = 0;
	u32 mc_shared_chmap, mc_arb_ramcfg;
	u32 sx_debug_1;
	u32 hdp_host_path_cntl;
	u32 tmp;
	int i, j;

	switch (rdev->family) {
	case CHIP_TAHITI:
		rdev->config.si.max_shader_engines = 2;
		rdev->config.si.max_tile_pipes = 12;
		rdev->config.si.max_cu_per_sh = 8;
		rdev->config.si.max_sh_per_se = 2;
		rdev->config.si.max_backends_per_se = 4;
		rdev->config.si.max_texture_channel_caches = 12;
		rdev->config.si.max_gprs = 256;
		rdev->config.si.max_gs_threads = 32;
		rdev->config.si.max_hw_contexts = 8;

		rdev->config.si.sc_prim_fifo_size_frontend = 0x20;
		rdev->config.si.sc_prim_fifo_size_backend = 0x100;
		rdev->config.si.sc_hiz_tile_fifo_size = 0x30;
		rdev->config.si.sc_earlyz_tile_fifo_size = 0x130;
		gb_addr_config = TAHITI_GB_ADDR_CONFIG_GOLDEN;
		break;
	case CHIP_PITCAIRN:
		rdev->config.si.max_shader_engines = 2;
		rdev->config.si.max_tile_pipes = 8;
		rdev->config.si.max_cu_per_sh = 5;
		rdev->config.si.max_sh_per_se = 2;
		rdev->config.si.max_backends_per_se = 4;
		rdev->config.si.max_texture_channel_caches = 8;
		rdev->config.si.max_gprs = 256;
		rdev->config.si.max_gs_threads = 32;
		rdev->config.si.max_hw_contexts = 8;

		rdev->config.si.sc_prim_fifo_size_frontend = 0x20;
		rdev->config.si.sc_prim_fifo_size_backend = 0x100;
		rdev->config.si.sc_hiz_tile_fifo_size = 0x30;
		rdev->config.si.sc_earlyz_tile_fifo_size = 0x130;
		gb_addr_config = TAHITI_GB_ADDR_CONFIG_GOLDEN;
		break;
	case CHIP_VERDE:
	default:
		rdev->config.si.max_shader_engines = 1;
		rdev->config.si.max_tile_pipes = 4;
		rdev->config.si.max_cu_per_sh = 5;
		rdev->config.si.max_sh_per_se = 2;
		rdev->config.si.max_backends_per_se = 4;
		rdev->config.si.max_texture_channel_caches = 4;
		rdev->config.si.max_gprs = 256;
		rdev->config.si.max_gs_threads = 32;
		rdev->config.si.max_hw_contexts = 8;

		rdev->config.si.sc_prim_fifo_size_frontend = 0x20;
		rdev->config.si.sc_prim_fifo_size_backend = 0x40;
		rdev->config.si.sc_hiz_tile_fifo_size = 0x30;
		rdev->config.si.sc_earlyz_tile_fifo_size = 0x130;
		gb_addr_config = VERDE_GB_ADDR_CONFIG_GOLDEN;
		break;
	case CHIP_OLAND:
		rdev->config.si.max_shader_engines = 1;
		rdev->config.si.max_tile_pipes = 4;
		rdev->config.si.max_cu_per_sh = 6;
		rdev->config.si.max_sh_per_se = 1;
		rdev->config.si.max_backends_per_se = 2;
		rdev->config.si.max_texture_channel_caches = 4;
		rdev->config.si.max_gprs = 256;
		rdev->config.si.max_gs_threads = 16;
		rdev->config.si.max_hw_contexts = 8;

		rdev->config.si.sc_prim_fifo_size_frontend = 0x20;
		rdev->config.si.sc_prim_fifo_size_backend = 0x40;
		rdev->config.si.sc_hiz_tile_fifo_size = 0x30;
		rdev->config.si.sc_earlyz_tile_fifo_size = 0x130;
		gb_addr_config = VERDE_GB_ADDR_CONFIG_GOLDEN;
		break;
	case CHIP_HAINAN:
		rdev->config.si.max_shader_engines = 1;
		rdev->config.si.max_tile_pipes = 4;
		rdev->config.si.max_cu_per_sh = 5;
		rdev->config.si.max_sh_per_se = 1;
		rdev->config.si.max_backends_per_se = 1;
		rdev->config.si.max_texture_channel_caches = 2;
		rdev->config.si.max_gprs = 256;
		rdev->config.si.max_gs_threads = 16;
		rdev->config.si.max_hw_contexts = 8;

		rdev->config.si.sc_prim_fifo_size_frontend = 0x20;
		rdev->config.si.sc_prim_fifo_size_backend = 0x40;
		rdev->config.si.sc_hiz_tile_fifo_size = 0x30;
		rdev->config.si.sc_earlyz_tile_fifo_size = 0x130;
		gb_addr_config = HAINAN_GB_ADDR_CONFIG_GOLDEN;
		break;
	}

	/* Initialize HDP */
	for (i = 0, j = 0; i < 32; i++, j += 0x18) {
		WREG32((0x2c14 + j), 0x00000000);
		WREG32((0x2c18 + j), 0x00000000);
		WREG32((0x2c1c + j), 0x00000000);
		WREG32((0x2c20 + j), 0x00000000);
		WREG32((0x2c24 + j), 0x00000000);
	}

	WREG32(GRBM_CNTL, GRBM_READ_TIMEOUT(0xff));
	WREG32(SRBM_INT_CNTL, 1);
	WREG32(SRBM_INT_ACK, 1);

	evergreen_fix_pci_max_read_req_size(rdev);

	WREG32(BIF_FB_EN, FB_READ_EN | FB_WRITE_EN);

	mc_shared_chmap = RREG32(MC_SHARED_CHMAP);
	mc_arb_ramcfg = RREG32(MC_ARB_RAMCFG);

	rdev->config.si.num_tile_pipes = rdev->config.si.max_tile_pipes;
	rdev->config.si.mem_max_burst_length_bytes = 256;
	tmp = (mc_arb_ramcfg & NOOFCOLS_MASK) >> NOOFCOLS_SHIFT;
	rdev->config.si.mem_row_size_in_kb = (4 * (1 << (8 + tmp))) / 1024;
	if (rdev->config.si.mem_row_size_in_kb > 4)
		rdev->config.si.mem_row_size_in_kb = 4;
	/* XXX use MC settings? */
	rdev->config.si.shader_engine_tile_size = 32;
	rdev->config.si.num_gpus = 1;
	rdev->config.si.multi_gpu_tile_size = 64;

	/* fix up row size */
	gb_addr_config &= ~ROW_SIZE_MASK;
	switch (rdev->config.si.mem_row_size_in_kb) {
	case 1:
	default:
		gb_addr_config |= ROW_SIZE(0);
		break;
	case 2:
		gb_addr_config |= ROW_SIZE(1);
		break;
	case 4:
		gb_addr_config |= ROW_SIZE(2);
		break;
	}

	/* setup tiling info dword.  gb_addr_config is not adequate since it does
	 * not have bank info, so create a custom tiling dword.
	 * bits 3:0   num_pipes
	 * bits 7:4   num_banks
	 * bits 11:8  group_size
	 * bits 15:12 row_size
	 */
	rdev->config.si.tile_config = 0;
	switch (rdev->config.si.num_tile_pipes) {
	case 1:
		rdev->config.si.tile_config |= (0 << 0);
		break;
	case 2:
		rdev->config.si.tile_config |= (1 << 0);
		break;
	case 4:
		rdev->config.si.tile_config |= (2 << 0);
		break;
	case 8:
	default:
		/* XXX what about 12? */
		rdev->config.si.tile_config |= (3 << 0);
		break;
	}	
	switch ((mc_arb_ramcfg & NOOFBANK_MASK) >> NOOFBANK_SHIFT) {
	case 0: /* four banks */
		rdev->config.si.tile_config |= 0 << 4;
		break;
	case 1: /* eight banks */
		rdev->config.si.tile_config |= 1 << 4;
		break;
	case 2: /* sixteen banks */
	default:
		rdev->config.si.tile_config |= 2 << 4;
		break;
	}
	rdev->config.si.tile_config |=
		((gb_addr_config & PIPE_INTERLEAVE_SIZE_MASK) >> PIPE_INTERLEAVE_SIZE_SHIFT) << 8;
	rdev->config.si.tile_config |=
		((gb_addr_config & ROW_SIZE_MASK) >> ROW_SIZE_SHIFT) << 12;

	WREG32(GB_ADDR_CONFIG, gb_addr_config);
	WREG32(DMIF_ADDR_CONFIG, gb_addr_config);
	WREG32(DMIF_ADDR_CALC, gb_addr_config);
	WREG32(HDP_ADDR_CONFIG, gb_addr_config);
	WREG32(DMA_TILING_CONFIG + DMA0_REGISTER_OFFSET, gb_addr_config);
	WREG32(DMA_TILING_CONFIG + DMA1_REGISTER_OFFSET, gb_addr_config);
	if (rdev->has_uvd) {
		WREG32(UVD_UDEC_ADDR_CONFIG, gb_addr_config);
		WREG32(UVD_UDEC_DB_ADDR_CONFIG, gb_addr_config);
		WREG32(UVD_UDEC_DBW_ADDR_CONFIG, gb_addr_config);
	}

	si_tiling_mode_table_init(rdev);

	si_setup_rb(rdev, rdev->config.si.max_shader_engines,
		    rdev->config.si.max_sh_per_se,
		    rdev->config.si.max_backends_per_se);

	si_setup_spi(rdev, rdev->config.si.max_shader_engines,
		     rdev->config.si.max_sh_per_se,
		     rdev->config.si.max_cu_per_sh);

	rdev->config.si.active_cus = 0;
	for (i = 0; i < rdev->config.si.max_shader_engines; i++) {
		for (j = 0; j < rdev->config.si.max_sh_per_se; j++) {
			rdev->config.si.active_cus +=
				hweight32(si_get_cu_active_bitmap(rdev, i, j));
		}
	}

	/* set HW defaults for 3D engine */
	WREG32(CP_QUEUE_THRESHOLDS, (ROQ_IB1_START(0x16) |
				     ROQ_IB2_START(0x2b)));
	WREG32(CP_MEQ_THRESHOLDS, MEQ1_START(0x30) | MEQ2_START(0x60));

	sx_debug_1 = RREG32(SX_DEBUG_1);
	WREG32(SX_DEBUG_1, sx_debug_1);

	WREG32(SPI_CONFIG_CNTL_1, VTX_DONE_DELAY(4));

	WREG32(PA_SC_FIFO_SIZE, (SC_FRONTEND_PRIM_FIFO_SIZE(rdev->config.si.sc_prim_fifo_size_frontend) |
				 SC_BACKEND_PRIM_FIFO_SIZE(rdev->config.si.sc_prim_fifo_size_backend) |
				 SC_HIZ_TILE_FIFO_SIZE(rdev->config.si.sc_hiz_tile_fifo_size) |
				 SC_EARLYZ_TILE_FIFO_SIZE(rdev->config.si.sc_earlyz_tile_fifo_size)));

	WREG32(VGT_NUM_INSTANCES, 1);

	WREG32(CP_PERFMON_CNTL, 0);

	WREG32(SQ_CONFIG, 0);

	WREG32(PA_SC_FORCE_EOV_MAX_CNTS, (FORCE_EOV_MAX_CLK_CNT(4095) |
					  FORCE_EOV_MAX_REZ_CNT(255)));

	WREG32(VGT_CACHE_INVALIDATION, CACHE_INVALIDATION(VC_AND_TC) |
	       AUTO_INVLD_EN(ES_AND_GS_AUTO));

	WREG32(VGT_GS_VERTEX_REUSE, 16);
	WREG32(PA_SC_LINE_STIPPLE_STATE, 0);

	WREG32(CB_PERFCOUNTER0_SELECT0, 0);
	WREG32(CB_PERFCOUNTER0_SELECT1, 0);
	WREG32(CB_PERFCOUNTER1_SELECT0, 0);
	WREG32(CB_PERFCOUNTER1_SELECT1, 0);
	WREG32(CB_PERFCOUNTER2_SELECT0, 0);
	WREG32(CB_PERFCOUNTER2_SELECT1, 0);
	WREG32(CB_PERFCOUNTER3_SELECT0, 0);
	WREG32(CB_PERFCOUNTER3_SELECT1, 0);

	tmp = RREG32(HDP_MISC_CNTL);
	tmp |= HDP_FLUSH_INVALIDATE_CACHE;
	WREG32(HDP_MISC_CNTL, tmp);

	hdp_host_path_cntl = RREG32(HDP_HOST_PATH_CNTL);
	WREG32(HDP_HOST_PATH_CNTL, hdp_host_path_cntl);

	WREG32(PA_CL_ENHANCE, CLIP_VTX_REORDER_ENA | NUM_CLIP_SEQ(3));

	udelay(50);
}

/*
 * GPU scratch registers helpers function.
 */
static void si_scratch_init(struct radeon_device *rdev)
{
	int i;

	rdev->scratch.num_reg = 7;
	rdev->scratch.reg_base = SCRATCH_REG0;
	for (i = 0; i < rdev->scratch.num_reg; i++) {
		rdev->scratch.free[i] = true;
		rdev->scratch.reg[i] = rdev->scratch.reg_base + (i * 4);
	}
}

void si_fence_ring_emit(struct radeon_device *rdev,
			struct radeon_fence *fence)
{
	struct radeon_ring *ring = &rdev->ring[fence->ring];
	u64 addr = rdev->fence_drv[fence->ring].gpu_addr;

	/* flush read cache over gart */
	radeon_ring_write(ring, PACKET3(PACKET3_SET_CONFIG_REG, 1));
	radeon_ring_write(ring, (CP_COHER_CNTL2 - PACKET3_SET_CONFIG_REG_START) >> 2);
	radeon_ring_write(ring, 0);
	radeon_ring_write(ring, PACKET3(PACKET3_SURFACE_SYNC, 3));
	radeon_ring_write(ring, PACKET3_TCL1_ACTION_ENA |
			  PACKET3_TC_ACTION_ENA |
			  PACKET3_SH_KCACHE_ACTION_ENA |
			  PACKET3_SH_ICACHE_ACTION_ENA);
	radeon_ring_write(ring, 0xFFFFFFFF);
	radeon_ring_write(ring, 0);
	radeon_ring_write(ring, 10); /* poll interval */
	/* EVENT_WRITE_EOP - flush caches, send int */
	radeon_ring_write(ring, PACKET3(PACKET3_EVENT_WRITE_EOP, 4));
	radeon_ring_write(ring, EVENT_TYPE(CACHE_FLUSH_AND_INV_TS_EVENT) | EVENT_INDEX(5));
	radeon_ring_write(ring, lower_32_bits(addr));
	radeon_ring_write(ring, (upper_32_bits(addr) & 0xff) | DATA_SEL(1) | INT_SEL(2));
	radeon_ring_write(ring, fence->seq);
	radeon_ring_write(ring, 0);
}

/*
 * IB stuff
 */
void si_ring_ib_execute(struct radeon_device *rdev, struct radeon_ib *ib)
{
	struct radeon_ring *ring = &rdev->ring[ib->ring];
	unsigned vm_id = ib->vm ? ib->vm->ids[ib->ring].id : 0;
	u32 header;

	if (ib->is_const_ib) {
		/* set switch buffer packet before const IB */
		radeon_ring_write(ring, PACKET3(PACKET3_SWITCH_BUFFER, 0));
		radeon_ring_write(ring, 0);

		header = PACKET3(PACKET3_INDIRECT_BUFFER_CONST, 2);
	} else {
		u32 next_rptr;
		if (ring->rptr_save_reg) {
			next_rptr = ring->wptr + 3 + 4 + 8;
			radeon_ring_write(ring, PACKET3(PACKET3_SET_CONFIG_REG, 1));
			radeon_ring_write(ring, ((ring->rptr_save_reg -
						  PACKET3_SET_CONFIG_REG_START) >> 2));
			radeon_ring_write(ring, next_rptr);
		} else if (rdev->wb.enabled) {
			next_rptr = ring->wptr + 5 + 4 + 8;
			radeon_ring_write(ring, PACKET3(PACKET3_WRITE_DATA, 3));
			radeon_ring_write(ring, (1 << 8));
			radeon_ring_write(ring, ring->next_rptr_gpu_addr & 0xfffffffc);
			radeon_ring_write(ring, upper_32_bits(ring->next_rptr_gpu_addr));
			radeon_ring_write(ring, next_rptr);
		}

		header = PACKET3(PACKET3_INDIRECT_BUFFER, 2);
	}

	radeon_ring_write(ring, header);
	radeon_ring_write(ring,
#ifdef __BIG_ENDIAN
			  (2 << 0) |
#endif
			  (ib->gpu_addr & 0xFFFFFFFC));
	radeon_ring_write(ring, upper_32_bits(ib->gpu_addr) & 0xFFFF);
	radeon_ring_write(ring, ib->length_dw | (vm_id << 24));

	if (!ib->is_const_ib) {
		/* flush read cache over gart for this vmid */
		radeon_ring_write(ring, PACKET3(PACKET3_SET_CONFIG_REG, 1));
		radeon_ring_write(ring, (CP_COHER_CNTL2 - PACKET3_SET_CONFIG_REG_START) >> 2);
		radeon_ring_write(ring, vm_id);
		radeon_ring_write(ring, PACKET3(PACKET3_SURFACE_SYNC, 3));
		radeon_ring_write(ring, PACKET3_TCL1_ACTION_ENA |
				  PACKET3_TC_ACTION_ENA |
				  PACKET3_SH_KCACHE_ACTION_ENA |
				  PACKET3_SH_ICACHE_ACTION_ENA);
		radeon_ring_write(ring, 0xFFFFFFFF);
		radeon_ring_write(ring, 0);
		radeon_ring_write(ring, 10); /* poll interval */
	}
}

/*
 * CP.
 */
static void si_cp_enable(struct radeon_device *rdev, bool enable)
{
	if (enable)
		WREG32(CP_ME_CNTL, 0);
	else {
		if (rdev->asic->copy.copy_ring_index == RADEON_RING_TYPE_GFX_INDEX)
			radeon_ttm_set_active_vram_size(rdev, rdev->mc.visible_vram_size);
		WREG32(CP_ME_CNTL, (CP_ME_HALT | CP_PFP_HALT | CP_CE_HALT));
		WREG32(SCRATCH_UMSK, 0);
		rdev->ring[RADEON_RING_TYPE_GFX_INDEX].ready = false;
		rdev->ring[CAYMAN_RING_TYPE_CP1_INDEX].ready = false;
		rdev->ring[CAYMAN_RING_TYPE_CP2_INDEX].ready = false;
	}
	udelay(50);
}

static int si_cp_load_microcode(struct radeon_device *rdev)
{
	int i;

	if (!rdev->me_fw || !rdev->pfp_fw || !rdev->ce_fw)
		return -EINVAL;

	si_cp_enable(rdev, false);

	if (rdev->new_fw) {
		const struct gfx_firmware_header_v1_0 *pfp_hdr =
			(const struct gfx_firmware_header_v1_0 *)rdev->pfp_fw->data;
		const struct gfx_firmware_header_v1_0 *ce_hdr =
			(const struct gfx_firmware_header_v1_0 *)rdev->ce_fw->data;
		const struct gfx_firmware_header_v1_0 *me_hdr =
			(const struct gfx_firmware_header_v1_0 *)rdev->me_fw->data;
		const __le32 *fw_data;
		u32 fw_size;

		radeon_ucode_print_gfx_hdr(&pfp_hdr->header);
		radeon_ucode_print_gfx_hdr(&ce_hdr->header);
		radeon_ucode_print_gfx_hdr(&me_hdr->header);

		/* PFP */
		fw_data = (const __le32 *)
			(rdev->pfp_fw->data + le32_to_cpu(pfp_hdr->header.ucode_array_offset_bytes));
		fw_size = le32_to_cpu(pfp_hdr->header.ucode_size_bytes) / 4;
		WREG32(CP_PFP_UCODE_ADDR, 0);
		for (i = 0; i < fw_size; i++)
			WREG32(CP_PFP_UCODE_DATA, le32_to_cpup(fw_data++));
		WREG32(CP_PFP_UCODE_ADDR, 0);

		/* CE */
		fw_data = (const __le32 *)
			(rdev->ce_fw->data + le32_to_cpu(ce_hdr->header.ucode_array_offset_bytes));
		fw_size = le32_to_cpu(ce_hdr->header.ucode_size_bytes) / 4;
		WREG32(CP_CE_UCODE_ADDR, 0);
		for (i = 0; i < fw_size; i++)
			WREG32(CP_CE_UCODE_DATA, le32_to_cpup(fw_data++));
		WREG32(CP_CE_UCODE_ADDR, 0);

		/* ME */
		fw_data = (const __be32 *)
			(rdev->me_fw->data + le32_to_cpu(me_hdr->header.ucode_array_offset_bytes));
		fw_size = le32_to_cpu(me_hdr->header.ucode_size_bytes) / 4;
		WREG32(CP_ME_RAM_WADDR, 0);
		for (i = 0; i < fw_size; i++)
			WREG32(CP_ME_RAM_DATA, le32_to_cpup(fw_data++));
		WREG32(CP_ME_RAM_WADDR, 0);
	} else {
		const __be32 *fw_data;

		/* PFP */
		fw_data = (const __be32 *)rdev->pfp_fw->data;
		WREG32(CP_PFP_UCODE_ADDR, 0);
		for (i = 0; i < SI_PFP_UCODE_SIZE; i++)
			WREG32(CP_PFP_UCODE_DATA, be32_to_cpup(fw_data++));
		WREG32(CP_PFP_UCODE_ADDR, 0);

		/* CE */
		fw_data = (const __be32 *)rdev->ce_fw->data;
		WREG32(CP_CE_UCODE_ADDR, 0);
		for (i = 0; i < SI_CE_UCODE_SIZE; i++)
			WREG32(CP_CE_UCODE_DATA, be32_to_cpup(fw_data++));
		WREG32(CP_CE_UCODE_ADDR, 0);

		/* ME */
		fw_data = (const __be32 *)rdev->me_fw->data;
		WREG32(CP_ME_RAM_WADDR, 0);
		for (i = 0; i < SI_PM4_UCODE_SIZE; i++)
			WREG32(CP_ME_RAM_DATA, be32_to_cpup(fw_data++));
		WREG32(CP_ME_RAM_WADDR, 0);
	}

	WREG32(CP_PFP_UCODE_ADDR, 0);
	WREG32(CP_CE_UCODE_ADDR, 0);
	WREG32(CP_ME_RAM_WADDR, 0);
	WREG32(CP_ME_RAM_RADDR, 0);
	return 0;
}

static int si_cp_start(struct radeon_device *rdev)
{
	struct radeon_ring *ring = &rdev->ring[RADEON_RING_TYPE_GFX_INDEX];
	int r, i;

	r = radeon_ring_lock(rdev, ring, 7 + 4);
	if (r) {
		DRM_ERROR("radeon: cp failed to lock ring (%d).\n", r);
		return r;
	}
	/* init the CP */
	radeon_ring_write(ring, PACKET3(PACKET3_ME_INITIALIZE, 5));
	radeon_ring_write(ring, 0x1);
	radeon_ring_write(ring, 0x0);
	radeon_ring_write(ring, rdev->config.si.max_hw_contexts - 1);
	radeon_ring_write(ring, PACKET3_ME_INITIALIZE_DEVICE_ID(1));
	radeon_ring_write(ring, 0);
	radeon_ring_write(ring, 0);

	/* init the CE partitions */
	radeon_ring_write(ring, PACKET3(PACKET3_SET_BASE, 2));
	radeon_ring_write(ring, PACKET3_BASE_INDEX(CE_PARTITION_BASE));
	radeon_ring_write(ring, 0xc000);
	radeon_ring_write(ring, 0xe000);
	radeon_ring_unlock_commit(rdev, ring, false);

	si_cp_enable(rdev, true);

	r = radeon_ring_lock(rdev, ring, si_default_size + 10);
	if (r) {
		DRM_ERROR("radeon: cp failed to lock ring (%d).\n", r);
		return r;
	}

	/* setup clear context state */
	radeon_ring_write(ring, PACKET3(PACKET3_PREAMBLE_CNTL, 0));
	radeon_ring_write(ring, PACKET3_PREAMBLE_BEGIN_CLEAR_STATE);

	for (i = 0; i < si_default_size; i++)
		radeon_ring_write(ring, si_default_state[i]);

	radeon_ring_write(ring, PACKET3(PACKET3_PREAMBLE_CNTL, 0));
	radeon_ring_write(ring, PACKET3_PREAMBLE_END_CLEAR_STATE);

	/* set clear context state */
	radeon_ring_write(ring, PACKET3(PACKET3_CLEAR_STATE, 0));
	radeon_ring_write(ring, 0);

	radeon_ring_write(ring, PACKET3(PACKET3_SET_CONTEXT_REG, 2));
	radeon_ring_write(ring, 0x00000316);
	radeon_ring_write(ring, 0x0000000e); /* VGT_VERTEX_REUSE_BLOCK_CNTL */
	radeon_ring_write(ring, 0x00000010); /* VGT_OUT_DEALLOC_CNTL */

	radeon_ring_unlock_commit(rdev, ring, false);

	for (i = RADEON_RING_TYPE_GFX_INDEX; i <= CAYMAN_RING_TYPE_CP2_INDEX; ++i) {
		ring = &rdev->ring[i];
		r = radeon_ring_lock(rdev, ring, 2);

		/* clear the compute context state */
		radeon_ring_write(ring, PACKET3_COMPUTE(PACKET3_CLEAR_STATE, 0));
		radeon_ring_write(ring, 0);

		radeon_ring_unlock_commit(rdev, ring, false);
	}

	return 0;
}

static void si_cp_fini(struct radeon_device *rdev)
{
	struct radeon_ring *ring;
	si_cp_enable(rdev, false);

	ring = &rdev->ring[RADEON_RING_TYPE_GFX_INDEX];
	radeon_ring_fini(rdev, ring);
	radeon_scratch_free(rdev, ring->rptr_save_reg);

	ring = &rdev->ring[CAYMAN_RING_TYPE_CP1_INDEX];
	radeon_ring_fini(rdev, ring);
	radeon_scratch_free(rdev, ring->rptr_save_reg);

	ring = &rdev->ring[CAYMAN_RING_TYPE_CP2_INDEX];
	radeon_ring_fini(rdev, ring);
	radeon_scratch_free(rdev, ring->rptr_save_reg);
}

static int si_cp_resume(struct radeon_device *rdev)
{
	struct radeon_ring *ring;
	u32 tmp;
	u32 rb_bufsz;
	int r;

	si_enable_gui_idle_interrupt(rdev, false);

	WREG32(CP_SEM_WAIT_TIMER, 0x0);
	WREG32(CP_SEM_INCOMPLETE_TIMER_CNTL, 0x0);

	/* Set the write pointer delay */
	WREG32(CP_RB_WPTR_DELAY, 0);

	WREG32(CP_DEBUG, 0);
	WREG32(SCRATCH_ADDR, ((rdev->wb.gpu_addr + RADEON_WB_SCRATCH_OFFSET) >> 8) & 0xFFFFFFFF);

	/* ring 0 - compute and gfx */
	/* Set ring buffer size */
	ring = &rdev->ring[RADEON_RING_TYPE_GFX_INDEX];
	rb_bufsz = order_base_2(ring->ring_size / 8);
	tmp = (order_base_2(RADEON_GPU_PAGE_SIZE/8) << 8) | rb_bufsz;
#ifdef __BIG_ENDIAN
	tmp |= BUF_SWAP_32BIT;
#endif
	WREG32(CP_RB0_CNTL, tmp);

	/* Initialize the ring buffer's read and write pointers */
	WREG32(CP_RB0_CNTL, tmp | RB_RPTR_WR_ENA);
	ring->wptr = 0;
	WREG32(CP_RB0_WPTR, ring->wptr);

	/* set the wb address whether it's enabled or not */
	WREG32(CP_RB0_RPTR_ADDR, (rdev->wb.gpu_addr + RADEON_WB_CP_RPTR_OFFSET) & 0xFFFFFFFC);
	WREG32(CP_RB0_RPTR_ADDR_HI, upper_32_bits(rdev->wb.gpu_addr + RADEON_WB_CP_RPTR_OFFSET) & 0xFF);

	if (rdev->wb.enabled)
		WREG32(SCRATCH_UMSK, 0xff);
	else {
		tmp |= RB_NO_UPDATE;
		WREG32(SCRATCH_UMSK, 0);
	}

	mdelay(1);
	WREG32(CP_RB0_CNTL, tmp);

	WREG32(CP_RB0_BASE, ring->gpu_addr >> 8);

	/* ring1  - compute only */
	/* Set ring buffer size */
	ring = &rdev->ring[CAYMAN_RING_TYPE_CP1_INDEX];
	rb_bufsz = order_base_2(ring->ring_size / 8);
	tmp = (order_base_2(RADEON_GPU_PAGE_SIZE/8) << 8) | rb_bufsz;
#ifdef __BIG_ENDIAN
	tmp |= BUF_SWAP_32BIT;
#endif
	WREG32(CP_RB1_CNTL, tmp);

	/* Initialize the ring buffer's read and write pointers */
	WREG32(CP_RB1_CNTL, tmp | RB_RPTR_WR_ENA);
	ring->wptr = 0;
	WREG32(CP_RB1_WPTR, ring->wptr);

	/* set the wb address whether it's enabled or not */
	WREG32(CP_RB1_RPTR_ADDR, (rdev->wb.gpu_addr + RADEON_WB_CP1_RPTR_OFFSET) & 0xFFFFFFFC);
	WREG32(CP_RB1_RPTR_ADDR_HI, upper_32_bits(rdev->wb.gpu_addr + RADEON_WB_CP1_RPTR_OFFSET) & 0xFF);

	mdelay(1);
	WREG32(CP_RB1_CNTL, tmp);

	WREG32(CP_RB1_BASE, ring->gpu_addr >> 8);

	/* ring2 - compute only */
	/* Set ring buffer size */
	ring = &rdev->ring[CAYMAN_RING_TYPE_CP2_INDEX];
	rb_bufsz = order_base_2(ring->ring_size / 8);
	tmp = (order_base_2(RADEON_GPU_PAGE_SIZE/8) << 8) | rb_bufsz;
#ifdef __BIG_ENDIAN
	tmp |= BUF_SWAP_32BIT;
#endif
	WREG32(CP_RB2_CNTL, tmp);

	/* Initialize the ring buffer's read and write pointers */
	WREG32(CP_RB2_CNTL, tmp | RB_RPTR_WR_ENA);
	ring->wptr = 0;
	WREG32(CP_RB2_WPTR, ring->wptr);

	/* set the wb address whether it's enabled or not */
	WREG32(CP_RB2_RPTR_ADDR, (rdev->wb.gpu_addr + RADEON_WB_CP2_RPTR_OFFSET) & 0xFFFFFFFC);
	WREG32(CP_RB2_RPTR_ADDR_HI, upper_32_bits(rdev->wb.gpu_addr + RADEON_WB_CP2_RPTR_OFFSET) & 0xFF);

	mdelay(1);
	WREG32(CP_RB2_CNTL, tmp);

	WREG32(CP_RB2_BASE, ring->gpu_addr >> 8);

	/* start the rings */
	si_cp_start(rdev);
	rdev->ring[RADEON_RING_TYPE_GFX_INDEX].ready = true;
	rdev->ring[CAYMAN_RING_TYPE_CP1_INDEX].ready = true;
	rdev->ring[CAYMAN_RING_TYPE_CP2_INDEX].ready = true;
	r = radeon_ring_test(rdev, RADEON_RING_TYPE_GFX_INDEX, &rdev->ring[RADEON_RING_TYPE_GFX_INDEX]);
	if (r) {
		rdev->ring[RADEON_RING_TYPE_GFX_INDEX].ready = false;
		rdev->ring[CAYMAN_RING_TYPE_CP1_INDEX].ready = false;
		rdev->ring[CAYMAN_RING_TYPE_CP2_INDEX].ready = false;
		return r;
	}
	r = radeon_ring_test(rdev, CAYMAN_RING_TYPE_CP1_INDEX, &rdev->ring[CAYMAN_RING_TYPE_CP1_INDEX]);
	if (r) {
		rdev->ring[CAYMAN_RING_TYPE_CP1_INDEX].ready = false;
	}
	r = radeon_ring_test(rdev, CAYMAN_RING_TYPE_CP2_INDEX, &rdev->ring[CAYMAN_RING_TYPE_CP2_INDEX]);
	if (r) {
		rdev->ring[CAYMAN_RING_TYPE_CP2_INDEX].ready = false;
	}

	si_enable_gui_idle_interrupt(rdev, true);

	if (rdev->asic->copy.copy_ring_index == RADEON_RING_TYPE_GFX_INDEX)
		radeon_ttm_set_active_vram_size(rdev, rdev->mc.real_vram_size);

	return 0;
}

u32 si_gpu_check_soft_reset(struct radeon_device *rdev)
{
	u32 reset_mask = 0;
	u32 tmp;

	/* GRBM_STATUS */
	tmp = RREG32(GRBM_STATUS);
	if (tmp & (PA_BUSY | SC_BUSY |
		   BCI_BUSY | SX_BUSY |
		   TA_BUSY | VGT_BUSY |
		   DB_BUSY | CB_BUSY |
		   GDS_BUSY | SPI_BUSY |
		   IA_BUSY | IA_BUSY_NO_DMA))
		reset_mask |= RADEON_RESET_GFX;

	if (tmp & (CF_RQ_PENDING | PF_RQ_PENDING |
		   CP_BUSY | CP_COHERENCY_BUSY))
		reset_mask |= RADEON_RESET_CP;

	if (tmp & GRBM_EE_BUSY)
		reset_mask |= RADEON_RESET_GRBM | RADEON_RESET_GFX | RADEON_RESET_CP;

	/* GRBM_STATUS2 */
	tmp = RREG32(GRBM_STATUS2);
	if (tmp & (RLC_RQ_PENDING | RLC_BUSY))
		reset_mask |= RADEON_RESET_RLC;

	/* DMA_STATUS_REG 0 */
	tmp = RREG32(DMA_STATUS_REG + DMA0_REGISTER_OFFSET);
	if (!(tmp & DMA_IDLE))
		reset_mask |= RADEON_RESET_DMA;

	/* DMA_STATUS_REG 1 */
	tmp = RREG32(DMA_STATUS_REG + DMA1_REGISTER_OFFSET);
	if (!(tmp & DMA_IDLE))
		reset_mask |= RADEON_RESET_DMA1;

	/* SRBM_STATUS2 */
	tmp = RREG32(SRBM_STATUS2);
	if (tmp & DMA_BUSY)
		reset_mask |= RADEON_RESET_DMA;

	if (tmp & DMA1_BUSY)
		reset_mask |= RADEON_RESET_DMA1;

	/* SRBM_STATUS */
	tmp = RREG32(SRBM_STATUS);

	if (tmp & IH_BUSY)
		reset_mask |= RADEON_RESET_IH;

	if (tmp & SEM_BUSY)
		reset_mask |= RADEON_RESET_SEM;

	if (tmp & GRBM_RQ_PENDING)
		reset_mask |= RADEON_RESET_GRBM;

	if (tmp & VMC_BUSY)
		reset_mask |= RADEON_RESET_VMC;

	if (tmp & (MCB_BUSY | MCB_NON_DISPLAY_BUSY |
		   MCC_BUSY | MCD_BUSY))
		reset_mask |= RADEON_RESET_MC;

	if (evergreen_is_display_hung(rdev))
		reset_mask |= RADEON_RESET_DISPLAY;

	/* VM_L2_STATUS */
	tmp = RREG32(VM_L2_STATUS);
	if (tmp & L2_BUSY)
		reset_mask |= RADEON_RESET_VMC;

	/* Skip MC reset as it's mostly likely not hung, just busy */
	if (reset_mask & RADEON_RESET_MC) {
		DRM_DEBUG("MC busy: 0x%08X, clearing.\n", reset_mask);
		reset_mask &= ~RADEON_RESET_MC;
	}

	return reset_mask;
}

static void si_gpu_soft_reset(struct radeon_device *rdev, u32 reset_mask)
{
	struct evergreen_mc_save save;
	u32 grbm_soft_reset = 0, srbm_soft_reset = 0;
	u32 tmp;

	if (reset_mask == 0)
		return;

	dev_info(rdev->dev, "GPU softreset: 0x%08X\n", reset_mask);

	evergreen_print_gpu_status_regs(rdev);
	dev_info(rdev->dev, "  VM_CONTEXT1_PROTECTION_FAULT_ADDR   0x%08X\n",
		 RREG32(VM_CONTEXT1_PROTECTION_FAULT_ADDR));
	dev_info(rdev->dev, "  VM_CONTEXT1_PROTECTION_FAULT_STATUS 0x%08X\n",
		 RREG32(VM_CONTEXT1_PROTECTION_FAULT_STATUS));

	/* disable PG/CG */
	si_fini_pg(rdev);
	si_fini_cg(rdev);

	/* stop the rlc */
	si_rlc_stop(rdev);

	/* Disable CP parsing/prefetching */
	WREG32(CP_ME_CNTL, CP_ME_HALT | CP_PFP_HALT | CP_CE_HALT);

	if (reset_mask & RADEON_RESET_DMA) {
		/* dma0 */
		tmp = RREG32(DMA_RB_CNTL + DMA0_REGISTER_OFFSET);
		tmp &= ~DMA_RB_ENABLE;
		WREG32(DMA_RB_CNTL + DMA0_REGISTER_OFFSET, tmp);
	}
	if (reset_mask & RADEON_RESET_DMA1) {
		/* dma1 */
		tmp = RREG32(DMA_RB_CNTL + DMA1_REGISTER_OFFSET);
		tmp &= ~DMA_RB_ENABLE;
		WREG32(DMA_RB_CNTL + DMA1_REGISTER_OFFSET, tmp);
	}

	udelay(50);

	evergreen_mc_stop(rdev, &save);
	if (evergreen_mc_wait_for_idle(rdev)) {
		dev_warn(rdev->dev, "Wait for MC idle timedout !\n");
	}

	if (reset_mask & (RADEON_RESET_GFX | RADEON_RESET_COMPUTE | RADEON_RESET_CP)) {
		grbm_soft_reset = SOFT_RESET_CB |
			SOFT_RESET_DB |
			SOFT_RESET_GDS |
			SOFT_RESET_PA |
			SOFT_RESET_SC |
			SOFT_RESET_BCI |
			SOFT_RESET_SPI |
			SOFT_RESET_SX |
			SOFT_RESET_TC |
			SOFT_RESET_TA |
			SOFT_RESET_VGT |
			SOFT_RESET_IA;
	}

	if (reset_mask & RADEON_RESET_CP) {
		grbm_soft_reset |= SOFT_RESET_CP | SOFT_RESET_VGT;

		srbm_soft_reset |= SOFT_RESET_GRBM;
	}

	if (reset_mask & RADEON_RESET_DMA)
		srbm_soft_reset |= SOFT_RESET_DMA;

	if (reset_mask & RADEON_RESET_DMA1)
		srbm_soft_reset |= SOFT_RESET_DMA1;

	if (reset_mask & RADEON_RESET_DISPLAY)
		srbm_soft_reset |= SOFT_RESET_DC;

	if (reset_mask & RADEON_RESET_RLC)
		grbm_soft_reset |= SOFT_RESET_RLC;

	if (reset_mask & RADEON_RESET_SEM)
		srbm_soft_reset |= SOFT_RESET_SEM;

	if (reset_mask & RADEON_RESET_IH)
		srbm_soft_reset |= SOFT_RESET_IH;

	if (reset_mask & RADEON_RESET_GRBM)
		srbm_soft_reset |= SOFT_RESET_GRBM;

	if (reset_mask & RADEON_RESET_VMC)
		srbm_soft_reset |= SOFT_RESET_VMC;

	if (reset_mask & RADEON_RESET_MC)
		srbm_soft_reset |= SOFT_RESET_MC;

	if (grbm_soft_reset) {
		tmp = RREG32(GRBM_SOFT_RESET);
		tmp |= grbm_soft_reset;
		dev_info(rdev->dev, "GRBM_SOFT_RESET=0x%08X\n", tmp);
		WREG32(GRBM_SOFT_RESET, tmp);
		tmp = RREG32(GRBM_SOFT_RESET);

		udelay(50);

		tmp &= ~grbm_soft_reset;
		WREG32(GRBM_SOFT_RESET, tmp);
		tmp = RREG32(GRBM_SOFT_RESET);
	}

	if (srbm_soft_reset) {
		tmp = RREG32(SRBM_SOFT_RESET);
		tmp |= srbm_soft_reset;
		dev_info(rdev->dev, "SRBM_SOFT_RESET=0x%08X\n", tmp);
		WREG32(SRBM_SOFT_RESET, tmp);
		tmp = RREG32(SRBM_SOFT_RESET);

		udelay(50);

		tmp &= ~srbm_soft_reset;
		WREG32(SRBM_SOFT_RESET, tmp);
		tmp = RREG32(SRBM_SOFT_RESET);
	}

	/* Wait a little for things to settle down */
	udelay(50);

	evergreen_mc_resume(rdev, &save);
	udelay(50);

	evergreen_print_gpu_status_regs(rdev);
}

static void si_set_clk_bypass_mode(struct radeon_device *rdev)
{
	u32 tmp, i;

	tmp = RREG32(CG_SPLL_FUNC_CNTL);
	tmp |= SPLL_BYPASS_EN;
	WREG32(CG_SPLL_FUNC_CNTL, tmp);

	tmp = RREG32(CG_SPLL_FUNC_CNTL_2);
	tmp |= SPLL_CTLREQ_CHG;
	WREG32(CG_SPLL_FUNC_CNTL_2, tmp);

	for (i = 0; i < rdev->usec_timeout; i++) {
		if (RREG32(SPLL_STATUS) & SPLL_CHG_STATUS)
			break;
		udelay(1);
	}

	tmp = RREG32(CG_SPLL_FUNC_CNTL_2);
	tmp &= ~(SPLL_CTLREQ_CHG | SCLK_MUX_UPDATE);
	WREG32(CG_SPLL_FUNC_CNTL_2, tmp);

	tmp = RREG32(MPLL_CNTL_MODE);
	tmp &= ~MPLL_MCLK_SEL;
	WREG32(MPLL_CNTL_MODE, tmp);
}

static void si_spll_powerdown(struct radeon_device *rdev)
{
	u32 tmp;

	tmp = RREG32(SPLL_CNTL_MODE);
	tmp |= SPLL_SW_DIR_CONTROL;
	WREG32(SPLL_CNTL_MODE, tmp);

	tmp = RREG32(CG_SPLL_FUNC_CNTL);
	tmp |= SPLL_RESET;
	WREG32(CG_SPLL_FUNC_CNTL, tmp);

	tmp = RREG32(CG_SPLL_FUNC_CNTL);
	tmp |= SPLL_SLEEP;
	WREG32(CG_SPLL_FUNC_CNTL, tmp);

	tmp = RREG32(SPLL_CNTL_MODE);
	tmp &= ~SPLL_SW_DIR_CONTROL;
	WREG32(SPLL_CNTL_MODE, tmp);
}

static void si_gpu_pci_config_reset(struct radeon_device *rdev)
{
	struct evergreen_mc_save save;
	u32 tmp, i;

	dev_info(rdev->dev, "GPU pci config reset\n");

	/* disable dpm? */

	/* disable cg/pg */
	si_fini_pg(rdev);
	si_fini_cg(rdev);

	/* Disable CP parsing/prefetching */
	WREG32(CP_ME_CNTL, CP_ME_HALT | CP_PFP_HALT | CP_CE_HALT);
	/* dma0 */
	tmp = RREG32(DMA_RB_CNTL + DMA0_REGISTER_OFFSET);
	tmp &= ~DMA_RB_ENABLE;
	WREG32(DMA_RB_CNTL + DMA0_REGISTER_OFFSET, tmp);
	/* dma1 */
	tmp = RREG32(DMA_RB_CNTL + DMA1_REGISTER_OFFSET);
	tmp &= ~DMA_RB_ENABLE;
	WREG32(DMA_RB_CNTL + DMA1_REGISTER_OFFSET, tmp);
	/* XXX other engines? */

	/* halt the rlc, disable cp internal ints */
	si_rlc_stop(rdev);

	udelay(50);

	/* disable mem access */
	evergreen_mc_stop(rdev, &save);
	if (evergreen_mc_wait_for_idle(rdev)) {
		dev_warn(rdev->dev, "Wait for MC idle timed out !\n");
	}

	/* set mclk/sclk to bypass */
	si_set_clk_bypass_mode(rdev);
	/* powerdown spll */
	si_spll_powerdown(rdev);
	/* disable BM */
	pci_clear_master(rdev->pdev);
	/* reset */
	radeon_pci_config_reset(rdev);
	/* wait for asic to come out of reset */
	for (i = 0; i < rdev->usec_timeout; i++) {
		if (RREG32(CONFIG_MEMSIZE) != 0xffffffff)
			break;
		udelay(1);
	}
}

int si_asic_reset(struct radeon_device *rdev, bool hard)
{
	u32 reset_mask;

	if (hard) {
		si_gpu_pci_config_reset(rdev);
		return 0;
	}

	reset_mask = si_gpu_check_soft_reset(rdev);

	if (reset_mask)
		r600_set_bios_scratch_engine_hung(rdev, true);

	/* try soft reset */
	si_gpu_soft_reset(rdev, reset_mask);

	reset_mask = si_gpu_check_soft_reset(rdev);

	/* try pci config reset */
	if (reset_mask && radeon_hard_reset)
		si_gpu_pci_config_reset(rdev);

	reset_mask = si_gpu_check_soft_reset(rdev);

	if (!reset_mask)
		r600_set_bios_scratch_engine_hung(rdev, false);

	return 0;
}

/**
 * si_gfx_is_lockup - Check if the GFX engine is locked up
 *
 * @rdev: radeon_device pointer
 * @ring: radeon_ring structure holding ring information
 *
 * Check if the GFX engine is locked up.
 * Returns true if the engine appears to be locked up, false if not.
 */
bool si_gfx_is_lockup(struct radeon_device *rdev, struct radeon_ring *ring)
{
	u32 reset_mask = si_gpu_check_soft_reset(rdev);

	if (!(reset_mask & (RADEON_RESET_GFX |
			    RADEON_RESET_COMPUTE |
			    RADEON_RESET_CP))) {
		radeon_ring_lockup_update(rdev, ring);
		return false;
	}
	return radeon_ring_test_lockup(rdev, ring);
}

/* MC */
static void si_mc_program(struct radeon_device *rdev)
{
	struct evergreen_mc_save save;
	u32 tmp;
	int i, j;

	/* Initialize HDP */
	for (i = 0, j = 0; i < 32; i++, j += 0x18) {
		WREG32((0x2c14 + j), 0x00000000);
		WREG32((0x2c18 + j), 0x00000000);
		WREG32((0x2c1c + j), 0x00000000);
		WREG32((0x2c20 + j), 0x00000000);
		WREG32((0x2c24 + j), 0x00000000);
	}
	WREG32(HDP_REG_COHERENCY_FLUSH_CNTL, 0);

	evergreen_mc_stop(rdev, &save);
	if (radeon_mc_wait_for_idle(rdev)) {
		dev_warn(rdev->dev, "Wait for MC idle timedout !\n");
	}
	if (!ASIC_IS_NODCE(rdev))
		/* Lockout access through VGA aperture*/
		WREG32(VGA_HDP_CONTROL, VGA_MEMORY_DISABLE);
	/* Update configuration */
	WREG32(MC_VM_SYSTEM_APERTURE_LOW_ADDR,
	       rdev->mc.vram_start >> 12);
	WREG32(MC_VM_SYSTEM_APERTURE_HIGH_ADDR,
	       rdev->mc.vram_end >> 12);
	WREG32(MC_VM_SYSTEM_APERTURE_DEFAULT_ADDR,
	       rdev->vram_scratch.gpu_addr >> 12);
	tmp = ((rdev->mc.vram_end >> 24) & 0xFFFF) << 16;
	tmp |= ((rdev->mc.vram_start >> 24) & 0xFFFF);
	WREG32(MC_VM_FB_LOCATION, tmp);
	/* XXX double check these! */
	WREG32(HDP_NONSURFACE_BASE, (rdev->mc.vram_start >> 8));
	WREG32(HDP_NONSURFACE_INFO, (2 << 7) | (1 << 30));
	WREG32(HDP_NONSURFACE_SIZE, 0x3FFFFFFF);
	WREG32(MC_VM_AGP_BASE, 0);
	WREG32(MC_VM_AGP_TOP, 0x0FFFFFFF);
	WREG32(MC_VM_AGP_BOT, 0x0FFFFFFF);
	if (radeon_mc_wait_for_idle(rdev)) {
		dev_warn(rdev->dev, "Wait for MC idle timedout !\n");
	}
	evergreen_mc_resume(rdev, &save);
	if (!ASIC_IS_NODCE(rdev)) {
		/* we need to own VRAM, so turn off the VGA renderer here
		 * to stop it overwriting our objects */
		rv515_vga_render_disable(rdev);
	}
}

void si_vram_gtt_location(struct radeon_device *rdev,
			  struct radeon_mc *mc)
{
	if (mc->mc_vram_size > 0xFFC0000000ULL) {
		/* leave room for at least 1024M GTT */
		dev_warn(rdev->dev, "limiting VRAM\n");
		mc->real_vram_size = 0xFFC0000000ULL;
		mc->mc_vram_size = 0xFFC0000000ULL;
	}
	radeon_vram_location(rdev, &rdev->mc, 0);
	rdev->mc.gtt_base_align = 0;
	radeon_gtt_location(rdev, mc);
}

static int si_mc_init(struct radeon_device *rdev)
{
	u32 tmp;
	int chansize, numchan;

	/* Get VRAM informations */
	rdev->mc.vram_is_ddr = true;
	tmp = RREG32(MC_ARB_RAMCFG);
	if (tmp & CHANSIZE_OVERRIDE) {
		chansize = 16;
	} else if (tmp & CHANSIZE_MASK) {
		chansize = 64;
	} else {
		chansize = 32;
	}
	tmp = RREG32(MC_SHARED_CHMAP);
	switch ((tmp & NOOFCHAN_MASK) >> NOOFCHAN_SHIFT) {
	case 0:
	default:
		numchan = 1;
		break;
	case 1:
		numchan = 2;
		break;
	case 2:
		numchan = 4;
		break;
	case 3:
		numchan = 8;
		break;
	case 4:
		numchan = 3;
		break;
	case 5:
		numchan = 6;
		break;
	case 6:
		numchan = 10;
		break;
	case 7:
		numchan = 12;
		break;
	case 8:
		numchan = 16;
		break;
	}
	rdev->mc.vram_width = numchan * chansize;
	/* Could aper size report 0 ? */
	rdev->mc.aper_base = pci_resource_start(rdev->pdev, 0);
	rdev->mc.aper_size = pci_resource_len(rdev->pdev, 0);
	/* size in MB on si */
	tmp = RREG32(CONFIG_MEMSIZE);
	/* some boards may have garbage in the upper 16 bits */
	if (tmp & 0xffff0000) {
		DRM_INFO("Probable bad vram size: 0x%08x\n", tmp);
		if (tmp & 0xffff)
			tmp &= 0xffff;
	}
	rdev->mc.mc_vram_size = tmp * 1024ULL * 1024ULL;
	rdev->mc.real_vram_size = rdev->mc.mc_vram_size;
	rdev->mc.visible_vram_size = rdev->mc.aper_size;
	si_vram_gtt_location(rdev, &rdev->mc);
	radeon_update_bandwidth_info(rdev);

	return 0;
}

/*
 * GART
 */
void si_pcie_gart_tlb_flush(struct radeon_device *rdev)
{
	/* flush hdp cache */
	WREG32(HDP_MEM_COHERENCY_FLUSH_CNTL, 0x1);

	/* bits 0-15 are the VM contexts0-15 */
	WREG32(VM_INVALIDATE_REQUEST, 1);
}

static int si_pcie_gart_enable(struct radeon_device *rdev)
{
	int r, i;

	if (rdev->gart.robj == NULL) {
		dev_err(rdev->dev, "No VRAM object for PCIE GART.\n");
		return -EINVAL;
	}
	r = radeon_gart_table_vram_pin(rdev);
	if (r)
		return r;
	/* Setup TLB control */
	WREG32(MC_VM_MX_L1_TLB_CNTL,
	       (0xA << 7) |
	       ENABLE_L1_TLB |
	       ENABLE_L1_FRAGMENT_PROCESSING |
	       SYSTEM_ACCESS_MODE_NOT_IN_SYS |
	       ENABLE_ADVANCED_DRIVER_MODEL |
	       SYSTEM_APERTURE_UNMAPPED_ACCESS_PASS_THRU);
	/* Setup L2 cache */
	WREG32(VM_L2_CNTL, ENABLE_L2_CACHE |
	       ENABLE_L2_FRAGMENT_PROCESSING |
	       ENABLE_L2_PTE_CACHE_LRU_UPDATE_BY_WRITE |
	       ENABLE_L2_PDE0_CACHE_LRU_UPDATE_BY_WRITE |
	       EFFECTIVE_L2_QUEUE_SIZE(7) |
	       CONTEXT1_IDENTITY_ACCESS_MODE(1));
	WREG32(VM_L2_CNTL2, INVALIDATE_ALL_L1_TLBS | INVALIDATE_L2_CACHE);
	WREG32(VM_L2_CNTL3, L2_CACHE_BIGK_ASSOCIATIVITY |
	       BANK_SELECT(4) |
	       L2_CACHE_BIGK_FRAGMENT_SIZE(4));
	/* setup context0 */
	WREG32(VM_CONTEXT0_PAGE_TABLE_START_ADDR, rdev->mc.gtt_start >> 12);
	WREG32(VM_CONTEXT0_PAGE_TABLE_END_ADDR, rdev->mc.gtt_end >> 12);
	WREG32(VM_CONTEXT0_PAGE_TABLE_BASE_ADDR, rdev->gart.table_addr >> 12);
	WREG32(VM_CONTEXT0_PROTECTION_FAULT_DEFAULT_ADDR,
			(u32)(rdev->dummy_page.addr >> 12));
	WREG32(VM_CONTEXT0_CNTL2, 0);
	WREG32(VM_CONTEXT0_CNTL, (ENABLE_CONTEXT | PAGE_TABLE_DEPTH(0) |
				  RANGE_PROTECTION_FAULT_ENABLE_DEFAULT));

	WREG32(0x15D4, 0);
	WREG32(0x15D8, 0);
	WREG32(0x15DC, 0);

	/* empty context1-15 */
	/* set vm size, must be a multiple of 4 */
	WREG32(VM_CONTEXT1_PAGE_TABLE_START_ADDR, 0);
	WREG32(VM_CONTEXT1_PAGE_TABLE_END_ADDR, rdev->vm_manager.max_pfn - 1);
	/* Assign the pt base to something valid for now; the pts used for
	 * the VMs are determined by the application and setup and assigned
	 * on the fly in the vm part of radeon_gart.c
	 */
	for (i = 1; i < 16; i++) {
		if (i < 8)
			WREG32(VM_CONTEXT0_PAGE_TABLE_BASE_ADDR + (i << 2),
			       rdev->vm_manager.saved_table_addr[i]);
		else
			WREG32(VM_CONTEXT8_PAGE_TABLE_BASE_ADDR + ((i - 8) << 2),
			       rdev->vm_manager.saved_table_addr[i]);
	}

	/* enable context1-15 */
	WREG32(VM_CONTEXT1_PROTECTION_FAULT_DEFAULT_ADDR,
	       (u32)(rdev->dummy_page.addr >> 12));
	WREG32(VM_CONTEXT1_CNTL2, 4);
	WREG32(VM_CONTEXT1_CNTL, ENABLE_CONTEXT | PAGE_TABLE_DEPTH(1) |
				PAGE_TABLE_BLOCK_SIZE(radeon_vm_block_size - 9) |
				RANGE_PROTECTION_FAULT_ENABLE_INTERRUPT |
				RANGE_PROTECTION_FAULT_ENABLE_DEFAULT |
				DUMMY_PAGE_PROTECTION_FAULT_ENABLE_INTERRUPT |
				DUMMY_PAGE_PROTECTION_FAULT_ENABLE_DEFAULT |
				PDE0_PROTECTION_FAULT_ENABLE_INTERRUPT |
				PDE0_PROTECTION_FAULT_ENABLE_DEFAULT |
				VALID_PROTECTION_FAULT_ENABLE_INTERRUPT |
				VALID_PROTECTION_FAULT_ENABLE_DEFAULT |
				READ_PROTECTION_FAULT_ENABLE_INTERRUPT |
				READ_PROTECTION_FAULT_ENABLE_DEFAULT |
				WRITE_PROTECTION_FAULT_ENABLE_INTERRUPT |
				WRITE_PROTECTION_FAULT_ENABLE_DEFAULT);

	si_pcie_gart_tlb_flush(rdev);
	DRM_INFO("PCIE GART of %uM enabled (table at 0x%016llX).\n",
		 (unsigned)(rdev->mc.gtt_size >> 20),
		 (unsigned long long)rdev->gart.table_addr);
	rdev->gart.ready = true;
	return 0;
}

static void si_pcie_gart_disable(struct radeon_device *rdev)
{
	unsigned i;

	for (i = 1; i < 16; ++i) {
		uint32_t reg;
		if (i < 8)
			reg = VM_CONTEXT0_PAGE_TABLE_BASE_ADDR + (i << 2);
		else
			reg = VM_CONTEXT8_PAGE_TABLE_BASE_ADDR + ((i - 8) << 2);
		rdev->vm_manager.saved_table_addr[i] = RREG32(reg);
	}

	/* Disable all tables */
	WREG32(VM_CONTEXT0_CNTL, 0);
	WREG32(VM_CONTEXT1_CNTL, 0);
	/* Setup TLB control */
	WREG32(MC_VM_MX_L1_TLB_CNTL, SYSTEM_ACCESS_MODE_NOT_IN_SYS |
	       SYSTEM_APERTURE_UNMAPPED_ACCESS_PASS_THRU);
	/* Setup L2 cache */
	WREG32(VM_L2_CNTL, ENABLE_L2_PTE_CACHE_LRU_UPDATE_BY_WRITE |
	       ENABLE_L2_PDE0_CACHE_LRU_UPDATE_BY_WRITE |
	       EFFECTIVE_L2_QUEUE_SIZE(7) |
	       CONTEXT1_IDENTITY_ACCESS_MODE(1));
	WREG32(VM_L2_CNTL2, 0);
	WREG32(VM_L2_CNTL3, L2_CACHE_BIGK_ASSOCIATIVITY |
	       L2_CACHE_BIGK_FRAGMENT_SIZE(0));
	radeon_gart_table_vram_unpin(rdev);
}

static void si_pcie_gart_fini(struct radeon_device *rdev)
{
	si_pcie_gart_disable(rdev);
	radeon_gart_table_vram_free(rdev);
	radeon_gart_fini(rdev);
}

/* vm parser */
static bool si_vm_reg_valid(u32 reg)
{
	/* context regs are fine */
	if (reg >= 0x28000)
		return true;

	/* shader regs are also fine */
	if (reg >= 0xB000 && reg < 0xC000)
		return true;

	/* check config regs */
	switch (reg) {
	case GRBM_GFX_INDEX:
	case CP_STRMOUT_CNTL:
	case VGT_VTX_VECT_EJECT_REG:
	case VGT_CACHE_INVALIDATION:
	case VGT_ESGS_RING_SIZE:
	case VGT_GSVS_RING_SIZE:
	case VGT_GS_VERTEX_REUSE:
	case VGT_PRIMITIVE_TYPE:
	case VGT_INDEX_TYPE:
	case VGT_NUM_INDICES:
	case VGT_NUM_INSTANCES:
	case VGT_TF_RING_SIZE:
	case VGT_HS_OFFCHIP_PARAM:
	case VGT_TF_MEMORY_BASE:
	case PA_CL_ENHANCE:
	case PA_SU_LINE_STIPPLE_VALUE:
	case PA_SC_LINE_STIPPLE_STATE:
	case PA_SC_ENHANCE:
	case SQC_CACHES:
	case SPI_STATIC_THREAD_MGMT_1:
	case SPI_STATIC_THREAD_MGMT_2:
	case SPI_STATIC_THREAD_MGMT_3:
	case SPI_PS_MAX_WAVE_ID:
	case SPI_CONFIG_CNTL:
	case SPI_CONFIG_CNTL_1:
	case TA_CNTL_AUX:
	case TA_CS_BC_BASE_ADDR:
		return true;
	default:
		DRM_ERROR("Invalid register 0x%x in CS\n", reg);
		return false;
	}
}

static int si_vm_packet3_ce_check(struct radeon_device *rdev,
				  u32 *ib, struct radeon_cs_packet *pkt)
{
	switch (pkt->opcode) {
	case PACKET3_NOP:
	case PACKET3_SET_BASE:
	case PACKET3_SET_CE_DE_COUNTERS:
	case PACKET3_LOAD_CONST_RAM:
	case PACKET3_WRITE_CONST_RAM:
	case PACKET3_WRITE_CONST_RAM_OFFSET:
	case PACKET3_DUMP_CONST_RAM:
	case PACKET3_INCREMENT_CE_COUNTER:
	case PACKET3_WAIT_ON_DE_COUNTER:
	case PACKET3_CE_WRITE:
		break;
	default:
		DRM_ERROR("Invalid CE packet3: 0x%x\n", pkt->opcode);
		return -EINVAL;
	}
	return 0;
}

static int si_vm_packet3_cp_dma_check(u32 *ib, u32 idx)
{
	u32 start_reg, reg, i;
	u32 command = ib[idx + 4];
	u32 info = ib[idx + 1];
	u32 idx_value = ib[idx];
	if (command & PACKET3_CP_DMA_CMD_SAS) {
		/* src address space is register */
		if (((info & 0x60000000) >> 29) == 0) {
			start_reg = idx_value << 2;
			if (command & PACKET3_CP_DMA_CMD_SAIC) {
				reg = start_reg;
				if (!si_vm_reg_valid(reg)) {
					DRM_ERROR("CP DMA Bad SRC register\n");
					return -EINVAL;
				}
			} else {
				for (i = 0; i < (command & 0x1fffff); i++) {
					reg = start_reg + (4 * i);
					if (!si_vm_reg_valid(reg)) {
						DRM_ERROR("CP DMA Bad SRC register\n");
						return -EINVAL;
					}
				}
			}
		}
	}
	if (command & PACKET3_CP_DMA_CMD_DAS) {
		/* dst address space is register */
		if (((info & 0x00300000) >> 20) == 0) {
			start_reg = ib[idx + 2];
			if (command & PACKET3_CP_DMA_CMD_DAIC) {
				reg = start_reg;
				if (!si_vm_reg_valid(reg)) {
					DRM_ERROR("CP DMA Bad DST register\n");
					return -EINVAL;
				}
			} else {
				for (i = 0; i < (command & 0x1fffff); i++) {
					reg = start_reg + (4 * i);
				if (!si_vm_reg_valid(reg)) {
						DRM_ERROR("CP DMA Bad DST register\n");
						return -EINVAL;
					}
				}
			}
		}
	}
	return 0;
}

static int si_vm_packet3_gfx_check(struct radeon_device *rdev,
				   u32 *ib, struct radeon_cs_packet *pkt)
{
	int r;
	u32 idx = pkt->idx + 1;
	u32 idx_value = ib[idx];
	u32 start_reg, end_reg, reg, i;

	switch (pkt->opcode) {
	case PACKET3_NOP:
	case PACKET3_SET_BASE:
	case PACKET3_CLEAR_STATE:
	case PACKET3_INDEX_BUFFER_SIZE:
	case PACKET3_DISPATCH_DIRECT:
	case PACKET3_DISPATCH_INDIRECT:
	case PACKET3_ALLOC_GDS:
	case PACKET3_WRITE_GDS_RAM:
	case PACKET3_ATOMIC_GDS:
	case PACKET3_ATOMIC:
	case PACKET3_OCCLUSION_QUERY:
	case PACKET3_SET_PREDICATION:
	case PACKET3_COND_EXEC:
	case PACKET3_PRED_EXEC:
	case PACKET3_DRAW_INDIRECT:
	case PACKET3_DRAW_INDEX_INDIRECT:
	case PACKET3_INDEX_BASE:
	case PACKET3_DRAW_INDEX_2:
	case PACKET3_CONTEXT_CONTROL:
	case PACKET3_INDEX_TYPE:
	case PACKET3_DRAW_INDIRECT_MULTI:
	case PACKET3_DRAW_INDEX_AUTO:
	case PACKET3_DRAW_INDEX_IMMD:
	case PACKET3_NUM_INSTANCES:
	case PACKET3_DRAW_INDEX_MULTI_AUTO:
	case PACKET3_STRMOUT_BUFFER_UPDATE:
	case PACKET3_DRAW_INDEX_OFFSET_2:
	case PACKET3_DRAW_INDEX_MULTI_ELEMENT:
	case PACKET3_DRAW_INDEX_INDIRECT_MULTI:
	case PACKET3_MPEG_INDEX:
	case PACKET3_WAIT_REG_MEM:
	case PACKET3_MEM_WRITE:
	case PACKET3_PFP_SYNC_ME:
	case PACKET3_SURFACE_SYNC:
	case PACKET3_EVENT_WRITE:
	case PACKET3_EVENT_WRITE_EOP:
	case PACKET3_EVENT_WRITE_EOS:
	case PACKET3_SET_CONTEXT_REG:
	case PACKET3_SET_CONTEXT_REG_INDIRECT:
	case PACKET3_SET_SH_REG:
	case PACKET3_SET_SH_REG_OFFSET:
	case PACKET3_INCREMENT_DE_COUNTER:
	case PACKET3_WAIT_ON_CE_COUNTER:
	case PACKET3_WAIT_ON_AVAIL_BUFFER:
	case PACKET3_ME_WRITE:
		break;
	case PACKET3_COPY_DATA:
		if ((idx_value & 0xf00) == 0) {
			reg = ib[idx + 3] * 4;
			if (!si_vm_reg_valid(reg))
				return -EINVAL;
		}
		break;
	case PACKET3_WRITE_DATA:
		if ((idx_value & 0xf00) == 0) {
			start_reg = ib[idx + 1] * 4;
			if (idx_value & 0x10000) {
				if (!si_vm_reg_valid(start_reg))
					return -EINVAL;
			} else {
				for (i = 0; i < (pkt->count - 2); i++) {
					reg = start_reg + (4 * i);
					if (!si_vm_reg_valid(reg))
						return -EINVAL;
				}
			}
		}
		break;
	case PACKET3_COND_WRITE:
		if (idx_value & 0x100) {
			reg = ib[idx + 5] * 4;
			if (!si_vm_reg_valid(reg))
				return -EINVAL;
		}
		break;
	case PACKET3_COPY_DW:
		if (idx_value & 0x2) {
			reg = ib[idx + 3] * 4;
			if (!si_vm_reg_valid(reg))
				return -EINVAL;
		}
		break;
	case PACKET3_SET_CONFIG_REG:
		start_reg = (idx_value << 2) + PACKET3_SET_CONFIG_REG_START;
		end_reg = 4 * pkt->count + start_reg - 4;
		if ((start_reg < PACKET3_SET_CONFIG_REG_START) ||
		    (start_reg >= PACKET3_SET_CONFIG_REG_END) ||
		    (end_reg >= PACKET3_SET_CONFIG_REG_END)) {
			DRM_ERROR("bad PACKET3_SET_CONFIG_REG\n");
			return -EINVAL;
		}
		for (i = 0; i < pkt->count; i++) {
			reg = start_reg + (4 * i);
			if (!si_vm_reg_valid(reg))
				return -EINVAL;
		}
		break;
	case PACKET3_CP_DMA:
		r = si_vm_packet3_cp_dma_check(ib, idx);
		if (r)
			return r;
		break;
	default:
		DRM_ERROR("Invalid GFX packet3: 0x%x\n", pkt->opcode);
		return -EINVAL;
	}
	return 0;
}

static int si_vm_packet3_compute_check(struct radeon_device *rdev,
				       u32 *ib, struct radeon_cs_packet *pkt)
{
	int r;
	u32 idx = pkt->idx + 1;
	u32 idx_value = ib[idx];
	u32 start_reg, reg, i;

	switch (pkt->opcode) {
	case PACKET3_NOP:
	case PACKET3_SET_BASE:
	case PACKET3_CLEAR_STATE:
	case PACKET3_DISPATCH_DIRECT:
	case PACKET3_DISPATCH_INDIRECT:
	case PACKET3_ALLOC_GDS:
	case PACKET3_WRITE_GDS_RAM:
	case PACKET3_ATOMIC_GDS:
	case PACKET3_ATOMIC:
	case PACKET3_OCCLUSION_QUERY:
	case PACKET3_SET_PREDICATION:
	case PACKET3_COND_EXEC:
	case PACKET3_PRED_EXEC:
	case PACKET3_CONTEXT_CONTROL:
	case PACKET3_STRMOUT_BUFFER_UPDATE:
	case PACKET3_WAIT_REG_MEM:
	case PACKET3_MEM_WRITE:
	case PACKET3_PFP_SYNC_ME:
	case PACKET3_SURFACE_SYNC:
	case PACKET3_EVENT_WRITE:
	case PACKET3_EVENT_WRITE_EOP:
	case PACKET3_EVENT_WRITE_EOS:
	case PACKET3_SET_CONTEXT_REG:
	case PACKET3_SET_CONTEXT_REG_INDIRECT:
	case PACKET3_SET_SH_REG:
	case PACKET3_SET_SH_REG_OFFSET:
	case PACKET3_INCREMENT_DE_COUNTER:
	case PACKET3_WAIT_ON_CE_COUNTER:
	case PACKET3_WAIT_ON_AVAIL_BUFFER:
	case PACKET3_ME_WRITE:
		break;
	case PACKET3_COPY_DATA:
		if ((idx_value & 0xf00) == 0) {
			reg = ib[idx + 3] * 4;
			if (!si_vm_reg_valid(reg))
				return -EINVAL;
		}
		break;
	case PACKET3_WRITE_DATA:
		if ((idx_value & 0xf00) == 0) {
			start_reg = ib[idx + 1] * 4;
			if (idx_value & 0x10000) {
				if (!si_vm_reg_valid(start_reg))
					return -EINVAL;
			} else {
				for (i = 0; i < (pkt->count - 2); i++) {
					reg = start_reg + (4 * i);
					if (!si_vm_reg_valid(reg))
						return -EINVAL;
				}
			}
		}
		break;
	case PACKET3_COND_WRITE:
		if (idx_value & 0x100) {
			reg = ib[idx + 5] * 4;
			if (!si_vm_reg_valid(reg))
				return -EINVAL;
		}
		break;
	case PACKET3_COPY_DW:
		if (idx_value & 0x2) {
			reg = ib[idx + 3] * 4;
			if (!si_vm_reg_valid(reg))
				return -EINVAL;
		}
		break;
	case PACKET3_CP_DMA:
		r = si_vm_packet3_cp_dma_check(ib, idx);
		if (r)
			return r;
		break;
	default:
		DRM_ERROR("Invalid Compute packet3: 0x%x\n", pkt->opcode);
		return -EINVAL;
	}
	return 0;
}

int si_ib_parse(struct radeon_device *rdev, struct radeon_ib *ib)
{
	int ret = 0;
	u32 idx = 0, i;
	struct radeon_cs_packet pkt;

	do {
		pkt.idx = idx;
		pkt.type = RADEON_CP_PACKET_GET_TYPE(ib->ptr[idx]);
		pkt.count = RADEON_CP_PACKET_GET_COUNT(ib->ptr[idx]);
		pkt.one_reg_wr = 0;
		switch (pkt.type) {
		case RADEON_PACKET_TYPE0:
			dev_err(rdev->dev, "Packet0 not allowed!\n");
			ret = -EINVAL;
			break;
		case RADEON_PACKET_TYPE2:
			idx += 1;
			break;
		case RADEON_PACKET_TYPE3:
			pkt.opcode = RADEON_CP_PACKET3_GET_OPCODE(ib->ptr[idx]);
			if (ib->is_const_ib)
				ret = si_vm_packet3_ce_check(rdev, ib->ptr, &pkt);
			else {
				switch (ib->ring) {
				case RADEON_RING_TYPE_GFX_INDEX:
					ret = si_vm_packet3_gfx_check(rdev, ib->ptr, &pkt);
					break;
				case CAYMAN_RING_TYPE_CP1_INDEX:
				case CAYMAN_RING_TYPE_CP2_INDEX:
					ret = si_vm_packet3_compute_check(rdev, ib->ptr, &pkt);
					break;
				default:
					dev_err(rdev->dev, "Non-PM4 ring %d !\n", ib->ring);
					ret = -EINVAL;
					break;
				}
			}
			idx += pkt.count + 2;
			break;
		default:
			dev_err(rdev->dev, "Unknown packet type %d !\n", pkt.type);
			ret = -EINVAL;
			break;
		}
		if (ret) {
			for (i = 0; i < ib->length_dw; i++) {
				if (i == idx)
					printk("\t0x%08x <---\n", ib->ptr[i]);
				else
					printk("\t0x%08x\n", ib->ptr[i]);
			}
			break;
		}
	} while (idx < ib->length_dw);

	return ret;
}

/*
 * vm
 */
int si_vm_init(struct radeon_device *rdev)
{
	/* number of VMs */
	rdev->vm_manager.nvm = 16;
	/* base offset of vram pages */
	rdev->vm_manager.vram_base_offset = 0;

	return 0;
}

void si_vm_fini(struct radeon_device *rdev)
{
}

/**
 * si_vm_decode_fault - print human readable fault info
 *
 * @rdev: radeon_device pointer
 * @status: VM_CONTEXT1_PROTECTION_FAULT_STATUS register value
 * @addr: VM_CONTEXT1_PROTECTION_FAULT_ADDR register value
 *
 * Print human readable fault information (SI).
 */
static void si_vm_decode_fault(struct radeon_device *rdev,
			       u32 status, u32 addr)
{
	u32 mc_id = (status & MEMORY_CLIENT_ID_MASK) >> MEMORY_CLIENT_ID_SHIFT;
	u32 vmid = (status & FAULT_VMID_MASK) >> FAULT_VMID_SHIFT;
	u32 protections = (status & PROTECTIONS_MASK) >> PROTECTIONS_SHIFT;
	char *block;

	if (rdev->family == CHIP_TAHITI) {
		switch (mc_id) {
		case 160:
		case 144:
		case 96:
		case 80:
		case 224:
		case 208:
		case 32:
		case 16:
			block = "CB";
			break;
		case 161:
		case 145:
		case 97:
		case 81:
		case 225:
		case 209:
		case 33:
		case 17:
			block = "CB_FMASK";
			break;
		case 162:
		case 146:
		case 98:
		case 82:
		case 226:
		case 210:
		case 34:
		case 18:
			block = "CB_CMASK";
			break;
		case 163:
		case 147:
		case 99:
		case 83:
		case 227:
		case 211:
		case 35:
		case 19:
			block = "CB_IMMED";
			break;
		case 164:
		case 148:
		case 100:
		case 84:
		case 228:
		case 212:
		case 36:
		case 20:
			block = "DB";
			break;
		case 165:
		case 149:
		case 101:
		case 85:
		case 229:
		case 213:
		case 37:
		case 21:
			block = "DB_HTILE";
			break;
		case 167:
		case 151:
		case 103:
		case 87:
		case 231:
		case 215:
		case 39:
		case 23:
			block = "DB_STEN";
			break;
		case 72:
		case 68:
		case 64:
		case 8:
		case 4:
		case 0:
		case 136:
		case 132:
		case 128:
		case 200:
		case 196:
		case 192:
			block = "TC";
			break;
		case 112:
		case 48:
			block = "CP";
			break;
		case 49:
		case 177:
		case 50:
		case 178:
			block = "SH";
			break;
		case 53:
		case 190:
			block = "VGT";
			break;
		case 117:
			block = "IH";
			break;
		case 51:
		case 115:
			block = "RLC";
			break;
		case 119:
		case 183:
			block = "DMA0";
			break;
		case 61:
			block = "DMA1";
			break;
		case 248:
		case 120:
			block = "HDP";
			break;
		default:
			block = "unknown";
			break;
		}
	} else {
		switch (mc_id) {
		case 32:
		case 16:
		case 96:
		case 80:
		case 160:
		case 144:
		case 224:
		case 208:
			block = "CB";
			break;
		case 33:
		case 17:
		case 97:
		case 81:
		case 161:
		case 145:
		case 225:
		case 209:
			block = "CB_FMASK";
			break;
		case 34:
		case 18:
		case 98:
		case 82:
		case 162:
		case 146:
		case 226:
		case 210:
			block = "CB_CMASK";
			break;
		case 35:
		case 19:
		case 99:
		case 83:
		case 163:
		case 147:
		case 227:
		case 211:
			block = "CB_IMMED";
			break;
		case 36:
		case 20:
		case 100:
		case 84:
		case 164:
		case 148:
		case 228:
		case 212:
			block = "DB";
			break;
		case 37:
		case 21:
		case 101:
		case 85:
		case 165:
		case 149:
		case 229:
		case 213:
			block = "DB_HTILE";
			break;
		case 39:
		case 23:
		case 103:
		case 87:
		case 167:
		case 151:
		case 231:
		case 215:
			block = "DB_STEN";
			break;
		case 72:
		case 68:
		case 8:
		case 4:
		case 136:
		case 132:
		case 200:
		case 196:
			block = "TC";
			break;
		case 112:
		case 48:
			block = "CP";
			break;
		case 49:
		case 177:
		case 50:
		case 178:
			block = "SH";
			break;
		case 53:
			block = "VGT";
			break;
		case 117:
			block = "IH";
			break;
		case 51:
		case 115:
			block = "RLC";
			break;
		case 119:
		case 183:
			block = "DMA0";
			break;
		case 61:
			block = "DMA1";
			break;
		case 248:
		case 120:
			block = "HDP";
			break;
		default:
			block = "unknown";
			break;
		}
	}

	printk("VM fault (0x%02x, vmid %d) at page %u, %s from %s (%d)\n",
	       protections, vmid, addr,
	       (status & MEMORY_CLIENT_RW_MASK) ? "write" : "read",
	       block, mc_id);
}

void si_vm_flush(struct radeon_device *rdev, struct radeon_ring *ring,
		 unsigned vm_id, uint64_t pd_addr)
{
	/* write new base address */
	radeon_ring_write(ring, PACKET3(PACKET3_WRITE_DATA, 3));
	radeon_ring_write(ring, (WRITE_DATA_ENGINE_SEL(1) |
				 WRITE_DATA_DST_SEL(0)));

	if (vm_id < 8) {
		radeon_ring_write(ring,
				  (VM_CONTEXT0_PAGE_TABLE_BASE_ADDR + (vm_id << 2)) >> 2);
	} else {
		radeon_ring_write(ring,
				  (VM_CONTEXT8_PAGE_TABLE_BASE_ADDR + ((vm_id - 8) << 2)) >> 2);
	}
	radeon_ring_write(ring, 0);
	radeon_ring_write(ring, pd_addr >> 12);

	/* flush hdp cache */
	radeon_ring_write(ring, PACKET3(PACKET3_WRITE_DATA, 3));
	radeon_ring_write(ring, (WRITE_DATA_ENGINE_SEL(1) |
				 WRITE_DATA_DST_SEL(0)));
	radeon_ring_write(ring, HDP_MEM_COHERENCY_FLUSH_CNTL >> 2);
	radeon_ring_write(ring, 0);
	radeon_ring_write(ring, 0x1);

	/* bits 0-15 are the VM contexts0-15 */
	radeon_ring_write(ring, PACKET3(PACKET3_WRITE_DATA, 3));
	radeon_ring_write(ring, (WRITE_DATA_ENGINE_SEL(1) |
				 WRITE_DATA_DST_SEL(0)));
	radeon_ring_write(ring, VM_INVALIDATE_REQUEST >> 2);
	radeon_ring_write(ring, 0);
	radeon_ring_write(ring, 1 << vm_id);

	/* wait for the invalidate to complete */
	radeon_ring_write(ring, PACKET3(PACKET3_WAIT_REG_MEM, 5));
	radeon_ring_write(ring, (WAIT_REG_MEM_FUNCTION(0) |  /* always */
				 WAIT_REG_MEM_ENGINE(0))); /* me */
	radeon_ring_write(ring, VM_INVALIDATE_REQUEST >> 2);
	radeon_ring_write(ring, 0);
	radeon_ring_write(ring, 0); /* ref */
	radeon_ring_write(ring, 0); /* mask */
	radeon_ring_write(ring, 0x20); /* poll interval */

	/* sync PFP to ME, otherwise we might get invalid PFP reads */
	radeon_ring_write(ring, PACKET3(PACKET3_PFP_SYNC_ME, 0));
	radeon_ring_write(ring, 0x0);
}

/*
 *  Power and clock gating
 */
static void si_wait_for_rlc_serdes(struct radeon_device *rdev)
{
	int i;

	for (i = 0; i < rdev->usec_timeout; i++) {
		if (RREG32(RLC_SERDES_MASTER_BUSY_0) == 0)
			break;
		udelay(1);
	}

	for (i = 0; i < rdev->usec_timeout; i++) {
		if (RREG32(RLC_SERDES_MASTER_BUSY_1) == 0)
			break;
		udelay(1);
	}
}

static void si_enable_gui_idle_interrupt(struct radeon_device *rdev,
					 bool enable)
{
	u32 tmp = RREG32(CP_INT_CNTL_RING0);
	u32 mask;
	int i;

	if (enable)
		tmp |= (CNTX_BUSY_INT_ENABLE | CNTX_EMPTY_INT_ENABLE);
	else
		tmp &= ~(CNTX_BUSY_INT_ENABLE | CNTX_EMPTY_INT_ENABLE);
	WREG32(CP_INT_CNTL_RING0, tmp);

	if (!enable) {
		/* read a gfx register */
		tmp = RREG32(DB_DEPTH_INFO);

		mask = RLC_BUSY_STATUS | GFX_POWER_STATUS | GFX_CLOCK_STATUS | GFX_LS_STATUS;
		for (i = 0; i < rdev->usec_timeout; i++) {
			if ((RREG32(RLC_STAT) & mask) == (GFX_CLOCK_STATUS | GFX_POWER_STATUS))
				break;
			udelay(1);
		}
	}
}

static void si_set_uvd_dcm(struct radeon_device *rdev,
			   bool sw_mode)
{
	u32 tmp, tmp2;

	tmp = RREG32(UVD_CGC_CTRL);
	tmp &= ~(CLK_OD_MASK | CG_DT_MASK);
	tmp |= DCM | CG_DT(1) | CLK_OD(4);

	if (sw_mode) {
		tmp &= ~0x7ffff800;
		tmp2 = DYN_OR_EN | DYN_RR_EN | G_DIV_ID(7);
	} else {
		tmp |= 0x7ffff800;
		tmp2 = 0;
	}

	WREG32(UVD_CGC_CTRL, tmp);
	WREG32_UVD_CTX(UVD_CGC_CTRL2, tmp2);
}

void si_init_uvd_internal_cg(struct radeon_device *rdev)
{
	bool hw_mode = true;

	if (hw_mode) {
		si_set_uvd_dcm(rdev, false);
	} else {
		u32 tmp = RREG32(UVD_CGC_CTRL);
		tmp &= ~DCM;
		WREG32(UVD_CGC_CTRL, tmp);
	}
}

static u32 si_halt_rlc(struct radeon_device *rdev)
{
	u32 data, orig;

	orig = data = RREG32(RLC_CNTL);

	if (data & RLC_ENABLE) {
		data &= ~RLC_ENABLE;
		WREG32(RLC_CNTL, data);

		si_wait_for_rlc_serdes(rdev);
	}

	return orig;
}

static void si_update_rlc(struct radeon_device *rdev, u32 rlc)
{
	u32 tmp;

	tmp = RREG32(RLC_CNTL);
	if (tmp != rlc)
		WREG32(RLC_CNTL, rlc);
}

static void si_enable_dma_pg(struct radeon_device *rdev, bool enable)
{
	u32 data, orig;

	orig = data = RREG32(DMA_PG);
	if (enable && (rdev->pg_flags & RADEON_PG_SUPPORT_SDMA))
		data |= PG_CNTL_ENABLE;
	else
		data &= ~PG_CNTL_ENABLE;
	if (orig != data)
		WREG32(DMA_PG, data);
}

static void si_init_dma_pg(struct radeon_device *rdev)
{
	u32 tmp;

	WREG32(DMA_PGFSM_WRITE,  0x00002000);
	WREG32(DMA_PGFSM_CONFIG, 0x100010ff);

	for (tmp = 0; tmp < 5; tmp++)
		WREG32(DMA_PGFSM_WRITE, 0);
}

static void si_enable_gfx_cgpg(struct radeon_device *rdev,
			       bool enable)
{
	u32 tmp;

	if (enable && (rdev->pg_flags & RADEON_PG_SUPPORT_GFX_PG)) {
		tmp = RLC_PUD(0x10) | RLC_PDD(0x10) | RLC_TTPD(0x10) | RLC_MSD(0x10);
		WREG32(RLC_TTOP_D, tmp);

		tmp = RREG32(RLC_PG_CNTL);
		tmp |= GFX_PG_ENABLE;
		WREG32(RLC_PG_CNTL, tmp);

		tmp = RREG32(RLC_AUTO_PG_CTRL);
		tmp |= AUTO_PG_EN;
		WREG32(RLC_AUTO_PG_CTRL, tmp);
	} else {
		tmp = RREG32(RLC_AUTO_PG_CTRL);
		tmp &= ~AUTO_PG_EN;
		WREG32(RLC_AUTO_PG_CTRL, tmp);

		tmp = RREG32(DB_RENDER_CONTROL);
	}
}

static void si_init_gfx_cgpg(struct radeon_device *rdev)
{
	u32 tmp;

	WREG32(RLC_SAVE_AND_RESTORE_BASE, rdev->rlc.save_restore_gpu_addr >> 8);

	tmp = RREG32(RLC_PG_CNTL);
	tmp |= GFX_PG_SRC;
	WREG32(RLC_PG_CNTL, tmp);

	WREG32(RLC_CLEAR_STATE_RESTORE_BASE, rdev->rlc.clear_state_gpu_addr >> 8);

	tmp = RREG32(RLC_AUTO_PG_CTRL);

	tmp &= ~GRBM_REG_SGIT_MASK;
	tmp |= GRBM_REG_SGIT(0x700);
	tmp &= ~PG_AFTER_GRBM_REG_ST_MASK;
	WREG32(RLC_AUTO_PG_CTRL, tmp);
}

static u32 si_get_cu_active_bitmap(struct radeon_device *rdev, u32 se, u32 sh)
{
	u32 mask = 0, tmp, tmp1;
	int i;

	si_select_se_sh(rdev, se, sh);
	tmp = RREG32(CC_GC_SHADER_ARRAY_CONFIG);
	tmp1 = RREG32(GC_USER_SHADER_ARRAY_CONFIG);
	si_select_se_sh(rdev, 0xffffffff, 0xffffffff);

	tmp &= 0xffff0000;

	tmp |= tmp1;
	tmp >>= 16;

	for (i = 0; i < rdev->config.si.max_cu_per_sh; i ++) {
		mask <<= 1;
		mask |= 1;
	}

	return (~tmp) & mask;
}

static void si_init_ao_cu_mask(struct radeon_device *rdev)
{
	u32 i, j, k, active_cu_number = 0;
	u32 mask, counter, cu_bitmap;
	u32 tmp = 0;

	for (i = 0; i < rdev->config.si.max_shader_engines; i++) {
		for (j = 0; j < rdev->config.si.max_sh_per_se; j++) {
			mask = 1;
			cu_bitmap = 0;
			counter  = 0;
			for (k = 0; k < rdev->config.si.max_cu_per_sh; k++) {
				if (si_get_cu_active_bitmap(rdev, i, j) & mask) {
					if (counter < 2)
						cu_bitmap |= mask;
					counter++;
				}
				mask <<= 1;
			}

			active_cu_number += counter;
			tmp |= (cu_bitmap << (i * 16 + j * 8));
		}
	}

	WREG32(RLC_PG_AO_CU_MASK, tmp);

	tmp = RREG32(RLC_MAX_PG_CU);
	tmp &= ~MAX_PU_CU_MASK;
	tmp |= MAX_PU_CU(active_cu_number);
	WREG32(RLC_MAX_PG_CU, tmp);
}

static void si_enable_cgcg(struct radeon_device *rdev,
			   bool enable)
{
	u32 data, orig, tmp;

	orig = data = RREG32(RLC_CGCG_CGLS_CTRL);

	if (enable && (rdev->cg_flags & RADEON_CG_SUPPORT_GFX_CGCG)) {
		si_enable_gui_idle_interrupt(rdev, true);

		WREG32(RLC_GCPM_GENERAL_3, 0x00000080);

		tmp = si_halt_rlc(rdev);

		WREG32(RLC_SERDES_WR_MASTER_MASK_0, 0xffffffff);
		WREG32(RLC_SERDES_WR_MASTER_MASK_1, 0xffffffff);
		WREG32(RLC_SERDES_WR_CTRL, 0x00b000ff);

		si_wait_for_rlc_serdes(rdev);

		si_update_rlc(rdev, tmp);

		WREG32(RLC_SERDES_WR_CTRL, 0x007000ff);

		data |= CGCG_EN | CGLS_EN;
	} else {
		si_enable_gui_idle_interrupt(rdev, false);

		RREG32(CB_CGTT_SCLK_CTRL);
		RREG32(CB_CGTT_SCLK_CTRL);
		RREG32(CB_CGTT_SCLK_CTRL);
		RREG32(CB_CGTT_SCLK_CTRL);

		data &= ~(CGCG_EN | CGLS_EN);
	}

	if (orig != data)
		WREG32(RLC_CGCG_CGLS_CTRL, data);
}

static void si_enable_mgcg(struct radeon_device *rdev,
			   bool enable)
{
	u32 data, orig, tmp = 0;

	if (enable && (rdev->cg_flags & RADEON_CG_SUPPORT_GFX_MGCG)) {
		orig = data = RREG32(CGTS_SM_CTRL_REG);
		data = 0x96940200;
		if (orig != data)
			WREG32(CGTS_SM_CTRL_REG, data);

		if (rdev->cg_flags & RADEON_CG_SUPPORT_GFX_CP_LS) {
			orig = data = RREG32(CP_MEM_SLP_CNTL);
			data |= CP_MEM_LS_EN;
			if (orig != data)
				WREG32(CP_MEM_SLP_CNTL, data);
		}

		orig = data = RREG32(RLC_CGTT_MGCG_OVERRIDE);
		data &= 0xffffffc0;
		if (orig != data)
			WREG32(RLC_CGTT_MGCG_OVERRIDE, data);

		tmp = si_halt_rlc(rdev);

		WREG32(RLC_SERDES_WR_MASTER_MASK_0, 0xffffffff);
		WREG32(RLC_SERDES_WR_MASTER_MASK_1, 0xffffffff);
		WREG32(RLC_SERDES_WR_CTRL, 0x00d000ff);

		si_update_rlc(rdev, tmp);
	} else {
		orig = data = RREG32(RLC_CGTT_MGCG_OVERRIDE);
		data |= 0x00000003;
		if (orig != data)
			WREG32(RLC_CGTT_MGCG_OVERRIDE, data);

		data = RREG32(CP_MEM_SLP_CNTL);
		if (data & CP_MEM_LS_EN) {
			data &= ~CP_MEM_LS_EN;
			WREG32(CP_MEM_SLP_CNTL, data);
		}
		orig = data = RREG32(CGTS_SM_CTRL_REG);
		data |= LS_OVERRIDE | OVERRIDE;
		if (orig != data)
			WREG32(CGTS_SM_CTRL_REG, data);

		tmp = si_halt_rlc(rdev);

		WREG32(RLC_SERDES_WR_MASTER_MASK_0, 0xffffffff);
		WREG32(RLC_SERDES_WR_MASTER_MASK_1, 0xffffffff);
		WREG32(RLC_SERDES_WR_CTRL, 0x00e000ff);

		si_update_rlc(rdev, tmp);
	}
}

static void si_enable_uvd_mgcg(struct radeon_device *rdev,
			       bool enable)
{
	u32 orig, data, tmp;

	if (enable && (rdev->cg_flags & RADEON_CG_SUPPORT_UVD_MGCG)) {
		tmp = RREG32_UVD_CTX(UVD_CGC_MEM_CTRL);
		tmp |= 0x3fff;
		WREG32_UVD_CTX(UVD_CGC_MEM_CTRL, tmp);

		orig = data = RREG32(UVD_CGC_CTRL);
		data |= DCM;
		if (orig != data)
			WREG32(UVD_CGC_CTRL, data);

		WREG32_SMC(SMC_CG_IND_START + CG_CGTT_LOCAL_0, 0);
		WREG32_SMC(SMC_CG_IND_START + CG_CGTT_LOCAL_1, 0);
	} else {
		tmp = RREG32_UVD_CTX(UVD_CGC_MEM_CTRL);
		tmp &= ~0x3fff;
		WREG32_UVD_CTX(UVD_CGC_MEM_CTRL, tmp);

		orig = data = RREG32(UVD_CGC_CTRL);
		data &= ~DCM;
		if (orig != data)
			WREG32(UVD_CGC_CTRL, data);

		WREG32_SMC(SMC_CG_IND_START + CG_CGTT_LOCAL_0, 0xffffffff);
		WREG32_SMC(SMC_CG_IND_START + CG_CGTT_LOCAL_1, 0xffffffff);
	}
}

static const u32 mc_cg_registers[] =
{
	MC_HUB_MISC_HUB_CG,
	MC_HUB_MISC_SIP_CG,
	MC_HUB_MISC_VM_CG,
	MC_XPB_CLK_GAT,
	ATC_MISC_CG,
	MC_CITF_MISC_WR_CG,
	MC_CITF_MISC_RD_CG,
	MC_CITF_MISC_VM_CG,
	VM_L2_CG,
};

static void si_enable_mc_ls(struct radeon_device *rdev,
			    bool enable)
{
	int i;
	u32 orig, data;

	for (i = 0; i < ARRAY_SIZE(mc_cg_registers); i++) {
		orig = data = RREG32(mc_cg_registers[i]);
		if (enable && (rdev->cg_flags & RADEON_CG_SUPPORT_MC_LS))
			data |= MC_LS_ENABLE;
		else
			data &= ~MC_LS_ENABLE;
		if (data != orig)
			WREG32(mc_cg_registers[i], data);
	}
}

static void si_enable_mc_mgcg(struct radeon_device *rdev,
			       bool enable)
{
	int i;
	u32 orig, data;

	for (i = 0; i < ARRAY_SIZE(mc_cg_registers); i++) {
		orig = data = RREG32(mc_cg_registers[i]);
		if (enable && (rdev->cg_flags & RADEON_CG_SUPPORT_MC_MGCG))
			data |= MC_CG_ENABLE;
		else
			data &= ~MC_CG_ENABLE;
		if (data != orig)
			WREG32(mc_cg_registers[i], data);
	}
}

static void si_enable_dma_mgcg(struct radeon_device *rdev,
			       bool enable)
{
	u32 orig, data, offset;
	int i;

	if (enable && (rdev->cg_flags & RADEON_CG_SUPPORT_SDMA_MGCG)) {
		for (i = 0; i < 2; i++) {
			if (i == 0)
				offset = DMA0_REGISTER_OFFSET;
			else
				offset = DMA1_REGISTER_OFFSET;
			orig = data = RREG32(DMA_POWER_CNTL + offset);
			data &= ~MEM_POWER_OVERRIDE;
			if (data != orig)
				WREG32(DMA_POWER_CNTL + offset, data);
			WREG32(DMA_CLK_CTRL + offset, 0x00000100);
		}
	} else {
		for (i = 0; i < 2; i++) {
			if (i == 0)
				offset = DMA0_REGISTER_OFFSET;
			else
				offset = DMA1_REGISTER_OFFSET;
			orig = data = RREG32(DMA_POWER_CNTL + offset);
			data |= MEM_POWER_OVERRIDE;
			if (data != orig)
				WREG32(DMA_POWER_CNTL + offset, data);

			orig = data = RREG32(DMA_CLK_CTRL + offset);
			data = 0xff000000;
			if (data != orig)
				WREG32(DMA_CLK_CTRL + offset, data);
		}
	}
}

static void si_enable_bif_mgls(struct radeon_device *rdev,
			       bool enable)
{
	u32 orig, data;

	orig = data = RREG32_PCIE(PCIE_CNTL2);

	if (enable && (rdev->cg_flags & RADEON_CG_SUPPORT_BIF_LS))
		data |= SLV_MEM_LS_EN | MST_MEM_LS_EN |
			REPLAY_MEM_LS_EN | SLV_MEM_AGGRESSIVE_LS_EN;
	else
		data &= ~(SLV_MEM_LS_EN | MST_MEM_LS_EN |
			  REPLAY_MEM_LS_EN | SLV_MEM_AGGRESSIVE_LS_EN);

	if (orig != data)
		WREG32_PCIE(PCIE_CNTL2, data);
}

static void si_enable_hdp_mgcg(struct radeon_device *rdev,
			       bool enable)
{
	u32 orig, data;

	orig = data = RREG32(HDP_HOST_PATH_CNTL);

	if (enable && (rdev->cg_flags & RADEON_CG_SUPPORT_HDP_MGCG))
		data &= ~CLOCK_GATING_DIS;
	else
		data |= CLOCK_GATING_DIS;

	if (orig != data)
		WREG32(HDP_HOST_PATH_CNTL, data);
}

static void si_enable_hdp_ls(struct radeon_device *rdev,
			     bool enable)
{
	u32 orig, data;

	orig = data = RREG32(HDP_MEM_POWER_LS);

	if (enable && (rdev->cg_flags & RADEON_CG_SUPPORT_HDP_LS))
		data |= HDP_LS_ENABLE;
	else
		data &= ~HDP_LS_ENABLE;

	if (orig != data)
		WREG32(HDP_MEM_POWER_LS, data);
}

static void si_update_cg(struct radeon_device *rdev,
			 u32 block, bool enable)
{
	if (block & RADEON_CG_BLOCK_GFX) {
		si_enable_gui_idle_interrupt(rdev, false);
		/* order matters! */
		if (enable) {
			si_enable_mgcg(rdev, true);
			si_enable_cgcg(rdev, true);
		} else {
			si_enable_cgcg(rdev, false);
			si_enable_mgcg(rdev, false);
		}
		si_enable_gui_idle_interrupt(rdev, true);
	}

	if (block & RADEON_CG_BLOCK_MC) {
		si_enable_mc_mgcg(rdev, enable);
		si_enable_mc_ls(rdev, enable);
	}

	if (block & RADEON_CG_BLOCK_SDMA) {
		si_enable_dma_mgcg(rdev, enable);
	}

	if (block & RADEON_CG_BLOCK_BIF) {
		si_enable_bif_mgls(rdev, enable);
	}

	if (block & RADEON_CG_BLOCK_UVD) {
		if (rdev->has_uvd) {
			si_enable_uvd_mgcg(rdev, enable);
		}
	}

	if (block & RADEON_CG_BLOCK_HDP) {
		si_enable_hdp_mgcg(rdev, enable);
		si_enable_hdp_ls(rdev, enable);
	}
}

static void si_init_cg(struct radeon_device *rdev)
{
	si_update_cg(rdev, (RADEON_CG_BLOCK_GFX |
			    RADEON_CG_BLOCK_MC |
			    RADEON_CG_BLOCK_SDMA |
			    RADEON_CG_BLOCK_BIF |
			    RADEON_CG_BLOCK_HDP), true);
	if (rdev->has_uvd) {
		si_update_cg(rdev, RADEON_CG_BLOCK_UVD, true);
		si_init_uvd_internal_cg(rdev);
	}
}

static void si_fini_cg(struct radeon_device *rdev)
{
	if (rdev->has_uvd) {
		si_update_cg(rdev, RADEON_CG_BLOCK_UVD, false);
	}
	si_update_cg(rdev, (RADEON_CG_BLOCK_GFX |
			    RADEON_CG_BLOCK_MC |
			    RADEON_CG_BLOCK_SDMA |
			    RADEON_CG_BLOCK_BIF |
			    RADEON_CG_BLOCK_HDP), false);
}

u32 si_get_csb_size(struct radeon_device *rdev)
{
	u32 count = 0;
	const struct cs_section_def *sect = NULL;
	const struct cs_extent_def *ext = NULL;

	if (rdev->rlc.cs_data == NULL)
		return 0;

	/* begin clear state */
	count += 2;
	/* context control state */
	count += 3;

	for (sect = rdev->rlc.cs_data; sect->section != NULL; ++sect) {
		for (ext = sect->section; ext->extent != NULL; ++ext) {
			if (sect->id == SECT_CONTEXT)
				count += 2 + ext->reg_count;
			else
				return 0;
		}
	}
	/* pa_sc_raster_config */
	count += 3;
	/* end clear state */
	count += 2;
	/* clear state */
	count += 2;

	return count;
}

void si_get_csb_buffer(struct radeon_device *rdev, volatile u32 *buffer)
{
	u32 count = 0, i;
	const struct cs_section_def *sect = NULL;
	const struct cs_extent_def *ext = NULL;

	if (rdev->rlc.cs_data == NULL)
		return;
	if (buffer == NULL)
		return;

	buffer[count++] = cpu_to_le32(PACKET3(PACKET3_PREAMBLE_CNTL, 0));
	buffer[count++] = cpu_to_le32(PACKET3_PREAMBLE_BEGIN_CLEAR_STATE);

	buffer[count++] = cpu_to_le32(PACKET3(PACKET3_CONTEXT_CONTROL, 1));
	buffer[count++] = cpu_to_le32(0x80000000);
	buffer[count++] = cpu_to_le32(0x80000000);

	for (sect = rdev->rlc.cs_data; sect->section != NULL; ++sect) {
		for (ext = sect->section; ext->extent != NULL; ++ext) {
			if (sect->id == SECT_CONTEXT) {
				buffer[count++] =
					cpu_to_le32(PACKET3(PACKET3_SET_CONTEXT_REG, ext->reg_count));
				buffer[count++] = cpu_to_le32(ext->reg_index - 0xa000);
				for (i = 0; i < ext->reg_count; i++)
					buffer[count++] = cpu_to_le32(ext->extent[i]);
			} else {
				return;
			}
		}
	}

	buffer[count++] = cpu_to_le32(PACKET3(PACKET3_SET_CONTEXT_REG, 1));
	buffer[count++] = cpu_to_le32(PA_SC_RASTER_CONFIG - PACKET3_SET_CONTEXT_REG_START);
	switch (rdev->family) {
	case CHIP_TAHITI:
	case CHIP_PITCAIRN:
		buffer[count++] = cpu_to_le32(0x2a00126a);
		break;
	case CHIP_VERDE:
		buffer[count++] = cpu_to_le32(0x0000124a);
		break;
	case CHIP_OLAND:
		buffer[count++] = cpu_to_le32(0x00000082);
		break;
	case CHIP_HAINAN:
		buffer[count++] = cpu_to_le32(0x00000000);
		break;
	default:
		buffer[count++] = cpu_to_le32(0x00000000);
		break;
	}

	buffer[count++] = cpu_to_le32(PACKET3(PACKET3_PREAMBLE_CNTL, 0));
	buffer[count++] = cpu_to_le32(PACKET3_PREAMBLE_END_CLEAR_STATE);

	buffer[count++] = cpu_to_le32(PACKET3(PACKET3_CLEAR_STATE, 0));
	buffer[count++] = cpu_to_le32(0);
}

static void si_init_pg(struct radeon_device *rdev)
{
	if (rdev->pg_flags) {
		if (rdev->pg_flags & RADEON_PG_SUPPORT_SDMA) {
			si_init_dma_pg(rdev);
		}
		si_init_ao_cu_mask(rdev);
		if (rdev->pg_flags & RADEON_PG_SUPPORT_GFX_PG) {
			si_init_gfx_cgpg(rdev);
		} else {
			WREG32(RLC_SAVE_AND_RESTORE_BASE, rdev->rlc.save_restore_gpu_addr >> 8);
			WREG32(RLC_CLEAR_STATE_RESTORE_BASE, rdev->rlc.clear_state_gpu_addr >> 8);
		}
		si_enable_dma_pg(rdev, true);
		si_enable_gfx_cgpg(rdev, true);
	} else {
		WREG32(RLC_SAVE_AND_RESTORE_BASE, rdev->rlc.save_restore_gpu_addr >> 8);
		WREG32(RLC_CLEAR_STATE_RESTORE_BASE, rdev->rlc.clear_state_gpu_addr >> 8);
	}
}

static void si_fini_pg(struct radeon_device *rdev)
{
	if (rdev->pg_flags) {
		si_enable_dma_pg(rdev, false);
		si_enable_gfx_cgpg(rdev, false);
	}
}

/*
 * RLC
 */
void si_rlc_reset(struct radeon_device *rdev)
{
	u32 tmp = RREG32(GRBM_SOFT_RESET);

	tmp |= SOFT_RESET_RLC;
	WREG32(GRBM_SOFT_RESET, tmp);
	udelay(50);
	tmp &= ~SOFT_RESET_RLC;
	WREG32(GRBM_SOFT_RESET, tmp);
	udelay(50);
}

static void si_rlc_stop(struct radeon_device *rdev)
{
	WREG32(RLC_CNTL, 0);

	si_enable_gui_idle_interrupt(rdev, false);

	si_wait_for_rlc_serdes(rdev);
}

static void si_rlc_start(struct radeon_device *rdev)
{
	WREG32(RLC_CNTL, RLC_ENABLE);

	si_enable_gui_idle_interrupt(rdev, true);

	udelay(50);
}

static bool si_lbpw_supported(struct radeon_device *rdev)
{
	u32 tmp;

	/* Enable LBPW only for DDR3 */
	tmp = RREG32(MC_SEQ_MISC0);
	if ((tmp & 0xF0000000) == 0xB0000000)
		return true;
	return false;
}

static void si_enable_lbpw(struct radeon_device *rdev, bool enable)
{
	u32 tmp;

	tmp = RREG32(RLC_LB_CNTL);
	if (enable)
		tmp |= LOAD_BALANCE_ENABLE;
	else
		tmp &= ~LOAD_BALANCE_ENABLE;
	WREG32(RLC_LB_CNTL, tmp);

	if (!enable) {
		si_select_se_sh(rdev, 0xffffffff, 0xffffffff);
		WREG32(SPI_LB_CU_MASK, 0x00ff);
	}
}

static int si_rlc_resume(struct radeon_device *rdev)
{
	u32 i;

	if (!rdev->rlc_fw)
		return -EINVAL;

	si_rlc_stop(rdev);

	si_rlc_reset(rdev);

	si_init_pg(rdev);

	si_init_cg(rdev);

	WREG32(RLC_RL_BASE, 0);
	WREG32(RLC_RL_SIZE, 0);
	WREG32(RLC_LB_CNTL, 0);
	WREG32(RLC_LB_CNTR_MAX, 0xffffffff);
	WREG32(RLC_LB_CNTR_INIT, 0);
	WREG32(RLC_LB_INIT_CU_MASK, 0xffffffff);

	WREG32(RLC_MC_CNTL, 0);
	WREG32(RLC_UCODE_CNTL, 0);

	if (rdev->new_fw) {
		const struct rlc_firmware_header_v1_0 *hdr =
			(const struct rlc_firmware_header_v1_0 *)rdev->rlc_fw->data;
		u32 fw_size = le32_to_cpu(hdr->header.ucode_size_bytes) / 4;
		const __le32 *fw_data = (const __le32 *)
			(rdev->rlc_fw->data + le32_to_cpu(hdr->header.ucode_array_offset_bytes));

		radeon_ucode_print_rlc_hdr(&hdr->header);

		for (i = 0; i < fw_size; i++) {
			WREG32(RLC_UCODE_ADDR, i);
			WREG32(RLC_UCODE_DATA, le32_to_cpup(fw_data++));
		}
	} else {
		const __be32 *fw_data =
			(const __be32 *)rdev->rlc_fw->data;
		for (i = 0; i < SI_RLC_UCODE_SIZE; i++) {
			WREG32(RLC_UCODE_ADDR, i);
			WREG32(RLC_UCODE_DATA, be32_to_cpup(fw_data++));
		}
	}
	WREG32(RLC_UCODE_ADDR, 0);

	si_enable_lbpw(rdev, si_lbpw_supported(rdev));

	si_rlc_start(rdev);

	return 0;
}

static void si_enable_interrupts(struct radeon_device *rdev)
{
	u32 ih_cntl = RREG32(IH_CNTL);
	u32 ih_rb_cntl = RREG32(IH_RB_CNTL);

	ih_cntl |= ENABLE_INTR;
	ih_rb_cntl |= IH_RB_ENABLE;
	WREG32(IH_CNTL, ih_cntl);
	WREG32(IH_RB_CNTL, ih_rb_cntl);
	rdev->ih.enabled = true;
}

static void si_disable_interrupts(struct radeon_device *rdev)
{
	u32 ih_rb_cntl = RREG32(IH_RB_CNTL);
	u32 ih_cntl = RREG32(IH_CNTL);

	ih_rb_cntl &= ~IH_RB_ENABLE;
	ih_cntl &= ~ENABLE_INTR;
	WREG32(IH_RB_CNTL, ih_rb_cntl);
	WREG32(IH_CNTL, ih_cntl);
	/* set rptr, wptr to 0 */
	WREG32(IH_RB_RPTR, 0);
	WREG32(IH_RB_WPTR, 0);
	rdev->ih.enabled = false;
	rdev->ih.rptr = 0;
}

static void si_disable_interrupt_state(struct radeon_device *rdev)
{
	u32 tmp;

	tmp = RREG32(CP_INT_CNTL_RING0) &
		(CNTX_BUSY_INT_ENABLE | CNTX_EMPTY_INT_ENABLE);
	WREG32(CP_INT_CNTL_RING0, tmp);
	WREG32(CP_INT_CNTL_RING1, 0);
	WREG32(CP_INT_CNTL_RING2, 0);
	tmp = RREG32(DMA_CNTL + DMA0_REGISTER_OFFSET) & ~TRAP_ENABLE;
	WREG32(DMA_CNTL + DMA0_REGISTER_OFFSET, tmp);
	tmp = RREG32(DMA_CNTL + DMA1_REGISTER_OFFSET) & ~TRAP_ENABLE;
	WREG32(DMA_CNTL + DMA1_REGISTER_OFFSET, tmp);
	WREG32(GRBM_INT_CNTL, 0);
	WREG32(SRBM_INT_CNTL, 0);
	if (rdev->num_crtc >= 2) {
		WREG32(INT_MASK + EVERGREEN_CRTC0_REGISTER_OFFSET, 0);
		WREG32(INT_MASK + EVERGREEN_CRTC1_REGISTER_OFFSET, 0);
	}
	if (rdev->num_crtc >= 4) {
		WREG32(INT_MASK + EVERGREEN_CRTC2_REGISTER_OFFSET, 0);
		WREG32(INT_MASK + EVERGREEN_CRTC3_REGISTER_OFFSET, 0);
	}
	if (rdev->num_crtc >= 6) {
		WREG32(INT_MASK + EVERGREEN_CRTC4_REGISTER_OFFSET, 0);
		WREG32(INT_MASK + EVERGREEN_CRTC5_REGISTER_OFFSET, 0);
	}

	if (rdev->num_crtc >= 2) {
		WREG32(GRPH_INT_CONTROL + EVERGREEN_CRTC0_REGISTER_OFFSET, 0);
		WREG32(GRPH_INT_CONTROL + EVERGREEN_CRTC1_REGISTER_OFFSET, 0);
	}
	if (rdev->num_crtc >= 4) {
		WREG32(GRPH_INT_CONTROL + EVERGREEN_CRTC2_REGISTER_OFFSET, 0);
		WREG32(GRPH_INT_CONTROL + EVERGREEN_CRTC3_REGISTER_OFFSET, 0);
	}
	if (rdev->num_crtc >= 6) {
		WREG32(GRPH_INT_CONTROL + EVERGREEN_CRTC4_REGISTER_OFFSET, 0);
		WREG32(GRPH_INT_CONTROL + EVERGREEN_CRTC5_REGISTER_OFFSET, 0);
	}

	if (!ASIC_IS_NODCE(rdev)) {
		WREG32(DAC_AUTODETECT_INT_CONTROL, 0);

		tmp = RREG32(DC_HPD1_INT_CONTROL) & DC_HPDx_INT_POLARITY;
		WREG32(DC_HPD1_INT_CONTROL, tmp);
		tmp = RREG32(DC_HPD2_INT_CONTROL) & DC_HPDx_INT_POLARITY;
		WREG32(DC_HPD2_INT_CONTROL, tmp);
		tmp = RREG32(DC_HPD3_INT_CONTROL) & DC_HPDx_INT_POLARITY;
		WREG32(DC_HPD3_INT_CONTROL, tmp);
		tmp = RREG32(DC_HPD4_INT_CONTROL) & DC_HPDx_INT_POLARITY;
		WREG32(DC_HPD4_INT_CONTROL, tmp);
		tmp = RREG32(DC_HPD5_INT_CONTROL) & DC_HPDx_INT_POLARITY;
		WREG32(DC_HPD5_INT_CONTROL, tmp);
		tmp = RREG32(DC_HPD6_INT_CONTROL) & DC_HPDx_INT_POLARITY;
		WREG32(DC_HPD6_INT_CONTROL, tmp);
	}
}

static int si_irq_init(struct radeon_device *rdev)
{
	int ret = 0;
	int rb_bufsz;
	u32 interrupt_cntl, ih_cntl, ih_rb_cntl;

	/* allocate ring */
	ret = r600_ih_ring_alloc(rdev);
	if (ret)
		return ret;

	/* disable irqs */
	si_disable_interrupts(rdev);

	/* init rlc */
	ret = si_rlc_resume(rdev);
	if (ret) {
		r600_ih_ring_fini(rdev);
		return ret;
	}

	/* setup interrupt control */
	/* set dummy read address to ring address */
	WREG32(INTERRUPT_CNTL2, rdev->ih.gpu_addr >> 8);
	interrupt_cntl = RREG32(INTERRUPT_CNTL);
	/* IH_DUMMY_RD_OVERRIDE=0 - dummy read disabled with msi, enabled without msi
	 * IH_DUMMY_RD_OVERRIDE=1 - dummy read controlled by IH_DUMMY_RD_EN
	 */
	interrupt_cntl &= ~IH_DUMMY_RD_OVERRIDE;
	/* IH_REQ_NONSNOOP_EN=1 if ring is in non-cacheable memory, e.g., vram */
	interrupt_cntl &= ~IH_REQ_NONSNOOP_EN;
	WREG32(INTERRUPT_CNTL, interrupt_cntl);

	WREG32(IH_RB_BASE, rdev->ih.gpu_addr >> 8);
	rb_bufsz = order_base_2(rdev->ih.ring_size / 4);

	ih_rb_cntl = (IH_WPTR_OVERFLOW_ENABLE |
		      IH_WPTR_OVERFLOW_CLEAR |
		      (rb_bufsz << 1));

	if (rdev->wb.enabled)
		ih_rb_cntl |= IH_WPTR_WRITEBACK_ENABLE;

	/* set the writeback address whether it's enabled or not */
	WREG32(IH_RB_WPTR_ADDR_LO, (rdev->wb.gpu_addr + R600_WB_IH_WPTR_OFFSET) & 0xFFFFFFFC);
	WREG32(IH_RB_WPTR_ADDR_HI, upper_32_bits(rdev->wb.gpu_addr + R600_WB_IH_WPTR_OFFSET) & 0xFF);

	WREG32(IH_RB_CNTL, ih_rb_cntl);

	/* set rptr, wptr to 0 */
	WREG32(IH_RB_RPTR, 0);
	WREG32(IH_RB_WPTR, 0);

	/* Default settings for IH_CNTL (disabled at first) */
	ih_cntl = MC_WRREQ_CREDIT(0x10) | MC_WR_CLEAN_CNT(0x10) | MC_VMID(0);
	/* RPTR_REARM only works if msi's are enabled */
	if (rdev->msi_enabled)
		ih_cntl |= RPTR_REARM;
	WREG32(IH_CNTL, ih_cntl);

	/* force the active interrupt state to all disabled */
	si_disable_interrupt_state(rdev);

	pci_set_master(rdev->pdev);

	/* enable irqs */
	si_enable_interrupts(rdev);

	return ret;
}

int si_irq_set(struct radeon_device *rdev)
{
	u32 cp_int_cntl;
	u32 cp_int_cntl1 = 0, cp_int_cntl2 = 0;
	u32 crtc1 = 0, crtc2 = 0, crtc3 = 0, crtc4 = 0, crtc5 = 0, crtc6 = 0;
	u32 hpd1 = 0, hpd2 = 0, hpd3 = 0, hpd4 = 0, hpd5 = 0, hpd6 = 0;
	u32 grbm_int_cntl = 0;
	u32 dma_cntl, dma_cntl1;
	u32 thermal_int = 0;

	if (!rdev->irq.installed) {
		WARN(1, "Can't enable IRQ/MSI because no handler is installed\n");
		return -EINVAL;
	}
	/* don't enable anything if the ih is disabled */
	if (!rdev->ih.enabled) {
		si_disable_interrupts(rdev);
		/* force the active interrupt state to all disabled */
		si_disable_interrupt_state(rdev);
		return 0;
	}

	cp_int_cntl = RREG32(CP_INT_CNTL_RING0) &
		(CNTX_BUSY_INT_ENABLE | CNTX_EMPTY_INT_ENABLE);

	if (!ASIC_IS_NODCE(rdev)) {
		hpd1 = RREG32(DC_HPD1_INT_CONTROL) & ~(DC_HPDx_INT_EN | DC_HPDx_RX_INT_EN);
		hpd2 = RREG32(DC_HPD2_INT_CONTROL) & ~(DC_HPDx_INT_EN | DC_HPDx_RX_INT_EN);
		hpd3 = RREG32(DC_HPD3_INT_CONTROL) & ~(DC_HPDx_INT_EN | DC_HPDx_RX_INT_EN);
		hpd4 = RREG32(DC_HPD4_INT_CONTROL) & ~(DC_HPDx_INT_EN | DC_HPDx_RX_INT_EN);
		hpd5 = RREG32(DC_HPD5_INT_CONTROL) & ~(DC_HPDx_INT_EN | DC_HPDx_RX_INT_EN);
		hpd6 = RREG32(DC_HPD6_INT_CONTROL) & ~(DC_HPDx_INT_EN | DC_HPDx_RX_INT_EN);
	}

	dma_cntl = RREG32(DMA_CNTL + DMA0_REGISTER_OFFSET) & ~TRAP_ENABLE;
	dma_cntl1 = RREG32(DMA_CNTL + DMA1_REGISTER_OFFSET) & ~TRAP_ENABLE;

	thermal_int = RREG32(CG_THERMAL_INT) &
		~(THERM_INT_MASK_HIGH | THERM_INT_MASK_LOW);

	/* enable CP interrupts on all rings */
	if (atomic_read(&rdev->irq.ring_int[RADEON_RING_TYPE_GFX_INDEX])) {
		DRM_DEBUG("si_irq_set: sw int gfx\n");
		cp_int_cntl |= TIME_STAMP_INT_ENABLE;
	}
	if (atomic_read(&rdev->irq.ring_int[CAYMAN_RING_TYPE_CP1_INDEX])) {
		DRM_DEBUG("si_irq_set: sw int cp1\n");
		cp_int_cntl1 |= TIME_STAMP_INT_ENABLE;
	}
	if (atomic_read(&rdev->irq.ring_int[CAYMAN_RING_TYPE_CP2_INDEX])) {
		DRM_DEBUG("si_irq_set: sw int cp2\n");
		cp_int_cntl2 |= TIME_STAMP_INT_ENABLE;
	}
	if (atomic_read(&rdev->irq.ring_int[R600_RING_TYPE_DMA_INDEX])) {
		DRM_DEBUG("si_irq_set: sw int dma\n");
		dma_cntl |= TRAP_ENABLE;
	}

	if (atomic_read(&rdev->irq.ring_int[CAYMAN_RING_TYPE_DMA1_INDEX])) {
		DRM_DEBUG("si_irq_set: sw int dma1\n");
		dma_cntl1 |= TRAP_ENABLE;
	}
	if (rdev->irq.crtc_vblank_int[0] ||
	    atomic_read(&rdev->irq.pflip[0])) {
		DRM_DEBUG("si_irq_set: vblank 0\n");
		crtc1 |= VBLANK_INT_MASK;
	}
	if (rdev->irq.crtc_vblank_int[1] ||
	    atomic_read(&rdev->irq.pflip[1])) {
		DRM_DEBUG("si_irq_set: vblank 1\n");
		crtc2 |= VBLANK_INT_MASK;
	}
	if (rdev->irq.crtc_vblank_int[2] ||
	    atomic_read(&rdev->irq.pflip[2])) {
		DRM_DEBUG("si_irq_set: vblank 2\n");
		crtc3 |= VBLANK_INT_MASK;
	}
	if (rdev->irq.crtc_vblank_int[3] ||
	    atomic_read(&rdev->irq.pflip[3])) {
		DRM_DEBUG("si_irq_set: vblank 3\n");
		crtc4 |= VBLANK_INT_MASK;
	}
	if (rdev->irq.crtc_vblank_int[4] ||
	    atomic_read(&rdev->irq.pflip[4])) {
		DRM_DEBUG("si_irq_set: vblank 4\n");
		crtc5 |= VBLANK_INT_MASK;
	}
	if (rdev->irq.crtc_vblank_int[5] ||
	    atomic_read(&rdev->irq.pflip[5])) {
		DRM_DEBUG("si_irq_set: vblank 5\n");
		crtc6 |= VBLANK_INT_MASK;
	}
	if (rdev->irq.hpd[0]) {
		DRM_DEBUG("si_irq_set: hpd 1\n");
		hpd1 |= DC_HPDx_INT_EN | DC_HPDx_RX_INT_EN;
	}
	if (rdev->irq.hpd[1]) {
		DRM_DEBUG("si_irq_set: hpd 2\n");
		hpd2 |= DC_HPDx_INT_EN | DC_HPDx_RX_INT_EN;
	}
	if (rdev->irq.hpd[2]) {
		DRM_DEBUG("si_irq_set: hpd 3\n");
		hpd3 |= DC_HPDx_INT_EN | DC_HPDx_RX_INT_EN;
	}
	if (rdev->irq.hpd[3]) {
		DRM_DEBUG("si_irq_set: hpd 4\n");
		hpd4 |= DC_HPDx_INT_EN | DC_HPDx_RX_INT_EN;
	}
	if (rdev->irq.hpd[4]) {
		DRM_DEBUG("si_irq_set: hpd 5\n");
		hpd5 |= DC_HPDx_INT_EN | DC_HPDx_RX_INT_EN;
	}
	if (rdev->irq.hpd[5]) {
		DRM_DEBUG("si_irq_set: hpd 6\n");
		hpd6 |= DC_HPDx_INT_EN | DC_HPDx_RX_INT_EN;
	}

	WREG32(CP_INT_CNTL_RING0, cp_int_cntl);
	WREG32(CP_INT_CNTL_RING1, cp_int_cntl1);
	WREG32(CP_INT_CNTL_RING2, cp_int_cntl2);

	WREG32(DMA_CNTL + DMA0_REGISTER_OFFSET, dma_cntl);
	WREG32(DMA_CNTL + DMA1_REGISTER_OFFSET, dma_cntl1);

	WREG32(GRBM_INT_CNTL, grbm_int_cntl);

	if (rdev->irq.dpm_thermal) {
		DRM_DEBUG("dpm thermal\n");
		thermal_int |= THERM_INT_MASK_HIGH | THERM_INT_MASK_LOW;
	}

	if (rdev->num_crtc >= 2) {
		WREG32(INT_MASK + EVERGREEN_CRTC0_REGISTER_OFFSET, crtc1);
		WREG32(INT_MASK + EVERGREEN_CRTC1_REGISTER_OFFSET, crtc2);
	}
	if (rdev->num_crtc >= 4) {
		WREG32(INT_MASK + EVERGREEN_CRTC2_REGISTER_OFFSET, crtc3);
		WREG32(INT_MASK + EVERGREEN_CRTC3_REGISTER_OFFSET, crtc4);
	}
	if (rdev->num_crtc >= 6) {
		WREG32(INT_MASK + EVERGREEN_CRTC4_REGISTER_OFFSET, crtc5);
		WREG32(INT_MASK + EVERGREEN_CRTC5_REGISTER_OFFSET, crtc6);
	}

	if (rdev->num_crtc >= 2) {
		WREG32(GRPH_INT_CONTROL + EVERGREEN_CRTC0_REGISTER_OFFSET,
		       GRPH_PFLIP_INT_MASK);
		WREG32(GRPH_INT_CONTROL + EVERGREEN_CRTC1_REGISTER_OFFSET,
		       GRPH_PFLIP_INT_MASK);
	}
	if (rdev->num_crtc >= 4) {
		WREG32(GRPH_INT_CONTROL + EVERGREEN_CRTC2_REGISTER_OFFSET,
		       GRPH_PFLIP_INT_MASK);
		WREG32(GRPH_INT_CONTROL + EVERGREEN_CRTC3_REGISTER_OFFSET,
		       GRPH_PFLIP_INT_MASK);
	}
	if (rdev->num_crtc >= 6) {
		WREG32(GRPH_INT_CONTROL + EVERGREEN_CRTC4_REGISTER_OFFSET,
		       GRPH_PFLIP_INT_MASK);
		WREG32(GRPH_INT_CONTROL + EVERGREEN_CRTC5_REGISTER_OFFSET,
		       GRPH_PFLIP_INT_MASK);
	}

	if (!ASIC_IS_NODCE(rdev)) {
		WREG32(DC_HPD1_INT_CONTROL, hpd1);
		WREG32(DC_HPD2_INT_CONTROL, hpd2);
		WREG32(DC_HPD3_INT_CONTROL, hpd3);
		WREG32(DC_HPD4_INT_CONTROL, hpd4);
		WREG32(DC_HPD5_INT_CONTROL, hpd5);
		WREG32(DC_HPD6_INT_CONTROL, hpd6);
	}

	WREG32(CG_THERMAL_INT, thermal_int);

	/* posting read */
	RREG32(SRBM_STATUS);

	return 0;
}

static inline void si_irq_ack(struct radeon_device *rdev)
{
	u32 tmp;

	if (ASIC_IS_NODCE(rdev))
		return;

	rdev->irq.stat_regs.evergreen.disp_int = RREG32(DISP_INTERRUPT_STATUS);
	rdev->irq.stat_regs.evergreen.disp_int_cont = RREG32(DISP_INTERRUPT_STATUS_CONTINUE);
	rdev->irq.stat_regs.evergreen.disp_int_cont2 = RREG32(DISP_INTERRUPT_STATUS_CONTINUE2);
	rdev->irq.stat_regs.evergreen.disp_int_cont3 = RREG32(DISP_INTERRUPT_STATUS_CONTINUE3);
	rdev->irq.stat_regs.evergreen.disp_int_cont4 = RREG32(DISP_INTERRUPT_STATUS_CONTINUE4);
	rdev->irq.stat_regs.evergreen.disp_int_cont5 = RREG32(DISP_INTERRUPT_STATUS_CONTINUE5);
	rdev->irq.stat_regs.evergreen.d1grph_int = RREG32(GRPH_INT_STATUS + EVERGREEN_CRTC0_REGISTER_OFFSET);
	rdev->irq.stat_regs.evergreen.d2grph_int = RREG32(GRPH_INT_STATUS + EVERGREEN_CRTC1_REGISTER_OFFSET);
	if (rdev->num_crtc >= 4) {
		rdev->irq.stat_regs.evergreen.d3grph_int = RREG32(GRPH_INT_STATUS + EVERGREEN_CRTC2_REGISTER_OFFSET);
		rdev->irq.stat_regs.evergreen.d4grph_int = RREG32(GRPH_INT_STATUS + EVERGREEN_CRTC3_REGISTER_OFFSET);
	}
	if (rdev->num_crtc >= 6) {
		rdev->irq.stat_regs.evergreen.d5grph_int = RREG32(GRPH_INT_STATUS + EVERGREEN_CRTC4_REGISTER_OFFSET);
		rdev->irq.stat_regs.evergreen.d6grph_int = RREG32(GRPH_INT_STATUS + EVERGREEN_CRTC5_REGISTER_OFFSET);
	}

	if (rdev->irq.stat_regs.evergreen.d1grph_int & GRPH_PFLIP_INT_OCCURRED)
		WREG32(GRPH_INT_STATUS + EVERGREEN_CRTC0_REGISTER_OFFSET, GRPH_PFLIP_INT_CLEAR);
	if (rdev->irq.stat_regs.evergreen.d2grph_int & GRPH_PFLIP_INT_OCCURRED)
		WREG32(GRPH_INT_STATUS + EVERGREEN_CRTC1_REGISTER_OFFSET, GRPH_PFLIP_INT_CLEAR);
	if (rdev->irq.stat_regs.evergreen.disp_int & LB_D1_VBLANK_INTERRUPT)
		WREG32(VBLANK_STATUS + EVERGREEN_CRTC0_REGISTER_OFFSET, VBLANK_ACK);
	if (rdev->irq.stat_regs.evergreen.disp_int & LB_D1_VLINE_INTERRUPT)
		WREG32(VLINE_STATUS + EVERGREEN_CRTC0_REGISTER_OFFSET, VLINE_ACK);
	if (rdev->irq.stat_regs.evergreen.disp_int_cont & LB_D2_VBLANK_INTERRUPT)
		WREG32(VBLANK_STATUS + EVERGREEN_CRTC1_REGISTER_OFFSET, VBLANK_ACK);
	if (rdev->irq.stat_regs.evergreen.disp_int_cont & LB_D2_VLINE_INTERRUPT)
		WREG32(VLINE_STATUS + EVERGREEN_CRTC1_REGISTER_OFFSET, VLINE_ACK);

	if (rdev->num_crtc >= 4) {
		if (rdev->irq.stat_regs.evergreen.d3grph_int & GRPH_PFLIP_INT_OCCURRED)
			WREG32(GRPH_INT_STATUS + EVERGREEN_CRTC2_REGISTER_OFFSET, GRPH_PFLIP_INT_CLEAR);
		if (rdev->irq.stat_regs.evergreen.d4grph_int & GRPH_PFLIP_INT_OCCURRED)
			WREG32(GRPH_INT_STATUS + EVERGREEN_CRTC3_REGISTER_OFFSET, GRPH_PFLIP_INT_CLEAR);
		if (rdev->irq.stat_regs.evergreen.disp_int_cont2 & LB_D3_VBLANK_INTERRUPT)
			WREG32(VBLANK_STATUS + EVERGREEN_CRTC2_REGISTER_OFFSET, VBLANK_ACK);
		if (rdev->irq.stat_regs.evergreen.disp_int_cont2 & LB_D3_VLINE_INTERRUPT)
			WREG32(VLINE_STATUS + EVERGREEN_CRTC2_REGISTER_OFFSET, VLINE_ACK);
		if (rdev->irq.stat_regs.evergreen.disp_int_cont3 & LB_D4_VBLANK_INTERRUPT)
			WREG32(VBLANK_STATUS + EVERGREEN_CRTC3_REGISTER_OFFSET, VBLANK_ACK);
		if (rdev->irq.stat_regs.evergreen.disp_int_cont3 & LB_D4_VLINE_INTERRUPT)
			WREG32(VLINE_STATUS + EVERGREEN_CRTC3_REGISTER_OFFSET, VLINE_ACK);
	}

	if (rdev->num_crtc >= 6) {
		if (rdev->irq.stat_regs.evergreen.d5grph_int & GRPH_PFLIP_INT_OCCURRED)
			WREG32(GRPH_INT_STATUS + EVERGREEN_CRTC4_REGISTER_OFFSET, GRPH_PFLIP_INT_CLEAR);
		if (rdev->irq.stat_regs.evergreen.d6grph_int & GRPH_PFLIP_INT_OCCURRED)
			WREG32(GRPH_INT_STATUS + EVERGREEN_CRTC5_REGISTER_OFFSET, GRPH_PFLIP_INT_CLEAR);
		if (rdev->irq.stat_regs.evergreen.disp_int_cont4 & LB_D5_VBLANK_INTERRUPT)
			WREG32(VBLANK_STATUS + EVERGREEN_CRTC4_REGISTER_OFFSET, VBLANK_ACK);
		if (rdev->irq.stat_regs.evergreen.disp_int_cont4 & LB_D5_VLINE_INTERRUPT)
			WREG32(VLINE_STATUS + EVERGREEN_CRTC4_REGISTER_OFFSET, VLINE_ACK);
		if (rdev->irq.stat_regs.evergreen.disp_int_cont5 & LB_D6_VBLANK_INTERRUPT)
			WREG32(VBLANK_STATUS + EVERGREEN_CRTC5_REGISTER_OFFSET, VBLANK_ACK);
		if (rdev->irq.stat_regs.evergreen.disp_int_cont5 & LB_D6_VLINE_INTERRUPT)
			WREG32(VLINE_STATUS + EVERGREEN_CRTC5_REGISTER_OFFSET, VLINE_ACK);
	}

	if (rdev->irq.stat_regs.evergreen.disp_int & DC_HPD1_INTERRUPT) {
		tmp = RREG32(DC_HPD1_INT_CONTROL);
		tmp |= DC_HPDx_INT_ACK;
		WREG32(DC_HPD1_INT_CONTROL, tmp);
	}
	if (rdev->irq.stat_regs.evergreen.disp_int_cont & DC_HPD2_INTERRUPT) {
		tmp = RREG32(DC_HPD2_INT_CONTROL);
		tmp |= DC_HPDx_INT_ACK;
		WREG32(DC_HPD2_INT_CONTROL, tmp);
	}
	if (rdev->irq.stat_regs.evergreen.disp_int_cont2 & DC_HPD3_INTERRUPT) {
		tmp = RREG32(DC_HPD3_INT_CONTROL);
		tmp |= DC_HPDx_INT_ACK;
		WREG32(DC_HPD3_INT_CONTROL, tmp);
	}
	if (rdev->irq.stat_regs.evergreen.disp_int_cont3 & DC_HPD4_INTERRUPT) {
		tmp = RREG32(DC_HPD4_INT_CONTROL);
		tmp |= DC_HPDx_INT_ACK;
		WREG32(DC_HPD4_INT_CONTROL, tmp);
	}
	if (rdev->irq.stat_regs.evergreen.disp_int_cont4 & DC_HPD5_INTERRUPT) {
		tmp = RREG32(DC_HPD5_INT_CONTROL);
		tmp |= DC_HPDx_INT_ACK;
		WREG32(DC_HPD5_INT_CONTROL, tmp);
	}
	if (rdev->irq.stat_regs.evergreen.disp_int_cont5 & DC_HPD6_INTERRUPT) {
		tmp = RREG32(DC_HPD5_INT_CONTROL);
		tmp |= DC_HPDx_INT_ACK;
		WREG32(DC_HPD6_INT_CONTROL, tmp);
	}

	if (rdev->irq.stat_regs.evergreen.disp_int & DC_HPD1_RX_INTERRUPT) {
		tmp = RREG32(DC_HPD1_INT_CONTROL);
		tmp |= DC_HPDx_RX_INT_ACK;
		WREG32(DC_HPD1_INT_CONTROL, tmp);
	}
	if (rdev->irq.stat_regs.evergreen.disp_int_cont & DC_HPD2_RX_INTERRUPT) {
		tmp = RREG32(DC_HPD2_INT_CONTROL);
		tmp |= DC_HPDx_RX_INT_ACK;
		WREG32(DC_HPD2_INT_CONTROL, tmp);
	}
	if (rdev->irq.stat_regs.evergreen.disp_int_cont2 & DC_HPD3_RX_INTERRUPT) {
		tmp = RREG32(DC_HPD3_INT_CONTROL);
		tmp |= DC_HPDx_RX_INT_ACK;
		WREG32(DC_HPD3_INT_CONTROL, tmp);
	}
	if (rdev->irq.stat_regs.evergreen.disp_int_cont3 & DC_HPD4_RX_INTERRUPT) {
		tmp = RREG32(DC_HPD4_INT_CONTROL);
		tmp |= DC_HPDx_RX_INT_ACK;
		WREG32(DC_HPD4_INT_CONTROL, tmp);
	}
	if (rdev->irq.stat_regs.evergreen.disp_int_cont4 & DC_HPD5_RX_INTERRUPT) {
		tmp = RREG32(DC_HPD5_INT_CONTROL);
		tmp |= DC_HPDx_RX_INT_ACK;
		WREG32(DC_HPD5_INT_CONTROL, tmp);
	}
	if (rdev->irq.stat_regs.evergreen.disp_int_cont5 & DC_HPD6_RX_INTERRUPT) {
		tmp = RREG32(DC_HPD5_INT_CONTROL);
		tmp |= DC_HPDx_RX_INT_ACK;
		WREG32(DC_HPD6_INT_CONTROL, tmp);
	}
}

static void si_irq_disable(struct radeon_device *rdev)
{
	si_disable_interrupts(rdev);
	/* Wait and acknowledge irq */
	mdelay(1);
	si_irq_ack(rdev);
	si_disable_interrupt_state(rdev);
}

static void si_irq_suspend(struct radeon_device *rdev)
{
	si_irq_disable(rdev);
	si_rlc_stop(rdev);
}

static void si_irq_fini(struct radeon_device *rdev)
{
	si_irq_suspend(rdev);
	r600_ih_ring_fini(rdev);
}

static inline u32 si_get_ih_wptr(struct radeon_device *rdev)
{
	u32 wptr, tmp;

	if (rdev->wb.enabled)
		wptr = le32_to_cpu(rdev->wb.wb[R600_WB_IH_WPTR_OFFSET/4]);
	else
		wptr = RREG32(IH_RB_WPTR);

	if (wptr & RB_OVERFLOW) {
		wptr &= ~RB_OVERFLOW;
		/* When a ring buffer overflow happen start parsing interrupt
		 * from the last not overwritten vector (wptr + 16). Hopefully
		 * this should allow us to catchup.
		 */
		dev_warn(rdev->dev, "IH ring buffer overflow (0x%08X, 0x%08X, 0x%08X)\n",
			 wptr, rdev->ih.rptr, (wptr + 16) & rdev->ih.ptr_mask);
		rdev->ih.rptr = (wptr + 16) & rdev->ih.ptr_mask;
		tmp = RREG32(IH_RB_CNTL);
		tmp |= IH_WPTR_OVERFLOW_CLEAR;
		WREG32(IH_RB_CNTL, tmp);
	}
	return (wptr & rdev->ih.ptr_mask);
}

/*        SI IV Ring
 * Each IV ring entry is 128 bits:
 * [7:0]    - interrupt source id
 * [31:8]   - reserved
 * [59:32]  - interrupt source data
 * [63:60]  - reserved
 * [71:64]  - RINGID
 * [79:72]  - VMID
 * [127:80] - reserved
 */
int si_irq_process(struct radeon_device *rdev)
{
	u32 wptr;
	u32 rptr;
	u32 src_id, src_data, ring_id;
	u32 ring_index;
	bool queue_hotplug = false;
	bool queue_dp = false;
	bool queue_thermal = false;
	u32 status, addr;

	if (!rdev->ih.enabled || rdev->shutdown)
		return IRQ_NONE;

	wptr = si_get_ih_wptr(rdev);

restart_ih:
	/* is somebody else already processing irqs? */
	if (atomic_xchg(&rdev->ih.lock, 1))
		return IRQ_NONE;

	rptr = rdev->ih.rptr;
	DRM_DEBUG("si_irq_process start: rptr %d, wptr %d\n", rptr, wptr);

	/* Order reading of wptr vs. reading of IH ring data */
	rmb();

	/* display interrupts */
	si_irq_ack(rdev);

	while (rptr != wptr) {
		/* wptr/rptr are in bytes! */
		ring_index = rptr / 4;
		src_id =  le32_to_cpu(rdev->ih.ring[ring_index]) & 0xff;
		src_data = le32_to_cpu(rdev->ih.ring[ring_index + 1]) & 0xfffffff;
		ring_id = le32_to_cpu(rdev->ih.ring[ring_index + 2]) & 0xff;

		switch (src_id) {
		case 1: /* D1 vblank/vline */
			switch (src_data) {
			case 0: /* D1 vblank */
				if (!(rdev->irq.stat_regs.evergreen.disp_int & LB_D1_VBLANK_INTERRUPT))
					DRM_DEBUG("IH: IH event w/o asserted irq bit?\n");

				if (rdev->irq.crtc_vblank_int[0]) {
					drm_handle_vblank(rdev->ddev, 0);
					rdev->pm.vblank_sync = true;
					wake_up(&rdev->irq.vblank_queue);
				}
				if (atomic_read(&rdev->irq.pflip[0]))
					radeon_crtc_handle_vblank(rdev, 0);
				rdev->irq.stat_regs.evergreen.disp_int &= ~LB_D1_VBLANK_INTERRUPT;
				DRM_DEBUG("IH: D1 vblank\n");

				break;
			case 1: /* D1 vline */
				if (!(rdev->irq.stat_regs.evergreen.disp_int & LB_D1_VLINE_INTERRUPT))
					DRM_DEBUG("IH: IH event w/o asserted irq bit?\n");

				rdev->irq.stat_regs.evergreen.disp_int &= ~LB_D1_VLINE_INTERRUPT;
				DRM_DEBUG("IH: D1 vline\n");

				break;
			default:
				DRM_DEBUG("Unhandled interrupt: %d %d\n", src_id, src_data);
				break;
			}
			break;
		case 2: /* D2 vblank/vline */
			switch (src_data) {
			case 0: /* D2 vblank */
				if (!(rdev->irq.stat_regs.evergreen.disp_int_cont & LB_D2_VBLANK_INTERRUPT))
					DRM_DEBUG("IH: IH event w/o asserted irq bit?\n");

				if (rdev->irq.crtc_vblank_int[1]) {
					drm_handle_vblank(rdev->ddev, 1);
					rdev->pm.vblank_sync = true;
					wake_up(&rdev->irq.vblank_queue);
				}
				if (atomic_read(&rdev->irq.pflip[1]))
					radeon_crtc_handle_vblank(rdev, 1);
				rdev->irq.stat_regs.evergreen.disp_int_cont &= ~LB_D2_VBLANK_INTERRUPT;
				DRM_DEBUG("IH: D2 vblank\n");

				break;
			case 1: /* D2 vline */
				if (!(rdev->irq.stat_regs.evergreen.disp_int_cont & LB_D2_VLINE_INTERRUPT))
					DRM_DEBUG("IH: IH event w/o asserted irq bit?\n");

				rdev->irq.stat_regs.evergreen.disp_int_cont &= ~LB_D2_VLINE_INTERRUPT;
				DRM_DEBUG("IH: D2 vline\n");

				break;
			default:
				DRM_DEBUG("Unhandled interrupt: %d %d\n", src_id, src_data);
				break;
			}
			break;
		case 3: /* D3 vblank/vline */
			switch (src_data) {
			case 0: /* D3 vblank */
				if (!(rdev->irq.stat_regs.evergreen.disp_int_cont2 & LB_D3_VBLANK_INTERRUPT))
					DRM_DEBUG("IH: IH event w/o asserted irq bit?\n");

				if (rdev->irq.crtc_vblank_int[2]) {
					drm_handle_vblank(rdev->ddev, 2);
					rdev->pm.vblank_sync = true;
					wake_up(&rdev->irq.vblank_queue);
				}
				if (atomic_read(&rdev->irq.pflip[2]))
					radeon_crtc_handle_vblank(rdev, 2);
				rdev->irq.stat_regs.evergreen.disp_int_cont2 &= ~LB_D3_VBLANK_INTERRUPT;
				DRM_DEBUG("IH: D3 vblank\n");

				break;
			case 1: /* D3 vline */
				if (!(rdev->irq.stat_regs.evergreen.disp_int_cont2 & LB_D3_VLINE_INTERRUPT))
					DRM_DEBUG("IH: IH event w/o asserted irq bit?\n");

				rdev->irq.stat_regs.evergreen.disp_int_cont2 &= ~LB_D3_VLINE_INTERRUPT;
				DRM_DEBUG("IH: D3 vline\n");

				break;
			default:
				DRM_DEBUG("Unhandled interrupt: %d %d\n", src_id, src_data);
				break;
			}
			break;
		case 4: /* D4 vblank/vline */
			switch (src_data) {
			case 0: /* D4 vblank */
				if (!(rdev->irq.stat_regs.evergreen.disp_int_cont3 & LB_D4_VBLANK_INTERRUPT))
					DRM_DEBUG("IH: IH event w/o asserted irq bit?\n");

				if (rdev->irq.crtc_vblank_int[3]) {
					drm_handle_vblank(rdev->ddev, 3);
					rdev->pm.vblank_sync = true;
					wake_up(&rdev->irq.vblank_queue);
				}
				if (atomic_read(&rdev->irq.pflip[3]))
					radeon_crtc_handle_vblank(rdev, 3);
				rdev->irq.stat_regs.evergreen.disp_int_cont3 &= ~LB_D4_VBLANK_INTERRUPT;
				DRM_DEBUG("IH: D4 vblank\n");

				break;
			case 1: /* D4 vline */
				if (!(rdev->irq.stat_regs.evergreen.disp_int_cont3 & LB_D4_VLINE_INTERRUPT))
					DRM_DEBUG("IH: IH event w/o asserted irq bit?\n");

				rdev->irq.stat_regs.evergreen.disp_int_cont3 &= ~LB_D4_VLINE_INTERRUPT;
				DRM_DEBUG("IH: D4 vline\n");

				break;
			default:
				DRM_DEBUG("Unhandled interrupt: %d %d\n", src_id, src_data);
				break;
			}
			break;
		case 5: /* D5 vblank/vline */
			switch (src_data) {
			case 0: /* D5 vblank */
				if (!(rdev->irq.stat_regs.evergreen.disp_int_cont4 & LB_D5_VBLANK_INTERRUPT))
					DRM_DEBUG("IH: IH event w/o asserted irq bit?\n");

				if (rdev->irq.crtc_vblank_int[4]) {
					drm_handle_vblank(rdev->ddev, 4);
					rdev->pm.vblank_sync = true;
					wake_up(&rdev->irq.vblank_queue);
				}
				if (atomic_read(&rdev->irq.pflip[4]))
					radeon_crtc_handle_vblank(rdev, 4);
				rdev->irq.stat_regs.evergreen.disp_int_cont4 &= ~LB_D5_VBLANK_INTERRUPT;
				DRM_DEBUG("IH: D5 vblank\n");

				break;
			case 1: /* D5 vline */
				if (!(rdev->irq.stat_regs.evergreen.disp_int_cont4 & LB_D5_VLINE_INTERRUPT))
					DRM_DEBUG("IH: IH event w/o asserted irq bit?\n");

				rdev->irq.stat_regs.evergreen.disp_int_cont4 &= ~LB_D5_VLINE_INTERRUPT;
				DRM_DEBUG("IH: D5 vline\n");

				break;
			default:
				DRM_DEBUG("Unhandled interrupt: %d %d\n", src_id, src_data);
				break;
			}
			break;
		case 6: /* D6 vblank/vline */
			switch (src_data) {
			case 0: /* D6 vblank */
				if (!(rdev->irq.stat_regs.evergreen.disp_int_cont5 & LB_D6_VBLANK_INTERRUPT))
					DRM_DEBUG("IH: IH event w/o asserted irq bit?\n");

				if (rdev->irq.crtc_vblank_int[5]) {
					drm_handle_vblank(rdev->ddev, 5);
					rdev->pm.vblank_sync = true;
					wake_up(&rdev->irq.vblank_queue);
				}
				if (atomic_read(&rdev->irq.pflip[5]))
					radeon_crtc_handle_vblank(rdev, 5);
				rdev->irq.stat_regs.evergreen.disp_int_cont5 &= ~LB_D6_VBLANK_INTERRUPT;
				DRM_DEBUG("IH: D6 vblank\n");

				break;
			case 1: /* D6 vline */
				if (!(rdev->irq.stat_regs.evergreen.disp_int_cont5 & LB_D6_VLINE_INTERRUPT))
					DRM_DEBUG("IH: IH event w/o asserted irq bit?\n");

				rdev->irq.stat_regs.evergreen.disp_int_cont5 &= ~LB_D6_VLINE_INTERRUPT;
				DRM_DEBUG("IH: D6 vline\n");

				break;
			default:
				DRM_DEBUG("Unhandled interrupt: %d %d\n", src_id, src_data);
				break;
			}
			break;
		case 8: /* D1 page flip */
		case 10: /* D2 page flip */
		case 12: /* D3 page flip */
		case 14: /* D4 page flip */
		case 16: /* D5 page flip */
		case 18: /* D6 page flip */
			DRM_DEBUG("IH: D%d flip\n", ((src_id - 8) >> 1) + 1);
			if (radeon_use_pflipirq > 0)
				radeon_crtc_handle_flip(rdev, (src_id - 8) >> 1);
			break;
		case 42: /* HPD hotplug */
			switch (src_data) {
			case 0:
				if (!(rdev->irq.stat_regs.evergreen.disp_int & DC_HPD1_INTERRUPT))
					DRM_DEBUG("IH: IH event w/o asserted irq bit?\n");

				rdev->irq.stat_regs.evergreen.disp_int &= ~DC_HPD1_INTERRUPT;
				queue_hotplug = true;
				DRM_DEBUG("IH: HPD1\n");

				break;
			case 1:
				if (!(rdev->irq.stat_regs.evergreen.disp_int_cont & DC_HPD2_INTERRUPT))
					DRM_DEBUG("IH: IH event w/o asserted irq bit?\n");

				rdev->irq.stat_regs.evergreen.disp_int_cont &= ~DC_HPD2_INTERRUPT;
				queue_hotplug = true;
				DRM_DEBUG("IH: HPD2\n");

				break;
			case 2:
				if (!(rdev->irq.stat_regs.evergreen.disp_int_cont2 & DC_HPD3_INTERRUPT))
					DRM_DEBUG("IH: IH event w/o asserted irq bit?\n");

				rdev->irq.stat_regs.evergreen.disp_int_cont2 &= ~DC_HPD3_INTERRUPT;
				queue_hotplug = true;
				DRM_DEBUG("IH: HPD3\n");

				break;
			case 3:
				if (!(rdev->irq.stat_regs.evergreen.disp_int_cont3 & DC_HPD4_INTERRUPT))
					DRM_DEBUG("IH: IH event w/o asserted irq bit?\n");

				rdev->irq.stat_regs.evergreen.disp_int_cont3 &= ~DC_HPD4_INTERRUPT;
				queue_hotplug = true;
				DRM_DEBUG("IH: HPD4\n");

				break;
			case 4:
				if (!(rdev->irq.stat_regs.evergreen.disp_int_cont4 & DC_HPD5_INTERRUPT))
					DRM_DEBUG("IH: IH event w/o asserted irq bit?\n");

				rdev->irq.stat_regs.evergreen.disp_int_cont4 &= ~DC_HPD5_INTERRUPT;
				queue_hotplug = true;
				DRM_DEBUG("IH: HPD5\n");

				break;
			case 5:
				if (!(rdev->irq.stat_regs.evergreen.disp_int_cont5 & DC_HPD6_INTERRUPT))
					DRM_DEBUG("IH: IH event w/o asserted irq bit?\n");

				rdev->irq.stat_regs.evergreen.disp_int_cont5 &= ~DC_HPD6_INTERRUPT;
				queue_hotplug = true;
				DRM_DEBUG("IH: HPD6\n");

				break;
			case 6:
				if (!(rdev->irq.stat_regs.evergreen.disp_int & DC_HPD1_RX_INTERRUPT))
					DRM_DEBUG("IH: IH event w/o asserted irq bit?\n");

				rdev->irq.stat_regs.evergreen.disp_int &= ~DC_HPD1_RX_INTERRUPT;
				queue_dp = true;
				DRM_DEBUG("IH: HPD_RX 1\n");

				break;
			case 7:
				if (!(rdev->irq.stat_regs.evergreen.disp_int_cont & DC_HPD2_RX_INTERRUPT))
					DRM_DEBUG("IH: IH event w/o asserted irq bit?\n");

				rdev->irq.stat_regs.evergreen.disp_int_cont &= ~DC_HPD2_RX_INTERRUPT;
				queue_dp = true;
				DRM_DEBUG("IH: HPD_RX 2\n");

				break;
			case 8:
				if (!(rdev->irq.stat_regs.evergreen.disp_int_cont2 & DC_HPD3_RX_INTERRUPT))
					DRM_DEBUG("IH: IH event w/o asserted irq bit?\n");

				rdev->irq.stat_regs.evergreen.disp_int_cont2 &= ~DC_HPD3_RX_INTERRUPT;
				queue_dp = true;
				DRM_DEBUG("IH: HPD_RX 3\n");

				break;
			case 9:
				if (!(rdev->irq.stat_regs.evergreen.disp_int_cont3 & DC_HPD4_RX_INTERRUPT))
					DRM_DEBUG("IH: IH event w/o asserted irq bit?\n");

				rdev->irq.stat_regs.evergreen.disp_int_cont3 &= ~DC_HPD4_RX_INTERRUPT;
				queue_dp = true;
				DRM_DEBUG("IH: HPD_RX 4\n");

				break;
			case 10:
				if (!(rdev->irq.stat_regs.evergreen.disp_int_cont4 & DC_HPD5_RX_INTERRUPT))
					DRM_DEBUG("IH: IH event w/o asserted irq bit?\n");

				rdev->irq.stat_regs.evergreen.disp_int_cont4 &= ~DC_HPD5_RX_INTERRUPT;
				queue_dp = true;
				DRM_DEBUG("IH: HPD_RX 5\n");

				break;
			case 11:
				if (!(rdev->irq.stat_regs.evergreen.disp_int_cont5 & DC_HPD6_RX_INTERRUPT))
					DRM_DEBUG("IH: IH event w/o asserted irq bit?\n");

				rdev->irq.stat_regs.evergreen.disp_int_cont5 &= ~DC_HPD6_RX_INTERRUPT;
				queue_dp = true;
				DRM_DEBUG("IH: HPD_RX 6\n");

				break;
			default:
				DRM_DEBUG("Unhandled interrupt: %d %d\n", src_id, src_data);
				break;
			}
			break;
		case 96:
			DRM_ERROR("SRBM_READ_ERROR: 0x%x\n", RREG32(SRBM_READ_ERROR));
			WREG32(SRBM_INT_ACK, 0x1);
			break;
		case 124: /* UVD */
			DRM_DEBUG("IH: UVD int: 0x%08x\n", src_data);
			radeon_fence_process(rdev, R600_RING_TYPE_UVD_INDEX);
			break;
		case 146:
		case 147:
			addr = RREG32(VM_CONTEXT1_PROTECTION_FAULT_ADDR);
			status = RREG32(VM_CONTEXT1_PROTECTION_FAULT_STATUS);
			/* reset addr and status */
			WREG32_P(VM_CONTEXT1_CNTL2, 1, ~1);
			if (addr == 0x0 && status == 0x0)
				break;
			dev_err(rdev->dev, "GPU fault detected: %d 0x%08x\n", src_id, src_data);
			dev_err(rdev->dev, "  VM_CONTEXT1_PROTECTION_FAULT_ADDR   0x%08X\n",
				addr);
			dev_err(rdev->dev, "  VM_CONTEXT1_PROTECTION_FAULT_STATUS 0x%08X\n",
				status);
			si_vm_decode_fault(rdev, status, addr);
			break;
		case 176: /* RINGID0 CP_INT */
			radeon_fence_process(rdev, RADEON_RING_TYPE_GFX_INDEX);
			break;
		case 177: /* RINGID1 CP_INT */
			radeon_fence_process(rdev, CAYMAN_RING_TYPE_CP1_INDEX);
			break;
		case 178: /* RINGID2 CP_INT */
			radeon_fence_process(rdev, CAYMAN_RING_TYPE_CP2_INDEX);
			break;
		case 181: /* CP EOP event */
			DRM_DEBUG("IH: CP EOP\n");
			switch (ring_id) {
			case 0:
				radeon_fence_process(rdev, RADEON_RING_TYPE_GFX_INDEX);
				break;
			case 1:
				radeon_fence_process(rdev, CAYMAN_RING_TYPE_CP1_INDEX);
				break;
			case 2:
				radeon_fence_process(rdev, CAYMAN_RING_TYPE_CP2_INDEX);
				break;
			}
			break;
		case 224: /* DMA trap event */
			DRM_DEBUG("IH: DMA trap\n");
			radeon_fence_process(rdev, R600_RING_TYPE_DMA_INDEX);
			break;
		case 230: /* thermal low to high */
			DRM_DEBUG("IH: thermal low to high\n");
			rdev->pm.dpm.thermal.high_to_low = false;
			queue_thermal = true;
			break;
		case 231: /* thermal high to low */
			DRM_DEBUG("IH: thermal high to low\n");
			rdev->pm.dpm.thermal.high_to_low = true;
			queue_thermal = true;
			break;
		case 233: /* GUI IDLE */
			DRM_DEBUG("IH: GUI idle\n");
			break;
		case 244: /* DMA trap event */
			DRM_DEBUG("IH: DMA1 trap\n");
			radeon_fence_process(rdev, CAYMAN_RING_TYPE_DMA1_INDEX);
			break;
		default:
			DRM_DEBUG("Unhandled interrupt: %d %d\n", src_id, src_data);
			break;
		}

		/* wptr/rptr are in bytes! */
		rptr += 16;
		rptr &= rdev->ih.ptr_mask;
		WREG32(IH_RB_RPTR, rptr);
	}
	if (queue_dp)
		schedule_work(&rdev->dp_work);
	if (queue_hotplug)
		schedule_delayed_work(&rdev->hotplug_work, 0);
	if (queue_thermal && rdev->pm.dpm_enabled)
		schedule_work(&rdev->pm.dpm.thermal.work);
	rdev->ih.rptr = rptr;
	atomic_set(&rdev->ih.lock, 0);

	/* make sure wptr hasn't changed while processing */
	wptr = si_get_ih_wptr(rdev);
	if (wptr != rptr)
		goto restart_ih;

	return IRQ_HANDLED;
}

/*
 * startup/shutdown callbacks
 */
static void si_uvd_init(struct radeon_device *rdev)
{
	int r;

	if (!rdev->has_uvd)
		return;

	r = radeon_uvd_init(rdev);
	if (r) {
		dev_err(rdev->dev, "failed UVD (%d) init.\n", r);
		/*
		 * At this point rdev->uvd.vcpu_bo is NULL which trickles down
		 * to early fails uvd_v2_2_resume() and thus nothing happens
		 * there. So it is pointless to try to go through that code
		 * hence why we disable uvd here.
		 */
		rdev->has_uvd = 0;
		return;
	}
	rdev->ring[R600_RING_TYPE_UVD_INDEX].ring_obj = NULL;
	r600_ring_init(rdev, &rdev->ring[R600_RING_TYPE_UVD_INDEX], 4096);
}

static void si_uvd_start(struct radeon_device *rdev)
{
	int r;

	if (!rdev->has_uvd)
		return;

	r = uvd_v2_2_resume(rdev);
	if (r) {
		dev_err(rdev->dev, "failed UVD resume (%d).\n", r);
		goto error;
	}
	r = radeon_fence_driver_start_ring(rdev, R600_RING_TYPE_UVD_INDEX);
	if (r) {
		dev_err(rdev->dev, "failed initializing UVD fences (%d).\n", r);
		goto error;
	}
	return;

error:
	rdev->ring[R600_RING_TYPE_UVD_INDEX].ring_size = 0;
}

static void si_uvd_resume(struct radeon_device *rdev)
{
	struct radeon_ring *ring;
	int r;

	if (!rdev->has_uvd || !rdev->ring[R600_RING_TYPE_UVD_INDEX].ring_size)
		return;

	ring = &rdev->ring[R600_RING_TYPE_UVD_INDEX];
	r = radeon_ring_init(rdev, ring, ring->ring_size, 0, PACKET0(UVD_NO_OP, 0));
	if (r) {
		dev_err(rdev->dev, "failed initializing UVD ring (%d).\n", r);
		return;
	}
	r = uvd_v1_0_init(rdev);
	if (r) {
		dev_err(rdev->dev, "failed initializing UVD (%d).\n", r);
		return;
	}
}

static void si_vce_init(struct radeon_device *rdev)
{
	int r;

	if (!rdev->has_vce)
		return;

	r = radeon_vce_init(rdev);
	if (r) {
		dev_err(rdev->dev, "failed VCE (%d) init.\n", r);
		/*
		 * At this point rdev->vce.vcpu_bo is NULL which trickles down
		 * to early fails si_vce_start() and thus nothing happens
		 * there. So it is pointless to try to go through that code
		 * hence why we disable vce here.
		 */
		rdev->has_vce = 0;
		return;
	}
	rdev->ring[TN_RING_TYPE_VCE1_INDEX].ring_obj = NULL;
	r600_ring_init(rdev, &rdev->ring[TN_RING_TYPE_VCE1_INDEX], 4096);
	rdev->ring[TN_RING_TYPE_VCE2_INDEX].ring_obj = NULL;
	r600_ring_init(rdev, &rdev->ring[TN_RING_TYPE_VCE2_INDEX], 4096);
}

static void si_vce_start(struct radeon_device *rdev)
{
	int r;

	if (!rdev->has_vce)
		return;

	r = radeon_vce_resume(rdev);
	if (r) {
		dev_err(rdev->dev, "failed VCE resume (%d).\n", r);
		goto error;
	}
	r = vce_v1_0_resume(rdev);
	if (r) {
		dev_err(rdev->dev, "failed VCE resume (%d).\n", r);
		goto error;
	}
	r = radeon_fence_driver_start_ring(rdev, TN_RING_TYPE_VCE1_INDEX);
	if (r) {
		dev_err(rdev->dev, "failed initializing VCE1 fences (%d).\n", r);
		goto error;
	}
	r = radeon_fence_driver_start_ring(rdev, TN_RING_TYPE_VCE2_INDEX);
	if (r) {
		dev_err(rdev->dev, "failed initializing VCE2 fences (%d).\n", r);
		goto error;
	}
	return;

error:
	rdev->ring[TN_RING_TYPE_VCE1_INDEX].ring_size = 0;
	rdev->ring[TN_RING_TYPE_VCE2_INDEX].ring_size = 0;
}

static void si_vce_resume(struct radeon_device *rdev)
{
	struct radeon_ring *ring;
	int r;

	if (!rdev->has_vce || !rdev->ring[TN_RING_TYPE_VCE1_INDEX].ring_size)
		return;

	ring = &rdev->ring[TN_RING_TYPE_VCE1_INDEX];
	r = radeon_ring_init(rdev, ring, ring->ring_size, 0, VCE_CMD_NO_OP);
	if (r) {
		dev_err(rdev->dev, "failed initializing VCE1 ring (%d).\n", r);
		return;
	}
	ring = &rdev->ring[TN_RING_TYPE_VCE2_INDEX];
	r = radeon_ring_init(rdev, ring, ring->ring_size, 0, VCE_CMD_NO_OP);
	if (r) {
		dev_err(rdev->dev, "failed initializing VCE1 ring (%d).\n", r);
		return;
	}
	r = vce_v1_0_init(rdev);
	if (r) {
		dev_err(rdev->dev, "failed initializing VCE (%d).\n", r);
		return;
	}
}

static int si_startup(struct radeon_device *rdev)
{
	struct radeon_ring *ring;
	int r;

	/* enable pcie gen2/3 link */
	si_pcie_gen3_enable(rdev);
	/* enable aspm */
	si_program_aspm(rdev);

	/* scratch needs to be initialized before MC */
	r = r600_vram_scratch_init(rdev);
	if (r)
		return r;

	si_mc_program(rdev);

	if (!rdev->pm.dpm_enabled) {
		r = si_mc_load_microcode(rdev);
		if (r) {
			DRM_ERROR("Failed to load MC firmware!\n");
			return r;
		}
	}

	r = si_pcie_gart_enable(rdev);
	if (r)
		return r;
	si_gpu_init(rdev);

	/* allocate rlc buffers */
	if (rdev->family == CHIP_VERDE) {
		rdev->rlc.reg_list = verde_rlc_save_restore_register_list;
		rdev->rlc.reg_list_size =
			(u32)ARRAY_SIZE(verde_rlc_save_restore_register_list);
	}
	rdev->rlc.cs_data = si_cs_data;
	r = sumo_rlc_init(rdev);
	if (r) {
		DRM_ERROR("Failed to init rlc BOs!\n");
		return r;
	}

	/* allocate wb buffer */
	r = radeon_wb_init(rdev);
	if (r)
		return r;

	r = radeon_fence_driver_start_ring(rdev, RADEON_RING_TYPE_GFX_INDEX);
	if (r) {
		dev_err(rdev->dev, "failed initializing CP fences (%d).\n", r);
		return r;
	}

	r = radeon_fence_driver_start_ring(rdev, CAYMAN_RING_TYPE_CP1_INDEX);
	if (r) {
		dev_err(rdev->dev, "failed initializing CP fences (%d).\n", r);
		return r;
	}

	r = radeon_fence_driver_start_ring(rdev, CAYMAN_RING_TYPE_CP2_INDEX);
	if (r) {
		dev_err(rdev->dev, "failed initializing CP fences (%d).\n", r);
		return r;
	}

	r = radeon_fence_driver_start_ring(rdev, R600_RING_TYPE_DMA_INDEX);
	if (r) {
		dev_err(rdev->dev, "failed initializing DMA fences (%d).\n", r);
		return r;
	}

	r = radeon_fence_driver_start_ring(rdev, CAYMAN_RING_TYPE_DMA1_INDEX);
	if (r) {
		dev_err(rdev->dev, "failed initializing DMA fences (%d).\n", r);
		return r;
	}

	si_uvd_start(rdev);
	si_vce_start(rdev);

	/* Enable IRQ */
	if (!rdev->irq.installed) {
		r = radeon_irq_kms_init(rdev);
		if (r)
			return r;
	}

	r = si_irq_init(rdev);
	if (r) {
		DRM_ERROR("radeon: IH init failed (%d).\n", r);
		radeon_irq_kms_fini(rdev);
		return r;
	}
	si_irq_set(rdev);

	ring = &rdev->ring[RADEON_RING_TYPE_GFX_INDEX];
	r = radeon_ring_init(rdev, ring, ring->ring_size, RADEON_WB_CP_RPTR_OFFSET,
			     RADEON_CP_PACKET2);
	if (r)
		return r;

	ring = &rdev->ring[CAYMAN_RING_TYPE_CP1_INDEX];
	r = radeon_ring_init(rdev, ring, ring->ring_size, RADEON_WB_CP1_RPTR_OFFSET,
			     RADEON_CP_PACKET2);
	if (r)
		return r;

	ring = &rdev->ring[CAYMAN_RING_TYPE_CP2_INDEX];
	r = radeon_ring_init(rdev, ring, ring->ring_size, RADEON_WB_CP2_RPTR_OFFSET,
			     RADEON_CP_PACKET2);
	if (r)
		return r;

	ring = &rdev->ring[R600_RING_TYPE_DMA_INDEX];
	r = radeon_ring_init(rdev, ring, ring->ring_size, R600_WB_DMA_RPTR_OFFSET,
			     DMA_PACKET(DMA_PACKET_NOP, 0, 0, 0, 0));
	if (r)
		return r;

	ring = &rdev->ring[CAYMAN_RING_TYPE_DMA1_INDEX];
	r = radeon_ring_init(rdev, ring, ring->ring_size, CAYMAN_WB_DMA1_RPTR_OFFSET,
			     DMA_PACKET(DMA_PACKET_NOP, 0, 0, 0, 0));
	if (r)
		return r;

	r = si_cp_load_microcode(rdev);
	if (r)
		return r;
	r = si_cp_resume(rdev);
	if (r)
		return r;

	r = cayman_dma_resume(rdev);
	if (r)
		return r;

	si_uvd_resume(rdev);
	si_vce_resume(rdev);

	r = radeon_ib_pool_init(rdev);
	if (r) {
		dev_err(rdev->dev, "IB initialization failed (%d).\n", r);
		return r;
	}

	r = radeon_vm_manager_init(rdev);
	if (r) {
		dev_err(rdev->dev, "vm manager initialization failed (%d).\n", r);
		return r;
	}

	r = radeon_audio_init(rdev);
	if (r)
		return r;

	return 0;
}

int si_resume(struct radeon_device *rdev)
{
	int r;

	/* Do not reset GPU before posting, on rv770 hw unlike on r500 hw,
	 * posting will perform necessary task to bring back GPU into good
	 * shape.
	 */
	/* post card */
	atom_asic_init(rdev->mode_info.atom_context);

	/* init golden registers */
	si_init_golden_registers(rdev);

	if (rdev->pm.pm_method == PM_METHOD_DPM)
		radeon_pm_resume(rdev);

	rdev->accel_working = true;
	r = si_startup(rdev);
	if (r) {
		DRM_ERROR("si startup failed on resume\n");
		rdev->accel_working = false;
		return r;
	}

	return r;

}

int si_suspend(struct radeon_device *rdev)
{
	radeon_pm_suspend(rdev);
	radeon_audio_fini(rdev);
	radeon_vm_manager_fini(rdev);
	si_cp_enable(rdev, false);
	cayman_dma_stop(rdev);
	if (rdev->has_uvd) {
		uvd_v1_0_fini(rdev);
		radeon_uvd_suspend(rdev);
	}
	if (rdev->has_vce)
		radeon_vce_suspend(rdev);
	si_fini_pg(rdev);
	si_fini_cg(rdev);
	si_irq_suspend(rdev);
	radeon_wb_disable(rdev);
	si_pcie_gart_disable(rdev);
	return 0;
}

/* Plan is to move initialization in that function and use
 * helper function so that radeon_device_init pretty much
 * do nothing more than calling asic specific function. This
 * should also allow to remove a bunch of callback function
 * like vram_info.
 */
int si_init(struct radeon_device *rdev)
{
	struct radeon_ring *ring = &rdev->ring[RADEON_RING_TYPE_GFX_INDEX];
	int r;

	/* Read BIOS */
	if (!radeon_get_bios(rdev)) {
		if (ASIC_IS_AVIVO(rdev))
			return -EINVAL;
	}
	/* Must be an ATOMBIOS */
	if (!rdev->is_atom_bios) {
		dev_err(rdev->dev, "Expecting atombios for cayman GPU\n");
		return -EINVAL;
	}
	r = radeon_atombios_init(rdev);
	if (r)
		return r;

	/* Post card if necessary */
	if (!radeon_card_posted(rdev)) {
		if (!rdev->bios) {
			dev_err(rdev->dev, "Card not posted and no BIOS - ignoring\n");
			return -EINVAL;
		}
		DRM_INFO("GPU not posted. posting now...\n");
		atom_asic_init(rdev->mode_info.atom_context);
	}
	/* init golden registers */
	si_init_golden_registers(rdev);
	/* Initialize scratch registers */
	si_scratch_init(rdev);
	/* Initialize surface registers */
	radeon_surface_init(rdev);
	/* Initialize clocks */
	radeon_get_clock_info(rdev->ddev);

	/* Fence driver */
	r = radeon_fence_driver_init(rdev);
	if (r)
		return r;

	/* initialize memory controller */
	r = si_mc_init(rdev);
	if (r)
		return r;
	/* Memory manager */
	r = radeon_bo_init(rdev);
	if (r)
		return r;

	if (!rdev->me_fw || !rdev->pfp_fw || !rdev->ce_fw ||
	    !rdev->rlc_fw || !rdev->mc_fw) {
		r = si_init_microcode(rdev);
		if (r) {
			DRM_ERROR("Failed to load firmware!\n");
			return r;
		}
	}

	/* Initialize power management */
	radeon_pm_init(rdev);

	ring = &rdev->ring[RADEON_RING_TYPE_GFX_INDEX];
	ring->ring_obj = NULL;
	r600_ring_init(rdev, ring, 1024 * 1024);

	ring = &rdev->ring[CAYMAN_RING_TYPE_CP1_INDEX];
	ring->ring_obj = NULL;
	r600_ring_init(rdev, ring, 1024 * 1024);

	ring = &rdev->ring[CAYMAN_RING_TYPE_CP2_INDEX];
	ring->ring_obj = NULL;
	r600_ring_init(rdev, ring, 1024 * 1024);

	ring = &rdev->ring[R600_RING_TYPE_DMA_INDEX];
	ring->ring_obj = NULL;
	r600_ring_init(rdev, ring, 64 * 1024);

	ring = &rdev->ring[CAYMAN_RING_TYPE_DMA1_INDEX];
	ring->ring_obj = NULL;
	r600_ring_init(rdev, ring, 64 * 1024);

	si_uvd_init(rdev);
	si_vce_init(rdev);

	rdev->ih.ring_obj = NULL;
	r600_ih_ring_init(rdev, 64 * 1024);

	r = r600_pcie_gart_init(rdev);
	if (r)
		return r;

	rdev->accel_working = true;
	r = si_startup(rdev);
	if (r) {
		dev_err(rdev->dev, "disabling GPU acceleration\n");
		si_cp_fini(rdev);
		cayman_dma_fini(rdev);
		si_irq_fini(rdev);
		sumo_rlc_fini(rdev);
		radeon_wb_fini(rdev);
		radeon_ib_pool_fini(rdev);
		radeon_vm_manager_fini(rdev);
		radeon_irq_kms_fini(rdev);
		si_pcie_gart_fini(rdev);
		rdev->accel_working = false;
	}

	/* Don't start up if the MC ucode is missing.
	 * The default clocks and voltages before the MC ucode
	 * is loaded are not suffient for advanced operations.
	 */
	if (!rdev->mc_fw) {
		DRM_ERROR("radeon: MC ucode required for NI+.\n");
		return -EINVAL;
	}

	return 0;
}

void si_fini(struct radeon_device *rdev)
{
	radeon_pm_fini(rdev);
	si_cp_fini(rdev);
	cayman_dma_fini(rdev);
	si_fini_pg(rdev);
	si_fini_cg(rdev);
	si_irq_fini(rdev);
	sumo_rlc_fini(rdev);
	radeon_wb_fini(rdev);
	radeon_vm_manager_fini(rdev);
	radeon_ib_pool_fini(rdev);
	radeon_irq_kms_fini(rdev);
	if (rdev->has_uvd) {
		uvd_v1_0_fini(rdev);
		radeon_uvd_fini(rdev);
	}
	if (rdev->has_vce)
		radeon_vce_fini(rdev);
	si_pcie_gart_fini(rdev);
	r600_vram_scratch_fini(rdev);
	radeon_gem_fini(rdev);
	radeon_fence_driver_fini(rdev);
	radeon_bo_fini(rdev);
	radeon_atombios_fini(rdev);
	kfree(rdev->bios);
	rdev->bios = NULL;
}

/**
 * si_get_gpu_clock_counter - return GPU clock counter snapshot
 *
 * @rdev: radeon_device pointer
 *
 * Fetches a GPU clock counter snapshot (SI).
 * Returns the 64 bit clock counter snapshot.
 */
uint64_t si_get_gpu_clock_counter(struct radeon_device *rdev)
{
	uint64_t clock;

	mutex_lock(&rdev->gpu_clock_mutex);
	WREG32(RLC_CAPTURE_GPU_CLOCK_COUNT, 1);
	clock = (uint64_t)RREG32(RLC_GPU_CLOCK_COUNT_LSB) |
		((uint64_t)RREG32(RLC_GPU_CLOCK_COUNT_MSB) << 32ULL);
	mutex_unlock(&rdev->gpu_clock_mutex);
	return clock;
}

int si_set_uvd_clocks(struct radeon_device *rdev, u32 vclk, u32 dclk)
{
	unsigned fb_div = 0, vclk_div = 0, dclk_div = 0;
	int r;

	/* bypass vclk and dclk with bclk */
	WREG32_P(CG_UPLL_FUNC_CNTL_2,
		VCLK_SRC_SEL(1) | DCLK_SRC_SEL(1),
		~(VCLK_SRC_SEL_MASK | DCLK_SRC_SEL_MASK));

	/* put PLL in bypass mode */
	WREG32_P(CG_UPLL_FUNC_CNTL, UPLL_BYPASS_EN_MASK, ~UPLL_BYPASS_EN_MASK);

	if (!vclk || !dclk) {
		/* keep the Bypass mode */
		return 0;
	}

	r = radeon_uvd_calc_upll_dividers(rdev, vclk, dclk, 125000, 250000,
					  16384, 0x03FFFFFF, 0, 128, 5,
					  &fb_div, &vclk_div, &dclk_div);
	if (r)
		return r;

	/* set RESET_ANTI_MUX to 0 */
	WREG32_P(CG_UPLL_FUNC_CNTL_5, 0, ~RESET_ANTI_MUX_MASK);

	/* set VCO_MODE to 1 */
	WREG32_P(CG_UPLL_FUNC_CNTL, UPLL_VCO_MODE_MASK, ~UPLL_VCO_MODE_MASK);

	/* disable sleep mode */
	WREG32_P(CG_UPLL_FUNC_CNTL, 0, ~UPLL_SLEEP_MASK);

	/* deassert UPLL_RESET */
	WREG32_P(CG_UPLL_FUNC_CNTL, 0, ~UPLL_RESET_MASK);

	mdelay(1);

	r = radeon_uvd_send_upll_ctlreq(rdev, CG_UPLL_FUNC_CNTL);
	if (r)
		return r;

	/* assert UPLL_RESET again */
	WREG32_P(CG_UPLL_FUNC_CNTL, UPLL_RESET_MASK, ~UPLL_RESET_MASK);

	/* disable spread spectrum. */
	WREG32_P(CG_UPLL_SPREAD_SPECTRUM, 0, ~SSEN_MASK);

	/* set feedback divider */
	WREG32_P(CG_UPLL_FUNC_CNTL_3, UPLL_FB_DIV(fb_div), ~UPLL_FB_DIV_MASK);

	/* set ref divider to 0 */
	WREG32_P(CG_UPLL_FUNC_CNTL, 0, ~UPLL_REF_DIV_MASK);

	if (fb_div < 307200)
		WREG32_P(CG_UPLL_FUNC_CNTL_4, 0, ~UPLL_SPARE_ISPARE9);
	else
		WREG32_P(CG_UPLL_FUNC_CNTL_4, UPLL_SPARE_ISPARE9, ~UPLL_SPARE_ISPARE9);

	/* set PDIV_A and PDIV_B */
	WREG32_P(CG_UPLL_FUNC_CNTL_2,
		UPLL_PDIV_A(vclk_div) | UPLL_PDIV_B(dclk_div),
		~(UPLL_PDIV_A_MASK | UPLL_PDIV_B_MASK));

	/* give the PLL some time to settle */
	mdelay(15);

	/* deassert PLL_RESET */
	WREG32_P(CG_UPLL_FUNC_CNTL, 0, ~UPLL_RESET_MASK);

	mdelay(15);

	/* switch from bypass mode to normal mode */
	WREG32_P(CG_UPLL_FUNC_CNTL, 0, ~UPLL_BYPASS_EN_MASK);

	r = radeon_uvd_send_upll_ctlreq(rdev, CG_UPLL_FUNC_CNTL);
	if (r)
		return r;

	/* switch VCLK and DCLK selection */
	WREG32_P(CG_UPLL_FUNC_CNTL_2,
		VCLK_SRC_SEL(2) | DCLK_SRC_SEL(2),
		~(VCLK_SRC_SEL_MASK | DCLK_SRC_SEL_MASK));

	mdelay(100);

	return 0;
}

static void si_pcie_gen3_enable(struct radeon_device *rdev)
{
	struct pci_dev *root = rdev->pdev->bus->self;
	int bridge_pos, gpu_pos;
	u32 speed_cntl, mask, current_data_rate;
	int ret, i;
	u16 tmp16;

	if (pci_is_root_bus(rdev->pdev->bus))
		return;

	if (radeon_pcie_gen2 == 0)
		return;

	if (rdev->flags & RADEON_IS_IGP)
		return;

	if (!(rdev->flags & RADEON_IS_PCIE))
		return;

	ret = drm_pcie_get_speed_cap_mask(rdev->ddev, &mask);
	if (ret != 0)
		return;

	if (!(mask & (DRM_PCIE_SPEED_50 | DRM_PCIE_SPEED_80)))
		return;

	speed_cntl = RREG32_PCIE_PORT(PCIE_LC_SPEED_CNTL);
	current_data_rate = (speed_cntl & LC_CURRENT_DATA_RATE_MASK) >>
		LC_CURRENT_DATA_RATE_SHIFT;
	if (mask & DRM_PCIE_SPEED_80) {
		if (current_data_rate == 2) {
			DRM_INFO("PCIE gen 3 link speeds already enabled\n");
			return;
		}
		DRM_INFO("enabling PCIE gen 3 link speeds, disable with radeon.pcie_gen2=0\n");
	} else if (mask & DRM_PCIE_SPEED_50) {
		if (current_data_rate == 1) {
			DRM_INFO("PCIE gen 2 link speeds already enabled\n");
			return;
		}
		DRM_INFO("enabling PCIE gen 2 link speeds, disable with radeon.pcie_gen2=0\n");
	}

	bridge_pos = pci_pcie_cap(root);
	if (!bridge_pos)
		return;

	gpu_pos = pci_pcie_cap(rdev->pdev);
	if (!gpu_pos)
		return;

	if (mask & DRM_PCIE_SPEED_80) {
		/* re-try equalization if gen3 is not already enabled */
		if (current_data_rate != 2) {
			u16 bridge_cfg, gpu_cfg;
			u16 bridge_cfg2, gpu_cfg2;
			u32 max_lw, current_lw, tmp;

			pci_read_config_word(root, bridge_pos + PCI_EXP_LNKCTL, &bridge_cfg);
			pci_read_config_word(rdev->pdev, gpu_pos + PCI_EXP_LNKCTL, &gpu_cfg);

			tmp16 = bridge_cfg | PCI_EXP_LNKCTL_HAWD;
			pci_write_config_word(root, bridge_pos + PCI_EXP_LNKCTL, tmp16);

			tmp16 = gpu_cfg | PCI_EXP_LNKCTL_HAWD;
			pci_write_config_word(rdev->pdev, gpu_pos + PCI_EXP_LNKCTL, tmp16);

			tmp = RREG32_PCIE(PCIE_LC_STATUS1);
			max_lw = (tmp & LC_DETECTED_LINK_WIDTH_MASK) >> LC_DETECTED_LINK_WIDTH_SHIFT;
			current_lw = (tmp & LC_OPERATING_LINK_WIDTH_MASK) >> LC_OPERATING_LINK_WIDTH_SHIFT;

			if (current_lw < max_lw) {
				tmp = RREG32_PCIE_PORT(PCIE_LC_LINK_WIDTH_CNTL);
				if (tmp & LC_RENEGOTIATION_SUPPORT) {
					tmp &= ~(LC_LINK_WIDTH_MASK | LC_UPCONFIGURE_DIS);
					tmp |= (max_lw << LC_LINK_WIDTH_SHIFT);
					tmp |= LC_UPCONFIGURE_SUPPORT | LC_RENEGOTIATE_EN | LC_RECONFIG_NOW;
					WREG32_PCIE_PORT(PCIE_LC_LINK_WIDTH_CNTL, tmp);
				}
			}

			for (i = 0; i < 10; i++) {
				/* check status */
				pci_read_config_word(rdev->pdev, gpu_pos + PCI_EXP_DEVSTA, &tmp16);
				if (tmp16 & PCI_EXP_DEVSTA_TRPND)
					break;

				pci_read_config_word(root, bridge_pos + PCI_EXP_LNKCTL, &bridge_cfg);
				pci_read_config_word(rdev->pdev, gpu_pos + PCI_EXP_LNKCTL, &gpu_cfg);

				pci_read_config_word(root, bridge_pos + PCI_EXP_LNKCTL2, &bridge_cfg2);
				pci_read_config_word(rdev->pdev, gpu_pos + PCI_EXP_LNKCTL2, &gpu_cfg2);

				tmp = RREG32_PCIE_PORT(PCIE_LC_CNTL4);
				tmp |= LC_SET_QUIESCE;
				WREG32_PCIE_PORT(PCIE_LC_CNTL4, tmp);

				tmp = RREG32_PCIE_PORT(PCIE_LC_CNTL4);
				tmp |= LC_REDO_EQ;
				WREG32_PCIE_PORT(PCIE_LC_CNTL4, tmp);

				mdelay(100);

				/* linkctl */
				pci_read_config_word(root, bridge_pos + PCI_EXP_LNKCTL, &tmp16);
				tmp16 &= ~PCI_EXP_LNKCTL_HAWD;
				tmp16 |= (bridge_cfg & PCI_EXP_LNKCTL_HAWD);
				pci_write_config_word(root, bridge_pos + PCI_EXP_LNKCTL, tmp16);

				pci_read_config_word(rdev->pdev, gpu_pos + PCI_EXP_LNKCTL, &tmp16);
				tmp16 &= ~PCI_EXP_LNKCTL_HAWD;
				tmp16 |= (gpu_cfg & PCI_EXP_LNKCTL_HAWD);
				pci_write_config_word(rdev->pdev, gpu_pos + PCI_EXP_LNKCTL, tmp16);

				/* linkctl2 */
				pci_read_config_word(root, bridge_pos + PCI_EXP_LNKCTL2, &tmp16);
				tmp16 &= ~((1 << 4) | (7 << 9));
				tmp16 |= (bridge_cfg2 & ((1 << 4) | (7 << 9)));
				pci_write_config_word(root, bridge_pos + PCI_EXP_LNKCTL2, tmp16);

				pci_read_config_word(rdev->pdev, gpu_pos + PCI_EXP_LNKCTL2, &tmp16);
				tmp16 &= ~((1 << 4) | (7 << 9));
				tmp16 |= (gpu_cfg2 & ((1 << 4) | (7 << 9)));
				pci_write_config_word(rdev->pdev, gpu_pos + PCI_EXP_LNKCTL2, tmp16);

				tmp = RREG32_PCIE_PORT(PCIE_LC_CNTL4);
				tmp &= ~LC_SET_QUIESCE;
				WREG32_PCIE_PORT(PCIE_LC_CNTL4, tmp);
			}
		}
	}

	/* set the link speed */
	speed_cntl |= LC_FORCE_EN_SW_SPEED_CHANGE | LC_FORCE_DIS_HW_SPEED_CHANGE;
	speed_cntl &= ~LC_FORCE_DIS_SW_SPEED_CHANGE;
	WREG32_PCIE_PORT(PCIE_LC_SPEED_CNTL, speed_cntl);

	pci_read_config_word(rdev->pdev, gpu_pos + PCI_EXP_LNKCTL2, &tmp16);
	tmp16 &= ~0xf;
	if (mask & DRM_PCIE_SPEED_80)
		tmp16 |= 3; /* gen3 */
	else if (mask & DRM_PCIE_SPEED_50)
		tmp16 |= 2; /* gen2 */
	else
		tmp16 |= 1; /* gen1 */
	pci_write_config_word(rdev->pdev, gpu_pos + PCI_EXP_LNKCTL2, tmp16);

	speed_cntl = RREG32_PCIE_PORT(PCIE_LC_SPEED_CNTL);
	speed_cntl |= LC_INITIATE_LINK_SPEED_CHANGE;
	WREG32_PCIE_PORT(PCIE_LC_SPEED_CNTL, speed_cntl);

	for (i = 0; i < rdev->usec_timeout; i++) {
		speed_cntl = RREG32_PCIE_PORT(PCIE_LC_SPEED_CNTL);
		if ((speed_cntl & LC_INITIATE_LINK_SPEED_CHANGE) == 0)
			break;
		udelay(1);
	}
}

static void si_program_aspm(struct radeon_device *rdev)
{
	u32 data, orig;
	bool disable_l0s = false, disable_l1 = false, disable_plloff_in_l1 = false;
	bool disable_clkreq = false;

	if (radeon_aspm == 0)
		return;

	if (!(rdev->flags & RADEON_IS_PCIE))
		return;

	orig = data = RREG32_PCIE_PORT(PCIE_LC_N_FTS_CNTL);
	data &= ~LC_XMIT_N_FTS_MASK;
	data |= LC_XMIT_N_FTS(0x24) | LC_XMIT_N_FTS_OVERRIDE_EN;
	if (orig != data)
		WREG32_PCIE_PORT(PCIE_LC_N_FTS_CNTL, data);

	orig = data = RREG32_PCIE_PORT(PCIE_LC_CNTL3);
	data |= LC_GO_TO_RECOVERY;
	if (orig != data)
		WREG32_PCIE_PORT(PCIE_LC_CNTL3, data);

	orig = data = RREG32_PCIE(PCIE_P_CNTL);
	data |= P_IGNORE_EDB_ERR;
	if (orig != data)
		WREG32_PCIE(PCIE_P_CNTL, data);

	orig = data = RREG32_PCIE_PORT(PCIE_LC_CNTL);
	data &= ~(LC_L0S_INACTIVITY_MASK | LC_L1_INACTIVITY_MASK);
	data |= LC_PMI_TO_L1_DIS;
	if (!disable_l0s)
		data |= LC_L0S_INACTIVITY(7);

	if (!disable_l1) {
		data |= LC_L1_INACTIVITY(7);
		data &= ~LC_PMI_TO_L1_DIS;
		if (orig != data)
			WREG32_PCIE_PORT(PCIE_LC_CNTL, data);

		if (!disable_plloff_in_l1) {
			bool clk_req_support;

			orig = data = RREG32_PIF_PHY0(PB0_PIF_PWRDOWN_0);
			data &= ~(PLL_POWER_STATE_IN_OFF_0_MASK | PLL_POWER_STATE_IN_TXS2_0_MASK);
			data |= PLL_POWER_STATE_IN_OFF_0(7) | PLL_POWER_STATE_IN_TXS2_0(7);
			if (orig != data)
				WREG32_PIF_PHY0(PB0_PIF_PWRDOWN_0, data);

			orig = data = RREG32_PIF_PHY0(PB0_PIF_PWRDOWN_1);
			data &= ~(PLL_POWER_STATE_IN_OFF_1_MASK | PLL_POWER_STATE_IN_TXS2_1_MASK);
			data |= PLL_POWER_STATE_IN_OFF_1(7) | PLL_POWER_STATE_IN_TXS2_1(7);
			if (orig != data)
				WREG32_PIF_PHY0(PB0_PIF_PWRDOWN_1, data);

			orig = data = RREG32_PIF_PHY1(PB1_PIF_PWRDOWN_0);
			data &= ~(PLL_POWER_STATE_IN_OFF_0_MASK | PLL_POWER_STATE_IN_TXS2_0_MASK);
			data |= PLL_POWER_STATE_IN_OFF_0(7) | PLL_POWER_STATE_IN_TXS2_0(7);
			if (orig != data)
				WREG32_PIF_PHY1(PB1_PIF_PWRDOWN_0, data);

			orig = data = RREG32_PIF_PHY1(PB1_PIF_PWRDOWN_1);
			data &= ~(PLL_POWER_STATE_IN_OFF_1_MASK | PLL_POWER_STATE_IN_TXS2_1_MASK);
			data |= PLL_POWER_STATE_IN_OFF_1(7) | PLL_POWER_STATE_IN_TXS2_1(7);
			if (orig != data)
				WREG32_PIF_PHY1(PB1_PIF_PWRDOWN_1, data);

			if ((rdev->family != CHIP_OLAND) && (rdev->family != CHIP_HAINAN)) {
				orig = data = RREG32_PIF_PHY0(PB0_PIF_PWRDOWN_0);
				data &= ~PLL_RAMP_UP_TIME_0_MASK;
				if (orig != data)
					WREG32_PIF_PHY0(PB0_PIF_PWRDOWN_0, data);

				orig = data = RREG32_PIF_PHY0(PB0_PIF_PWRDOWN_1);
				data &= ~PLL_RAMP_UP_TIME_1_MASK;
				if (orig != data)
					WREG32_PIF_PHY0(PB0_PIF_PWRDOWN_1, data);

				orig = data = RREG32_PIF_PHY0(PB0_PIF_PWRDOWN_2);
				data &= ~PLL_RAMP_UP_TIME_2_MASK;
				if (orig != data)
					WREG32_PIF_PHY0(PB0_PIF_PWRDOWN_2, data);

				orig = data = RREG32_PIF_PHY0(PB0_PIF_PWRDOWN_3);
				data &= ~PLL_RAMP_UP_TIME_3_MASK;
				if (orig != data)
					WREG32_PIF_PHY0(PB0_PIF_PWRDOWN_3, data);

				orig = data = RREG32_PIF_PHY1(PB1_PIF_PWRDOWN_0);
				data &= ~PLL_RAMP_UP_TIME_0_MASK;
				if (orig != data)
					WREG32_PIF_PHY1(PB1_PIF_PWRDOWN_0, data);

				orig = data = RREG32_PIF_PHY1(PB1_PIF_PWRDOWN_1);
				data &= ~PLL_RAMP_UP_TIME_1_MASK;
				if (orig != data)
					WREG32_PIF_PHY1(PB1_PIF_PWRDOWN_1, data);

				orig = data = RREG32_PIF_PHY1(PB1_PIF_PWRDOWN_2);
				data &= ~PLL_RAMP_UP_TIME_2_MASK;
				if (orig != data)
					WREG32_PIF_PHY1(PB1_PIF_PWRDOWN_2, data);

				orig = data = RREG32_PIF_PHY1(PB1_PIF_PWRDOWN_3);
				data &= ~PLL_RAMP_UP_TIME_3_MASK;
				if (orig != data)
					WREG32_PIF_PHY1(PB1_PIF_PWRDOWN_3, data);
			}
			orig = data = RREG32_PCIE_PORT(PCIE_LC_LINK_WIDTH_CNTL);
			data &= ~LC_DYN_LANES_PWR_STATE_MASK;
			data |= LC_DYN_LANES_PWR_STATE(3);
			if (orig != data)
				WREG32_PCIE_PORT(PCIE_LC_LINK_WIDTH_CNTL, data);

			orig = data = RREG32_PIF_PHY0(PB0_PIF_CNTL);
			data &= ~LS2_EXIT_TIME_MASK;
			if ((rdev->family == CHIP_OLAND) || (rdev->family == CHIP_HAINAN))
				data |= LS2_EXIT_TIME(5);
			if (orig != data)
				WREG32_PIF_PHY0(PB0_PIF_CNTL, data);

			orig = data = RREG32_PIF_PHY1(PB1_PIF_CNTL);
			data &= ~LS2_EXIT_TIME_MASK;
			if ((rdev->family == CHIP_OLAND) || (rdev->family == CHIP_HAINAN))
				data |= LS2_EXIT_TIME(5);
			if (orig != data)
				WREG32_PIF_PHY1(PB1_PIF_CNTL, data);

			if (!disable_clkreq &&
			    !pci_is_root_bus(rdev->pdev->bus)) {
				struct pci_dev *root = rdev->pdev->bus->self;
				u32 lnkcap;

				clk_req_support = false;
				pcie_capability_read_dword(root, PCI_EXP_LNKCAP, &lnkcap);
				if (lnkcap & PCI_EXP_LNKCAP_CLKPM)
					clk_req_support = true;
			} else {
				clk_req_support = false;
			}

			if (clk_req_support) {
				orig = data = RREG32_PCIE_PORT(PCIE_LC_CNTL2);
				data |= LC_ALLOW_PDWN_IN_L1 | LC_ALLOW_PDWN_IN_L23;
				if (orig != data)
					WREG32_PCIE_PORT(PCIE_LC_CNTL2, data);

				orig = data = RREG32(THM_CLK_CNTL);
				data &= ~(CMON_CLK_SEL_MASK | TMON_CLK_SEL_MASK);
				data |= CMON_CLK_SEL(1) | TMON_CLK_SEL(1);
				if (orig != data)
					WREG32(THM_CLK_CNTL, data);

				orig = data = RREG32(MISC_CLK_CNTL);
				data &= ~(DEEP_SLEEP_CLK_SEL_MASK | ZCLK_SEL_MASK);
				data |= DEEP_SLEEP_CLK_SEL(1) | ZCLK_SEL(1);
				if (orig != data)
					WREG32(MISC_CLK_CNTL, data);

				orig = data = RREG32(CG_CLKPIN_CNTL);
				data &= ~BCLK_AS_XCLK;
				if (orig != data)
					WREG32(CG_CLKPIN_CNTL, data);

				orig = data = RREG32(CG_CLKPIN_CNTL_2);
				data &= ~FORCE_BIF_REFCLK_EN;
				if (orig != data)
					WREG32(CG_CLKPIN_CNTL_2, data);

				orig = data = RREG32(MPLL_BYPASSCLK_SEL);
				data &= ~MPLL_CLKOUT_SEL_MASK;
				data |= MPLL_CLKOUT_SEL(4);
				if (orig != data)
					WREG32(MPLL_BYPASSCLK_SEL, data);

				orig = data = RREG32(SPLL_CNTL_MODE);
				data &= ~SPLL_REFCLK_SEL_MASK;
				if (orig != data)
					WREG32(SPLL_CNTL_MODE, data);
			}
		}
	} else {
		if (orig != data)
			WREG32_PCIE_PORT(PCIE_LC_CNTL, data);
	}

	orig = data = RREG32_PCIE(PCIE_CNTL2);
	data |= SLV_MEM_LS_EN | MST_MEM_LS_EN | REPLAY_MEM_LS_EN;
	if (orig != data)
		WREG32_PCIE(PCIE_CNTL2, data);

	if (!disable_l0s) {
		data = RREG32_PCIE_PORT(PCIE_LC_N_FTS_CNTL);
		if((data & LC_N_FTS_MASK) == LC_N_FTS_MASK) {
			data = RREG32_PCIE(PCIE_LC_STATUS1);
			if ((data & LC_REVERSE_XMIT) && (data & LC_REVERSE_RCVR)) {
				orig = data = RREG32_PCIE_PORT(PCIE_LC_CNTL);
				data &= ~LC_L0S_INACTIVITY_MASK;
				if (orig != data)
					WREG32_PCIE_PORT(PCIE_LC_CNTL, data);
			}
		}
	}
}

static int si_vce_send_vcepll_ctlreq(struct radeon_device *rdev)
{
	unsigned i;

	/* make sure VCEPLL_CTLREQ is deasserted */
	WREG32_SMC_P(CG_VCEPLL_FUNC_CNTL, 0, ~UPLL_CTLREQ_MASK);

	mdelay(10);

	/* assert UPLL_CTLREQ */
	WREG32_SMC_P(CG_VCEPLL_FUNC_CNTL, UPLL_CTLREQ_MASK, ~UPLL_CTLREQ_MASK);

	/* wait for CTLACK and CTLACK2 to get asserted */
	for (i = 0; i < 100; ++i) {
		uint32_t mask = UPLL_CTLACK_MASK | UPLL_CTLACK2_MASK;
		if ((RREG32_SMC(CG_VCEPLL_FUNC_CNTL) & mask) == mask)
			break;
		mdelay(10);
	}

	/* deassert UPLL_CTLREQ */
	WREG32_SMC_P(CG_VCEPLL_FUNC_CNTL, 0, ~UPLL_CTLREQ_MASK);

	if (i == 100) {
		DRM_ERROR("Timeout setting UVD clocks!\n");
		return -ETIMEDOUT;
	}

	return 0;
}

int si_set_vce_clocks(struct radeon_device *rdev, u32 evclk, u32 ecclk)
{
	unsigned fb_div = 0, evclk_div = 0, ecclk_div = 0;
	int r;

	/* bypass evclk and ecclk with bclk */
	WREG32_SMC_P(CG_VCEPLL_FUNC_CNTL_2,
		     EVCLK_SRC_SEL(1) | ECCLK_SRC_SEL(1),
		     ~(EVCLK_SRC_SEL_MASK | ECCLK_SRC_SEL_MASK));

	/* put PLL in bypass mode */
	WREG32_SMC_P(CG_VCEPLL_FUNC_CNTL, VCEPLL_BYPASS_EN_MASK,
		     ~VCEPLL_BYPASS_EN_MASK);

	if (!evclk || !ecclk) {
		/* keep the Bypass mode, put PLL to sleep */
		WREG32_SMC_P(CG_VCEPLL_FUNC_CNTL, VCEPLL_SLEEP_MASK,
			     ~VCEPLL_SLEEP_MASK);
		return 0;
	}

	r = radeon_uvd_calc_upll_dividers(rdev, evclk, ecclk, 125000, 250000,
					  16384, 0x03FFFFFF, 0, 128, 5,
					  &fb_div, &evclk_div, &ecclk_div);
	if (r)
		return r;

	/* set RESET_ANTI_MUX to 0 */
	WREG32_SMC_P(CG_VCEPLL_FUNC_CNTL_5, 0, ~RESET_ANTI_MUX_MASK);

	/* set VCO_MODE to 1 */
	WREG32_SMC_P(CG_VCEPLL_FUNC_CNTL, VCEPLL_VCO_MODE_MASK,
		     ~VCEPLL_VCO_MODE_MASK);

	/* toggle VCEPLL_SLEEP to 1 then back to 0 */
	WREG32_SMC_P(CG_VCEPLL_FUNC_CNTL, VCEPLL_SLEEP_MASK,
		     ~VCEPLL_SLEEP_MASK);
	WREG32_SMC_P(CG_VCEPLL_FUNC_CNTL, 0, ~VCEPLL_SLEEP_MASK);

	/* deassert VCEPLL_RESET */
	WREG32_SMC_P(CG_VCEPLL_FUNC_CNTL, 0, ~VCEPLL_RESET_MASK);

	mdelay(1);

	r = si_vce_send_vcepll_ctlreq(rdev);
	if (r)
		return r;

	/* assert VCEPLL_RESET again */
	WREG32_SMC_P(CG_VCEPLL_FUNC_CNTL, VCEPLL_RESET_MASK, ~VCEPLL_RESET_MASK);

	/* disable spread spectrum. */
	WREG32_SMC_P(CG_VCEPLL_SPREAD_SPECTRUM, 0, ~SSEN_MASK);

	/* set feedback divider */
	WREG32_SMC_P(CG_VCEPLL_FUNC_CNTL_3, VCEPLL_FB_DIV(fb_div), ~VCEPLL_FB_DIV_MASK);

	/* set ref divider to 0 */
	WREG32_SMC_P(CG_VCEPLL_FUNC_CNTL, 0, ~VCEPLL_REF_DIV_MASK);

	/* set PDIV_A and PDIV_B */
	WREG32_SMC_P(CG_VCEPLL_FUNC_CNTL_2,
		     VCEPLL_PDIV_A(evclk_div) | VCEPLL_PDIV_B(ecclk_div),
		     ~(VCEPLL_PDIV_A_MASK | VCEPLL_PDIV_B_MASK));

	/* give the PLL some time to settle */
	mdelay(15);

	/* deassert PLL_RESET */
	WREG32_SMC_P(CG_VCEPLL_FUNC_CNTL, 0, ~VCEPLL_RESET_MASK);

	mdelay(15);

	/* switch from bypass mode to normal mode */
	WREG32_SMC_P(CG_VCEPLL_FUNC_CNTL, 0, ~VCEPLL_BYPASS_EN_MASK);

	r = si_vce_send_vcepll_ctlreq(rdev);
	if (r)
		return r;

	/* switch VCLK and DCLK selection */
	WREG32_SMC_P(CG_VCEPLL_FUNC_CNTL_2,
		     EVCLK_SRC_SEL(16) | ECCLK_SRC_SEL(16),
		     ~(EVCLK_SRC_SEL_MASK | ECCLK_SRC_SEL_MASK));

	mdelay(100);

	return 0;
}<|MERGE_RESOLUTION|>--- conflicted
+++ resolved
@@ -1732,13 +1732,7 @@
 		     ((rdev->pdev->device == 0x6660) ||
 		      (rdev->pdev->device == 0x6663) ||
 		      (rdev->pdev->device == 0x6665) ||
-<<<<<<< HEAD
-		      (rdev->pdev->device == 0x6667))) ||
-		    ((rdev->pdev->revision == 0xc3) &&
-		     (rdev->pdev->device == 0x6665)))
-=======
 		      (rdev->pdev->device == 0x6667))))
->>>>>>> 2fa299a9
 			new_smc = true;
 		else if ((rdev->pdev->revision == 0xc3) &&
 			 (rdev->pdev->device == 0x6665))
