--- conflicted
+++ resolved
@@ -166,7 +166,6 @@
 		kfree(tmp);
 	}
 }
-<<<<<<< HEAD
 
 /**
  * assign_requested_resources_sorted() - satisfy resource requests
@@ -185,26 +184,6 @@
 	struct resource_list *list;
 	int idx;
 
-=======
-
-/**
- * assign_requested_resources_sorted() - satisfy resource requests
- *
- * @head : head of the list tracking requests for resources
- * @failed_list : head of the list tracking requests that could
- *		not be allocated
- *
- * Satisfy resource requests of each element in the list. Add
- * requests that could not satisfied to the failed_list.
- */
-static void assign_requested_resources_sorted(struct resource_list *head,
-				 struct resource_list_x *fail_head)
-{
-	struct resource *res;
-	struct resource_list *list;
-	int idx;
-
->>>>>>> d762f438
 	for (list = head->next; list; list = list->next) {
 		res = list->res;
 		idx = res - &list->dev->resource[0];
@@ -600,11 +579,7 @@
 	}
 	size0 = calculate_iosize(size, min_size, size1,
 			resource_size(b_res), 4096);
-<<<<<<< HEAD
-	size1 = !add_size? size0:
-=======
 	size1 = (!add_head || (add_head && !add_size)) ? size0 :
->>>>>>> d762f438
 		calculate_iosize(size, min_size+add_size, size1,
 			resource_size(b_res), 4096);
 	if (!size0 && !size1) {
@@ -702,11 +677,7 @@
 		align += aligns[order];
 	}
 	size0 = calculate_memsize(size, min_size, 0, resource_size(b_res), min_align);
-<<<<<<< HEAD
-	size1 = !add_size ? size :
-=======
 	size1 = (!add_head || (add_head && !add_size)) ? size0 :
->>>>>>> d762f438
 		calculate_memsize(size, min_size+add_size, 0,
 				resource_size(b_res), min_align);
 	if (!size0 && !size1) {
@@ -1065,19 +1036,6 @@
 	struct pci_bus *bus;
 	struct resource_list_x add_list; /* list of resources that
 					want additional resources */
-<<<<<<< HEAD
-	add_list.next = NULL;
-	/* Depth first, calculate sizes and alignments of all
-	   subordinate buses. */
-	list_for_each_entry(bus, &pci_root_buses, node) {
-		__pci_bus_size_bridges(bus, &add_list);
-	}
-
-	/* Depth last, allocate resources and update the hardware. */
-	list_for_each_entry(bus, &pci_root_buses, node) {
-		__pci_bus_assign_resources(bus, &add_list, NULL);
-		pci_enable_bridges(bus);
-=======
 	int tried_times = 0;
 	enum release_type rel_type = leaf_only;
 	struct resource_list_x head, *list;
@@ -1123,9 +1081,7 @@
 	if ((failed_type == IORESOURCE_IO) || (tried_times >= pci_try_num)) {
 		free_list(resource_list_x, &head);
 		goto enable_and_dump;
->>>>>>> d762f438
-	}
-	BUG_ON(add_list.next);
+	}
 
 	printk(KERN_DEBUG "PCI: No. %d try to assign unassigned res\n",
 			 tried_times + 1);
