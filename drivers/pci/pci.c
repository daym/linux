/*
 *	PCI Bus Services, see include/linux/pci.h for further explanation.
 *
 *	Copyright 1993 -- 1997 Drew Eckhardt, Frederic Potter,
 *	David Mosberger-Tang
 *
 *	Copyright 1997 -- 2000 Martin Mares <mj@ucw.cz>
 */

#include <linux/acpi.h>
#include <linux/kernel.h>
#include <linux/delay.h>
#include <linux/dmi.h>
#include <linux/init.h>
#include <linux/of.h>
#include <linux/of_pci.h>
#include <linux/pci.h>
#include <linux/pm.h>
#include <linux/slab.h>
#include <linux/module.h>
#include <linux/spinlock.h>
#include <linux/string.h>
#include <linux/log2.h>
#include <linux/pci-aspm.h>
#include <linux/pm_wakeup.h>
#include <linux/interrupt.h>
#include <linux/device.h>
#include <linux/pm_runtime.h>
#include <linux/pci_hotplug.h>
#include <linux/vmalloc.h>
#include <asm/setup.h>
#include <asm/dma.h>
#include <linux/aer.h>
#include "pci.h"

const char *pci_power_names[] = {
	"error", "D0", "D1", "D2", "D3hot", "D3cold", "unknown",
};
EXPORT_SYMBOL_GPL(pci_power_names);

int isa_dma_bridge_buggy;
EXPORT_SYMBOL(isa_dma_bridge_buggy);

int pci_pci_problems;
EXPORT_SYMBOL(pci_pci_problems);

unsigned int pci_pm_d3_delay;

static void pci_pme_list_scan(struct work_struct *work);

static LIST_HEAD(pci_pme_list);
static DEFINE_MUTEX(pci_pme_list_mutex);
static DECLARE_DELAYED_WORK(pci_pme_work, pci_pme_list_scan);

struct pci_pme_device {
	struct list_head list;
	struct pci_dev *dev;
};

#define PME_TIMEOUT 1000 /* How long between PME checks */

static void pci_dev_d3_sleep(struct pci_dev *dev)
{
	unsigned int delay = dev->d3_delay;

	if (delay < pci_pm_d3_delay)
		delay = pci_pm_d3_delay;

	msleep(delay);
}

#ifdef CONFIG_PCI_DOMAINS
int pci_domains_supported = 1;
#endif

#define DEFAULT_CARDBUS_IO_SIZE		(256)
#define DEFAULT_CARDBUS_MEM_SIZE	(64*1024*1024)
/* pci=cbmemsize=nnM,cbiosize=nn can override this */
unsigned long pci_cardbus_io_size = DEFAULT_CARDBUS_IO_SIZE;
unsigned long pci_cardbus_mem_size = DEFAULT_CARDBUS_MEM_SIZE;

#define DEFAULT_HOTPLUG_IO_SIZE		(256)
#define DEFAULT_HOTPLUG_MEM_SIZE	(2*1024*1024)
/* pci=hpmemsize=nnM,hpiosize=nn can override this */
unsigned long pci_hotplug_io_size  = DEFAULT_HOTPLUG_IO_SIZE;
unsigned long pci_hotplug_mem_size = DEFAULT_HOTPLUG_MEM_SIZE;

#define DEFAULT_HOTPLUG_BUS_SIZE	1
unsigned long pci_hotplug_bus_size = DEFAULT_HOTPLUG_BUS_SIZE;

enum pcie_bus_config_types pcie_bus_config = PCIE_BUS_DEFAULT;

/*
 * The default CLS is used if arch didn't set CLS explicitly and not
 * all pci devices agree on the same value.  Arch can override either
 * the dfl or actual value as it sees fit.  Don't forget this is
 * measured in 32-bit words, not bytes.
 */
u8 pci_dfl_cache_line_size = L1_CACHE_BYTES >> 2;
u8 pci_cache_line_size;

/*
 * If we set up a device for bus mastering, we need to check the latency
 * timer as certain BIOSes forget to set it properly.
 */
unsigned int pcibios_max_latency = 255;

/* If set, the PCIe ARI capability will not be used. */
static bool pcie_ari_disabled;

/* Disable bridge_d3 for all PCIe ports */
static bool pci_bridge_d3_disable;
/* Force bridge_d3 for all PCIe ports */
static bool pci_bridge_d3_force;

static int __init pcie_port_pm_setup(char *str)
{
	if (!strcmp(str, "off"))
		pci_bridge_d3_disable = true;
	else if (!strcmp(str, "force"))
		pci_bridge_d3_force = true;
	return 1;
}
__setup("pcie_port_pm=", pcie_port_pm_setup);

/**
 * pci_bus_max_busnr - returns maximum PCI bus number of given bus' children
 * @bus: pointer to PCI bus structure to search
 *
 * Given a PCI bus, returns the highest PCI bus number present in the set
 * including the given PCI bus and its list of child PCI buses.
 */
unsigned char pci_bus_max_busnr(struct pci_bus *bus)
{
	struct pci_bus *tmp;
	unsigned char max, n;

	max = bus->busn_res.end;
	list_for_each_entry(tmp, &bus->children, node) {
		n = pci_bus_max_busnr(tmp);
		if (n > max)
			max = n;
	}
	return max;
}
EXPORT_SYMBOL_GPL(pci_bus_max_busnr);

#ifdef CONFIG_HAS_IOMEM
void __iomem *pci_ioremap_bar(struct pci_dev *pdev, int bar)
{
	struct resource *res = &pdev->resource[bar];

	/*
	 * Make sure the BAR is actually a memory resource, not an IO resource
	 */
	if (res->flags & IORESOURCE_UNSET || !(res->flags & IORESOURCE_MEM)) {
		dev_warn(&pdev->dev, "can't ioremap BAR %d: %pR\n", bar, res);
		return NULL;
	}
	return ioremap_nocache(res->start, resource_size(res));
}
EXPORT_SYMBOL_GPL(pci_ioremap_bar);

void __iomem *pci_ioremap_wc_bar(struct pci_dev *pdev, int bar)
{
	/*
	 * Make sure the BAR is actually a memory resource, not an IO resource
	 */
	if (!(pci_resource_flags(pdev, bar) & IORESOURCE_MEM)) {
		WARN_ON(1);
		return NULL;
	}
	return ioremap_wc(pci_resource_start(pdev, bar),
			  pci_resource_len(pdev, bar));
}
EXPORT_SYMBOL_GPL(pci_ioremap_wc_bar);
#endif


static int __pci_find_next_cap_ttl(struct pci_bus *bus, unsigned int devfn,
				   u8 pos, int cap, int *ttl)
{
	u8 id;
	u16 ent;

	pci_bus_read_config_byte(bus, devfn, pos, &pos);

	while ((*ttl)--) {
		if (pos < 0x40)
			break;
		pos &= ~3;
		pci_bus_read_config_word(bus, devfn, pos, &ent);

		id = ent & 0xff;
		if (id == 0xff)
			break;
		if (id == cap)
			return pos;
		pos = (ent >> 8);
	}
	return 0;
}

static int __pci_find_next_cap(struct pci_bus *bus, unsigned int devfn,
			       u8 pos, int cap)
{
	int ttl = PCI_FIND_CAP_TTL;

	return __pci_find_next_cap_ttl(bus, devfn, pos, cap, &ttl);
}

int pci_find_next_capability(struct pci_dev *dev, u8 pos, int cap)
{
	return __pci_find_next_cap(dev->bus, dev->devfn,
				   pos + PCI_CAP_LIST_NEXT, cap);
}
EXPORT_SYMBOL_GPL(pci_find_next_capability);

static int __pci_bus_find_cap_start(struct pci_bus *bus,
				    unsigned int devfn, u8 hdr_type)
{
	u16 status;

	pci_bus_read_config_word(bus, devfn, PCI_STATUS, &status);
	if (!(status & PCI_STATUS_CAP_LIST))
		return 0;

	switch (hdr_type) {
	case PCI_HEADER_TYPE_NORMAL:
	case PCI_HEADER_TYPE_BRIDGE:
		return PCI_CAPABILITY_LIST;
	case PCI_HEADER_TYPE_CARDBUS:
		return PCI_CB_CAPABILITY_LIST;
	}

	return 0;
}

/**
 * pci_find_capability - query for devices' capabilities
 * @dev: PCI device to query
 * @cap: capability code
 *
 * Tell if a device supports a given PCI capability.
 * Returns the address of the requested capability structure within the
 * device's PCI configuration space or 0 in case the device does not
 * support it.  Possible values for @cap:
 *
 *  %PCI_CAP_ID_PM           Power Management
 *  %PCI_CAP_ID_AGP          Accelerated Graphics Port
 *  %PCI_CAP_ID_VPD          Vital Product Data
 *  %PCI_CAP_ID_SLOTID       Slot Identification
 *  %PCI_CAP_ID_MSI          Message Signalled Interrupts
 *  %PCI_CAP_ID_CHSWP        CompactPCI HotSwap
 *  %PCI_CAP_ID_PCIX         PCI-X
 *  %PCI_CAP_ID_EXP          PCI Express
 */
int pci_find_capability(struct pci_dev *dev, int cap)
{
	int pos;

	pos = __pci_bus_find_cap_start(dev->bus, dev->devfn, dev->hdr_type);
	if (pos)
		pos = __pci_find_next_cap(dev->bus, dev->devfn, pos, cap);

	return pos;
}
EXPORT_SYMBOL(pci_find_capability);

/**
 * pci_bus_find_capability - query for devices' capabilities
 * @bus:   the PCI bus to query
 * @devfn: PCI device to query
 * @cap:   capability code
 *
 * Like pci_find_capability() but works for pci devices that do not have a
 * pci_dev structure set up yet.
 *
 * Returns the address of the requested capability structure within the
 * device's PCI configuration space or 0 in case the device does not
 * support it.
 */
int pci_bus_find_capability(struct pci_bus *bus, unsigned int devfn, int cap)
{
	int pos;
	u8 hdr_type;

	pci_bus_read_config_byte(bus, devfn, PCI_HEADER_TYPE, &hdr_type);

	pos = __pci_bus_find_cap_start(bus, devfn, hdr_type & 0x7f);
	if (pos)
		pos = __pci_find_next_cap(bus, devfn, pos, cap);

	return pos;
}
EXPORT_SYMBOL(pci_bus_find_capability);

/**
 * pci_find_next_ext_capability - Find an extended capability
 * @dev: PCI device to query
 * @start: address at which to start looking (0 to start at beginning of list)
 * @cap: capability code
 *
 * Returns the address of the next matching extended capability structure
 * within the device's PCI configuration space or 0 if the device does
 * not support it.  Some capabilities can occur several times, e.g., the
 * vendor-specific capability, and this provides a way to find them all.
 */
int pci_find_next_ext_capability(struct pci_dev *dev, int start, int cap)
{
	u32 header;
	int ttl;
	int pos = PCI_CFG_SPACE_SIZE;

	/* minimum 8 bytes per capability */
	ttl = (PCI_CFG_SPACE_EXP_SIZE - PCI_CFG_SPACE_SIZE) / 8;

	if (dev->cfg_size <= PCI_CFG_SPACE_SIZE)
		return 0;

	if (start)
		pos = start;

	if (pci_read_config_dword(dev, pos, &header) != PCIBIOS_SUCCESSFUL)
		return 0;

	/*
	 * If we have no capabilities, this is indicated by cap ID,
	 * cap version and next pointer all being 0.
	 */
	if (header == 0)
		return 0;

	while (ttl-- > 0) {
		if (PCI_EXT_CAP_ID(header) == cap && pos != start)
			return pos;

		pos = PCI_EXT_CAP_NEXT(header);
		if (pos < PCI_CFG_SPACE_SIZE)
			break;

		if (pci_read_config_dword(dev, pos, &header) != PCIBIOS_SUCCESSFUL)
			break;
	}

	return 0;
}
EXPORT_SYMBOL_GPL(pci_find_next_ext_capability);

/**
 * pci_find_ext_capability - Find an extended capability
 * @dev: PCI device to query
 * @cap: capability code
 *
 * Returns the address of the requested extended capability structure
 * within the device's PCI configuration space or 0 if the device does
 * not support it.  Possible values for @cap:
 *
 *  %PCI_EXT_CAP_ID_ERR		Advanced Error Reporting
 *  %PCI_EXT_CAP_ID_VC		Virtual Channel
 *  %PCI_EXT_CAP_ID_DSN		Device Serial Number
 *  %PCI_EXT_CAP_ID_PWR		Power Budgeting
 */
int pci_find_ext_capability(struct pci_dev *dev, int cap)
{
	return pci_find_next_ext_capability(dev, 0, cap);
}
EXPORT_SYMBOL_GPL(pci_find_ext_capability);

static int __pci_find_next_ht_cap(struct pci_dev *dev, int pos, int ht_cap)
{
	int rc, ttl = PCI_FIND_CAP_TTL;
	u8 cap, mask;

	if (ht_cap == HT_CAPTYPE_SLAVE || ht_cap == HT_CAPTYPE_HOST)
		mask = HT_3BIT_CAP_MASK;
	else
		mask = HT_5BIT_CAP_MASK;

	pos = __pci_find_next_cap_ttl(dev->bus, dev->devfn, pos,
				      PCI_CAP_ID_HT, &ttl);
	while (pos) {
		rc = pci_read_config_byte(dev, pos + 3, &cap);
		if (rc != PCIBIOS_SUCCESSFUL)
			return 0;

		if ((cap & mask) == ht_cap)
			return pos;

		pos = __pci_find_next_cap_ttl(dev->bus, dev->devfn,
					      pos + PCI_CAP_LIST_NEXT,
					      PCI_CAP_ID_HT, &ttl);
	}

	return 0;
}
/**
 * pci_find_next_ht_capability - query a device's Hypertransport capabilities
 * @dev: PCI device to query
 * @pos: Position from which to continue searching
 * @ht_cap: Hypertransport capability code
 *
 * To be used in conjunction with pci_find_ht_capability() to search for
 * all capabilities matching @ht_cap. @pos should always be a value returned
 * from pci_find_ht_capability().
 *
 * NB. To be 100% safe against broken PCI devices, the caller should take
 * steps to avoid an infinite loop.
 */
int pci_find_next_ht_capability(struct pci_dev *dev, int pos, int ht_cap)
{
	return __pci_find_next_ht_cap(dev, pos + PCI_CAP_LIST_NEXT, ht_cap);
}
EXPORT_SYMBOL_GPL(pci_find_next_ht_capability);

/**
 * pci_find_ht_capability - query a device's Hypertransport capabilities
 * @dev: PCI device to query
 * @ht_cap: Hypertransport capability code
 *
 * Tell if a device supports a given Hypertransport capability.
 * Returns an address within the device's PCI configuration space
 * or 0 in case the device does not support the request capability.
 * The address points to the PCI capability, of type PCI_CAP_ID_HT,
 * which has a Hypertransport capability matching @ht_cap.
 */
int pci_find_ht_capability(struct pci_dev *dev, int ht_cap)
{
	int pos;

	pos = __pci_bus_find_cap_start(dev->bus, dev->devfn, dev->hdr_type);
	if (pos)
		pos = __pci_find_next_ht_cap(dev, pos, ht_cap);

	return pos;
}
EXPORT_SYMBOL_GPL(pci_find_ht_capability);

/**
 * pci_find_parent_resource - return resource region of parent bus of given region
 * @dev: PCI device structure contains resources to be searched
 * @res: child resource record for which parent is sought
 *
 *  For given resource region of given device, return the resource
 *  region of parent bus the given region is contained in.
 */
struct resource *pci_find_parent_resource(const struct pci_dev *dev,
					  struct resource *res)
{
	const struct pci_bus *bus = dev->bus;
	struct resource *r;
	int i;

	pci_bus_for_each_resource(bus, r, i) {
		if (!r)
			continue;
		if (res->start && resource_contains(r, res)) {

			/*
			 * If the window is prefetchable but the BAR is
			 * not, the allocator made a mistake.
			 */
			if (r->flags & IORESOURCE_PREFETCH &&
			    !(res->flags & IORESOURCE_PREFETCH))
				return NULL;

			/*
			 * If we're below a transparent bridge, there may
			 * be both a positively-decoded aperture and a
			 * subtractively-decoded region that contain the BAR.
			 * We want the positively-decoded one, so this depends
			 * on pci_bus_for_each_resource() giving us those
			 * first.
			 */
			return r;
		}
	}
	return NULL;
}
EXPORT_SYMBOL(pci_find_parent_resource);

/**
 * pci_find_resource - Return matching PCI device resource
 * @dev: PCI device to query
 * @res: Resource to look for
 *
 * Goes over standard PCI resources (BARs) and checks if the given resource
 * is partially or fully contained in any of them. In that case the
 * matching resource is returned, %NULL otherwise.
 */
struct resource *pci_find_resource(struct pci_dev *dev, struct resource *res)
{
	int i;

	for (i = 0; i < PCI_ROM_RESOURCE; i++) {
		struct resource *r = &dev->resource[i];

		if (r->start && resource_contains(r, res))
			return r;
	}

	return NULL;
}
EXPORT_SYMBOL(pci_find_resource);

/**
 * pci_find_pcie_root_port - return PCIe Root Port
 * @dev: PCI device to query
 *
 * Traverse up the parent chain and return the PCIe Root Port PCI Device
 * for a given PCI Device.
 */
struct pci_dev *pci_find_pcie_root_port(struct pci_dev *dev)
{
	struct pci_dev *bridge, *highest_pcie_bridge = NULL;

	bridge = pci_upstream_bridge(dev);
	while (bridge && pci_is_pcie(bridge)) {
		highest_pcie_bridge = bridge;
		bridge = pci_upstream_bridge(bridge);
	}

	if (pci_pcie_type(highest_pcie_bridge) != PCI_EXP_TYPE_ROOT_PORT)
		return NULL;

	return highest_pcie_bridge;
}
EXPORT_SYMBOL(pci_find_pcie_root_port);

/**
 * pci_wait_for_pending - wait for @mask bit(s) to clear in status word @pos
 * @dev: the PCI device to operate on
 * @pos: config space offset of status word
 * @mask: mask of bit(s) to care about in status word
 *
 * Return 1 when mask bit(s) in status word clear, 0 otherwise.
 */
int pci_wait_for_pending(struct pci_dev *dev, int pos, u16 mask)
{
	int i;

	/* Wait for Transaction Pending bit clean */
	for (i = 0; i < 4; i++) {
		u16 status;
		if (i)
			msleep((1 << (i - 1)) * 100);

		pci_read_config_word(dev, pos, &status);
		if (!(status & mask))
			return 1;
	}

	return 0;
}

/**
 * pci_restore_bars - restore a device's BAR values (e.g. after wake-up)
 * @dev: PCI device to have its BARs restored
 *
 * Restore the BAR values for a given device, so as to make it
 * accessible by its driver.
 */
static void pci_restore_bars(struct pci_dev *dev)
{
	int i;

	for (i = 0; i < PCI_BRIDGE_RESOURCES; i++)
		pci_update_resource(dev, i);
}

static const struct pci_platform_pm_ops *pci_platform_pm;

int pci_set_platform_pm(const struct pci_platform_pm_ops *ops)
{
	if (!ops->is_manageable || !ops->set_state  || !ops->get_state ||
	    !ops->choose_state  || !ops->sleep_wake || !ops->run_wake  ||
	    !ops->need_resume)
		return -EINVAL;
	pci_platform_pm = ops;
	return 0;
}

static inline bool platform_pci_power_manageable(struct pci_dev *dev)
{
	return pci_platform_pm ? pci_platform_pm->is_manageable(dev) : false;
}

static inline int platform_pci_set_power_state(struct pci_dev *dev,
					       pci_power_t t)
{
	return pci_platform_pm ? pci_platform_pm->set_state(dev, t) : -ENOSYS;
}

static inline pci_power_t platform_pci_get_power_state(struct pci_dev *dev)
{
	return pci_platform_pm ? pci_platform_pm->get_state(dev) : PCI_UNKNOWN;
}

static inline pci_power_t platform_pci_choose_state(struct pci_dev *dev)
{
	return pci_platform_pm ?
			pci_platform_pm->choose_state(dev) : PCI_POWER_ERROR;
}

static inline int platform_pci_sleep_wake(struct pci_dev *dev, bool enable)
{
	return pci_platform_pm ?
			pci_platform_pm->sleep_wake(dev, enable) : -ENODEV;
}

static inline int platform_pci_run_wake(struct pci_dev *dev, bool enable)
{
	return pci_platform_pm ?
			pci_platform_pm->run_wake(dev, enable) : -ENODEV;
}

static inline bool platform_pci_need_resume(struct pci_dev *dev)
{
	return pci_platform_pm ? pci_platform_pm->need_resume(dev) : false;
}

/**
 * pci_raw_set_power_state - Use PCI PM registers to set the power state of
 *                           given PCI device
 * @dev: PCI device to handle.
 * @state: PCI power state (D0, D1, D2, D3hot) to put the device into.
 *
 * RETURN VALUE:
 * -EINVAL if the requested state is invalid.
 * -EIO if device does not support PCI PM or its PM capabilities register has a
 * wrong version, or device doesn't support the requested state.
 * 0 if device already is in the requested state.
 * 0 if device's power state has been successfully changed.
 */
static int pci_raw_set_power_state(struct pci_dev *dev, pci_power_t state)
{
	u16 pmcsr;
	bool need_restore = false;

	/* Check if we're already there */
	if (dev->current_state == state)
		return 0;

	if (!dev->pm_cap)
		return -EIO;

	if (state < PCI_D0 || state > PCI_D3hot)
		return -EINVAL;

	/* Validate current state:
	 * Can enter D0 from any state, but if we can only go deeper
	 * to sleep if we're already in a low power state
	 */
	if (state != PCI_D0 && dev->current_state <= PCI_D3cold
	    && dev->current_state > state) {
		dev_err(&dev->dev, "invalid power transition (from state %d to %d)\n",
			dev->current_state, state);
		return -EINVAL;
	}

	/* check if this device supports the desired state */
	if ((state == PCI_D1 && !dev->d1_support)
	   || (state == PCI_D2 && !dev->d2_support))
		return -EIO;

	pci_read_config_word(dev, dev->pm_cap + PCI_PM_CTRL, &pmcsr);

	/* If we're (effectively) in D3, force entire word to 0.
	 * This doesn't affect PME_Status, disables PME_En, and
	 * sets PowerState to 0.
	 */
	switch (dev->current_state) {
	case PCI_D0:
	case PCI_D1:
	case PCI_D2:
		pmcsr &= ~PCI_PM_CTRL_STATE_MASK;
		pmcsr |= state;
		break;
	case PCI_D3hot:
	case PCI_D3cold:
	case PCI_UNKNOWN: /* Boot-up */
		if ((pmcsr & PCI_PM_CTRL_STATE_MASK) == PCI_D3hot
		 && !(pmcsr & PCI_PM_CTRL_NO_SOFT_RESET))
			need_restore = true;
		/* Fall-through: force to D0 */
	default:
		pmcsr = 0;
		break;
	}

	/* enter specified state */
	pci_write_config_word(dev, dev->pm_cap + PCI_PM_CTRL, pmcsr);

	/* Mandatory power management transition delays */
	/* see PCI PM 1.1 5.6.1 table 18 */
	if (state == PCI_D3hot || dev->current_state == PCI_D3hot)
		pci_dev_d3_sleep(dev);
	else if (state == PCI_D2 || dev->current_state == PCI_D2)
		udelay(PCI_PM_D2_DELAY);

	pci_read_config_word(dev, dev->pm_cap + PCI_PM_CTRL, &pmcsr);
	dev->current_state = (pmcsr & PCI_PM_CTRL_STATE_MASK);
	if (dev->current_state != state && printk_ratelimit())
		dev_info(&dev->dev, "Refused to change power state, currently in D%d\n",
			 dev->current_state);

	/*
	 * According to section 5.4.1 of the "PCI BUS POWER MANAGEMENT
	 * INTERFACE SPECIFICATION, REV. 1.2", a device transitioning
	 * from D3hot to D0 _may_ perform an internal reset, thereby
	 * going to "D0 Uninitialized" rather than "D0 Initialized".
	 * For example, at least some versions of the 3c905B and the
	 * 3c556B exhibit this behaviour.
	 *
	 * At least some laptop BIOSen (e.g. the Thinkpad T21) leave
	 * devices in a D3hot state at boot.  Consequently, we need to
	 * restore at least the BARs so that the device will be
	 * accessible to its driver.
	 */
	if (need_restore)
		pci_restore_bars(dev);

	if (dev->bus->self)
		pcie_aspm_pm_state_change(dev->bus->self);

	return 0;
}

/**
 * pci_update_current_state - Read power state of given device and cache it
 * @dev: PCI device to handle.
 * @state: State to cache in case the device doesn't have the PM capability
 *
 * The power state is read from the PMCSR register, which however is
 * inaccessible in D3cold.  The platform firmware is therefore queried first
 * to detect accessibility of the register.  In case the platform firmware
 * reports an incorrect state or the device isn't power manageable by the
 * platform at all, we try to detect D3cold by testing accessibility of the
 * vendor ID in config space.
 */
void pci_update_current_state(struct pci_dev *dev, pci_power_t state)
{
	if (platform_pci_get_power_state(dev) == PCI_D3cold ||
	    !pci_device_is_present(dev)) {
		dev->current_state = PCI_D3cold;
	} else if (dev->pm_cap) {
		u16 pmcsr;

		pci_read_config_word(dev, dev->pm_cap + PCI_PM_CTRL, &pmcsr);
		dev->current_state = (pmcsr & PCI_PM_CTRL_STATE_MASK);
	} else {
		dev->current_state = state;
	}
}

/**
 * pci_power_up - Put the given device into D0 forcibly
 * @dev: PCI device to power up
 */
void pci_power_up(struct pci_dev *dev)
{
	if (platform_pci_power_manageable(dev))
		platform_pci_set_power_state(dev, PCI_D0);

	pci_raw_set_power_state(dev, PCI_D0);
	pci_update_current_state(dev, PCI_D0);
}

/**
 * pci_platform_power_transition - Use platform to change device power state
 * @dev: PCI device to handle.
 * @state: State to put the device into.
 */
static int pci_platform_power_transition(struct pci_dev *dev, pci_power_t state)
{
	int error;

	if (platform_pci_power_manageable(dev)) {
		error = platform_pci_set_power_state(dev, state);
		if (!error)
			pci_update_current_state(dev, state);
	} else
		error = -ENODEV;

	if (error && !dev->pm_cap) /* Fall back to PCI_D0 */
		dev->current_state = PCI_D0;

	return error;
}

/**
 * pci_wakeup - Wake up a PCI device
 * @pci_dev: Device to handle.
 * @ign: ignored parameter
 */
static int pci_wakeup(struct pci_dev *pci_dev, void *ign)
{
	pci_wakeup_event(pci_dev);
	pm_request_resume(&pci_dev->dev);
	return 0;
}

/**
 * pci_wakeup_bus - Walk given bus and wake up devices on it
 * @bus: Top bus of the subtree to walk.
 */
static void pci_wakeup_bus(struct pci_bus *bus)
{
	if (bus)
		pci_walk_bus(bus, pci_wakeup, NULL);
}

/**
 * __pci_start_power_transition - Start power transition of a PCI device
 * @dev: PCI device to handle.
 * @state: State to put the device into.
 */
static void __pci_start_power_transition(struct pci_dev *dev, pci_power_t state)
{
	if (state == PCI_D0) {
		pci_platform_power_transition(dev, PCI_D0);
		/*
		 * Mandatory power management transition delays, see
		 * PCI Express Base Specification Revision 2.0 Section
		 * 6.6.1: Conventional Reset.  Do not delay for
		 * devices powered on/off by corresponding bridge,
		 * because have already delayed for the bridge.
		 */
		if (dev->runtime_d3cold) {
			msleep(dev->d3cold_delay);
			/*
			 * When powering on a bridge from D3cold, the
			 * whole hierarchy may be powered on into
			 * D0uninitialized state, resume them to give
			 * them a chance to suspend again
			 */
			pci_wakeup_bus(dev->subordinate);
		}
	}
}

/**
 * __pci_dev_set_current_state - Set current state of a PCI device
 * @dev: Device to handle
 * @data: pointer to state to be set
 */
static int __pci_dev_set_current_state(struct pci_dev *dev, void *data)
{
	pci_power_t state = *(pci_power_t *)data;

	dev->current_state = state;
	return 0;
}

/**
 * __pci_bus_set_current_state - Walk given bus and set current state of devices
 * @bus: Top bus of the subtree to walk.
 * @state: state to be set
 */
static void __pci_bus_set_current_state(struct pci_bus *bus, pci_power_t state)
{
	if (bus)
		pci_walk_bus(bus, __pci_dev_set_current_state, &state);
}

/**
 * __pci_complete_power_transition - Complete power transition of a PCI device
 * @dev: PCI device to handle.
 * @state: State to put the device into.
 *
 * This function should not be called directly by device drivers.
 */
int __pci_complete_power_transition(struct pci_dev *dev, pci_power_t state)
{
	int ret;

	if (state <= PCI_D0)
		return -EINVAL;
	ret = pci_platform_power_transition(dev, state);
	/* Power off the bridge may power off the whole hierarchy */
	if (!ret && state == PCI_D3cold)
		__pci_bus_set_current_state(dev->subordinate, PCI_D3cold);
	return ret;
}
EXPORT_SYMBOL_GPL(__pci_complete_power_transition);

/**
 * pci_set_power_state - Set the power state of a PCI device
 * @dev: PCI device to handle.
 * @state: PCI power state (D0, D1, D2, D3hot) to put the device into.
 *
 * Transition a device to a new power state, using the platform firmware and/or
 * the device's PCI PM registers.
 *
 * RETURN VALUE:
 * -EINVAL if the requested state is invalid.
 * -EIO if device does not support PCI PM or its PM capabilities register has a
 * wrong version, or device doesn't support the requested state.
 * 0 if device already is in the requested state.
 * 0 if device's power state has been successfully changed.
 */
int pci_set_power_state(struct pci_dev *dev, pci_power_t state)
{
	int error;

	/* bound the state we're entering */
	if (state > PCI_D3cold)
		state = PCI_D3cold;
	else if (state < PCI_D0)
		state = PCI_D0;
	else if ((state == PCI_D1 || state == PCI_D2) && pci_no_d1d2(dev))
		/*
		 * If the device or the parent bridge do not support PCI PM,
		 * ignore the request if we're doing anything other than putting
		 * it into D0 (which would only happen on boot).
		 */
		return 0;

	/* Check if we're already there */
	if (dev->current_state == state)
		return 0;

	__pci_start_power_transition(dev, state);

	/* This device is quirked not to be put into D3, so
	   don't put it in D3 */
	if (state >= PCI_D3hot && (dev->dev_flags & PCI_DEV_FLAGS_NO_D3))
		return 0;

	/*
	 * To put device in D3cold, we put device into D3hot in native
	 * way, then put device into D3cold with platform ops
	 */
	error = pci_raw_set_power_state(dev, state > PCI_D3hot ?
					PCI_D3hot : state);

	if (!__pci_complete_power_transition(dev, state))
		error = 0;

	return error;
}
EXPORT_SYMBOL(pci_set_power_state);

/**
 * pci_choose_state - Choose the power state of a PCI device
 * @dev: PCI device to be suspended
 * @state: target sleep state for the whole system. This is the value
 *	that is passed to suspend() function.
 *
 * Returns PCI power state suitable for given device and given system
 * message.
 */

pci_power_t pci_choose_state(struct pci_dev *dev, pm_message_t state)
{
	pci_power_t ret;

	if (!dev->pm_cap)
		return PCI_D0;

	ret = platform_pci_choose_state(dev);
	if (ret != PCI_POWER_ERROR)
		return ret;

	switch (state.event) {
	case PM_EVENT_ON:
		return PCI_D0;
	case PM_EVENT_FREEZE:
	case PM_EVENT_PRETHAW:
		/* REVISIT both freeze and pre-thaw "should" use D0 */
	case PM_EVENT_SUSPEND:
	case PM_EVENT_HIBERNATE:
		return PCI_D3hot;
	default:
		dev_info(&dev->dev, "unrecognized suspend event %d\n",
			 state.event);
		BUG();
	}
	return PCI_D0;
}
EXPORT_SYMBOL(pci_choose_state);

#define PCI_EXP_SAVE_REGS	7

static struct pci_cap_saved_state *_pci_find_saved_cap(struct pci_dev *pci_dev,
						       u16 cap, bool extended)
{
	struct pci_cap_saved_state *tmp;

	hlist_for_each_entry(tmp, &pci_dev->saved_cap_space, next) {
		if (tmp->cap.cap_extended == extended && tmp->cap.cap_nr == cap)
			return tmp;
	}
	return NULL;
}

struct pci_cap_saved_state *pci_find_saved_cap(struct pci_dev *dev, char cap)
{
	return _pci_find_saved_cap(dev, cap, false);
}

struct pci_cap_saved_state *pci_find_saved_ext_cap(struct pci_dev *dev, u16 cap)
{
	return _pci_find_saved_cap(dev, cap, true);
}

static int pci_save_pcie_state(struct pci_dev *dev)
{
	int i = 0;
	struct pci_cap_saved_state *save_state;
	u16 *cap;

	if (!pci_is_pcie(dev))
		return 0;

	save_state = pci_find_saved_cap(dev, PCI_CAP_ID_EXP);
	if (!save_state) {
		dev_err(&dev->dev, "buffer not found in %s\n", __func__);
		return -ENOMEM;
	}

	cap = (u16 *)&save_state->cap.data[0];
	pcie_capability_read_word(dev, PCI_EXP_DEVCTL, &cap[i++]);
	pcie_capability_read_word(dev, PCI_EXP_LNKCTL, &cap[i++]);
	pcie_capability_read_word(dev, PCI_EXP_SLTCTL, &cap[i++]);
	pcie_capability_read_word(dev, PCI_EXP_RTCTL,  &cap[i++]);
	pcie_capability_read_word(dev, PCI_EXP_DEVCTL2, &cap[i++]);
	pcie_capability_read_word(dev, PCI_EXP_LNKCTL2, &cap[i++]);
	pcie_capability_read_word(dev, PCI_EXP_SLTCTL2, &cap[i++]);

	return 0;
}

static void pci_restore_pcie_state(struct pci_dev *dev)
{
	int i = 0;
	struct pci_cap_saved_state *save_state;
	u16 *cap;

	save_state = pci_find_saved_cap(dev, PCI_CAP_ID_EXP);
	if (!save_state)
		return;

	cap = (u16 *)&save_state->cap.data[0];
	pcie_capability_write_word(dev, PCI_EXP_DEVCTL, cap[i++]);
	pcie_capability_write_word(dev, PCI_EXP_LNKCTL, cap[i++]);
	pcie_capability_write_word(dev, PCI_EXP_SLTCTL, cap[i++]);
	pcie_capability_write_word(dev, PCI_EXP_RTCTL, cap[i++]);
	pcie_capability_write_word(dev, PCI_EXP_DEVCTL2, cap[i++]);
	pcie_capability_write_word(dev, PCI_EXP_LNKCTL2, cap[i++]);
	pcie_capability_write_word(dev, PCI_EXP_SLTCTL2, cap[i++]);
}


static int pci_save_pcix_state(struct pci_dev *dev)
{
	int pos;
	struct pci_cap_saved_state *save_state;

	pos = pci_find_capability(dev, PCI_CAP_ID_PCIX);
	if (!pos)
		return 0;

	save_state = pci_find_saved_cap(dev, PCI_CAP_ID_PCIX);
	if (!save_state) {
		dev_err(&dev->dev, "buffer not found in %s\n", __func__);
		return -ENOMEM;
	}

	pci_read_config_word(dev, pos + PCI_X_CMD,
			     (u16 *)save_state->cap.data);

	return 0;
}

static void pci_restore_pcix_state(struct pci_dev *dev)
{
	int i = 0, pos;
	struct pci_cap_saved_state *save_state;
	u16 *cap;

	save_state = pci_find_saved_cap(dev, PCI_CAP_ID_PCIX);
	pos = pci_find_capability(dev, PCI_CAP_ID_PCIX);
	if (!save_state || !pos)
		return;
	cap = (u16 *)&save_state->cap.data[0];

	pci_write_config_word(dev, pos + PCI_X_CMD, cap[i++]);
}


/**
 * pci_save_state - save the PCI configuration space of a device before suspending
 * @dev: - PCI device that we're dealing with
 */
int pci_save_state(struct pci_dev *dev)
{
	int i;
	/* XXX: 100% dword access ok here? */
	for (i = 0; i < 16; i++)
		pci_read_config_dword(dev, i * 4, &dev->saved_config_space[i]);
	dev->state_saved = true;

	i = pci_save_pcie_state(dev);
	if (i != 0)
		return i;

	i = pci_save_pcix_state(dev);
	if (i != 0)
		return i;

	return pci_save_vc_state(dev);
}
EXPORT_SYMBOL(pci_save_state);

static void pci_restore_config_dword(struct pci_dev *pdev, int offset,
				     u32 saved_val, int retry)
{
	u32 val;

	pci_read_config_dword(pdev, offset, &val);
	if (val == saved_val)
		return;

	for (;;) {
		dev_dbg(&pdev->dev, "restoring config space at offset %#x (was %#x, writing %#x)\n",
			offset, val, saved_val);
		pci_write_config_dword(pdev, offset, saved_val);
		if (retry-- <= 0)
			return;

		pci_read_config_dword(pdev, offset, &val);
		if (val == saved_val)
			return;

		mdelay(1);
	}
}

static void pci_restore_config_space_range(struct pci_dev *pdev,
					   int start, int end, int retry)
{
	int index;

	for (index = end; index >= start; index--)
		pci_restore_config_dword(pdev, 4 * index,
					 pdev->saved_config_space[index],
					 retry);
}

static void pci_restore_config_space(struct pci_dev *pdev)
{
	if (pdev->hdr_type == PCI_HEADER_TYPE_NORMAL) {
		pci_restore_config_space_range(pdev, 10, 15, 0);
		/* Restore BARs before the command register. */
		pci_restore_config_space_range(pdev, 4, 9, 10);
		pci_restore_config_space_range(pdev, 0, 3, 0);
	} else {
		pci_restore_config_space_range(pdev, 0, 15, 0);
	}
}

/**
 * pci_restore_state - Restore the saved state of a PCI device
 * @dev: - PCI device that we're dealing with
 */
void pci_restore_state(struct pci_dev *dev)
{
	if (!dev->state_saved)
		return;

	/* PCI Express register must be restored first */
	pci_restore_pcie_state(dev);
	pci_restore_ats_state(dev);
	pci_restore_vc_state(dev);

	pci_cleanup_aer_error_status_regs(dev);

	pci_restore_config_space(dev);

	pci_restore_pcix_state(dev);
	pci_restore_msi_state(dev);

	/* Restore ACS and IOV configuration state */
	pci_enable_acs(dev);
	pci_restore_iov_state(dev);

	dev->state_saved = false;
}
EXPORT_SYMBOL(pci_restore_state);

struct pci_saved_state {
	u32 config_space[16];
	struct pci_cap_saved_data cap[0];
};

/**
 * pci_store_saved_state - Allocate and return an opaque struct containing
 *			   the device saved state.
 * @dev: PCI device that we're dealing with
 *
 * Return NULL if no state or error.
 */
struct pci_saved_state *pci_store_saved_state(struct pci_dev *dev)
{
	struct pci_saved_state *state;
	struct pci_cap_saved_state *tmp;
	struct pci_cap_saved_data *cap;
	size_t size;

	if (!dev->state_saved)
		return NULL;

	size = sizeof(*state) + sizeof(struct pci_cap_saved_data);

	hlist_for_each_entry(tmp, &dev->saved_cap_space, next)
		size += sizeof(struct pci_cap_saved_data) + tmp->cap.size;

	state = kzalloc(size, GFP_KERNEL);
	if (!state)
		return NULL;

	memcpy(state->config_space, dev->saved_config_space,
	       sizeof(state->config_space));

	cap = state->cap;
	hlist_for_each_entry(tmp, &dev->saved_cap_space, next) {
		size_t len = sizeof(struct pci_cap_saved_data) + tmp->cap.size;
		memcpy(cap, &tmp->cap, len);
		cap = (struct pci_cap_saved_data *)((u8 *)cap + len);
	}
	/* Empty cap_save terminates list */

	return state;
}
EXPORT_SYMBOL_GPL(pci_store_saved_state);

/**
 * pci_load_saved_state - Reload the provided save state into struct pci_dev.
 * @dev: PCI device that we're dealing with
 * @state: Saved state returned from pci_store_saved_state()
 */
int pci_load_saved_state(struct pci_dev *dev,
			 struct pci_saved_state *state)
{
	struct pci_cap_saved_data *cap;

	dev->state_saved = false;

	if (!state)
		return 0;

	memcpy(dev->saved_config_space, state->config_space,
	       sizeof(state->config_space));

	cap = state->cap;
	while (cap->size) {
		struct pci_cap_saved_state *tmp;

		tmp = _pci_find_saved_cap(dev, cap->cap_nr, cap->cap_extended);
		if (!tmp || tmp->cap.size != cap->size)
			return -EINVAL;

		memcpy(tmp->cap.data, cap->data, tmp->cap.size);
		cap = (struct pci_cap_saved_data *)((u8 *)cap +
		       sizeof(struct pci_cap_saved_data) + cap->size);
	}

	dev->state_saved = true;
	return 0;
}
EXPORT_SYMBOL_GPL(pci_load_saved_state);

/**
 * pci_load_and_free_saved_state - Reload the save state pointed to by state,
 *				   and free the memory allocated for it.
 * @dev: PCI device that we're dealing with
 * @state: Pointer to saved state returned from pci_store_saved_state()
 */
int pci_load_and_free_saved_state(struct pci_dev *dev,
				  struct pci_saved_state **state)
{
	int ret = pci_load_saved_state(dev, *state);
	kfree(*state);
	*state = NULL;
	return ret;
}
EXPORT_SYMBOL_GPL(pci_load_and_free_saved_state);

int __weak pcibios_enable_device(struct pci_dev *dev, int bars)
{
	return pci_enable_resources(dev, bars);
}

static int do_pci_enable_device(struct pci_dev *dev, int bars)
{
	int err;
	struct pci_dev *bridge;
	u16 cmd;
	u8 pin;

	err = pci_set_power_state(dev, PCI_D0);
	if (err < 0 && err != -EIO)
		return err;

	bridge = pci_upstream_bridge(dev);
	if (bridge)
		pcie_aspm_powersave_config_link(bridge);

	err = pcibios_enable_device(dev, bars);
	if (err < 0)
		return err;
	pci_fixup_device(pci_fixup_enable, dev);

	if (dev->msi_enabled || dev->msix_enabled)
		return 0;

	pci_read_config_byte(dev, PCI_INTERRUPT_PIN, &pin);
	if (pin) {
		pci_read_config_word(dev, PCI_COMMAND, &cmd);
		if (cmd & PCI_COMMAND_INTX_DISABLE)
			pci_write_config_word(dev, PCI_COMMAND,
					      cmd & ~PCI_COMMAND_INTX_DISABLE);
	}

	return 0;
}

/**
 * pci_reenable_device - Resume abandoned device
 * @dev: PCI device to be resumed
 *
 *  Note this function is a backend of pci_default_resume and is not supposed
 *  to be called by normal code, write proper resume handler and use it instead.
 */
int pci_reenable_device(struct pci_dev *dev)
{
	if (pci_is_enabled(dev))
		return do_pci_enable_device(dev, (1 << PCI_NUM_RESOURCES) - 1);
	return 0;
}
EXPORT_SYMBOL(pci_reenable_device);

static void pci_enable_bridge(struct pci_dev *dev)
{
	struct pci_dev *bridge;
	int retval;

	bridge = pci_upstream_bridge(dev);
	if (bridge)
		pci_enable_bridge(bridge);

	if (pci_is_enabled(dev)) {
		if (!dev->is_busmaster)
			pci_set_master(dev);
		return;
	}

	retval = pci_enable_device(dev);
	if (retval)
		dev_err(&dev->dev, "Error enabling bridge (%d), continuing\n",
			retval);
	pci_set_master(dev);
}

static int pci_enable_device_flags(struct pci_dev *dev, unsigned long flags)
{
	struct pci_dev *bridge;
	int err;
	int i, bars = 0;

	/*
	 * Power state could be unknown at this point, either due to a fresh
	 * boot or a device removal call.  So get the current power state
	 * so that things like MSI message writing will behave as expected
	 * (e.g. if the device really is in D0 at enable time).
	 */
	if (dev->pm_cap) {
		u16 pmcsr;
		pci_read_config_word(dev, dev->pm_cap + PCI_PM_CTRL, &pmcsr);
		dev->current_state = (pmcsr & PCI_PM_CTRL_STATE_MASK);
	}

	if (atomic_inc_return(&dev->enable_cnt) > 1)
		return 0;		/* already enabled */

	bridge = pci_upstream_bridge(dev);
	if (bridge)
		pci_enable_bridge(bridge);

	/* only skip sriov related */
	for (i = 0; i <= PCI_ROM_RESOURCE; i++)
		if (dev->resource[i].flags & flags)
			bars |= (1 << i);
	for (i = PCI_BRIDGE_RESOURCES; i < DEVICE_COUNT_RESOURCE; i++)
		if (dev->resource[i].flags & flags)
			bars |= (1 << i);

	err = do_pci_enable_device(dev, bars);
	if (err < 0)
		atomic_dec(&dev->enable_cnt);
	return err;
}

/**
 * pci_enable_device_io - Initialize a device for use with IO space
 * @dev: PCI device to be initialized
 *
 *  Initialize device before it's used by a driver. Ask low-level code
 *  to enable I/O resources. Wake up the device if it was suspended.
 *  Beware, this function can fail.
 */
int pci_enable_device_io(struct pci_dev *dev)
{
	return pci_enable_device_flags(dev, IORESOURCE_IO);
}
EXPORT_SYMBOL(pci_enable_device_io);

/**
 * pci_enable_device_mem - Initialize a device for use with Memory space
 * @dev: PCI device to be initialized
 *
 *  Initialize device before it's used by a driver. Ask low-level code
 *  to enable Memory resources. Wake up the device if it was suspended.
 *  Beware, this function can fail.
 */
int pci_enable_device_mem(struct pci_dev *dev)
{
	return pci_enable_device_flags(dev, IORESOURCE_MEM);
}
EXPORT_SYMBOL(pci_enable_device_mem);

/**
 * pci_enable_device - Initialize device before it's used by a driver.
 * @dev: PCI device to be initialized
 *
 *  Initialize device before it's used by a driver. Ask low-level code
 *  to enable I/O and memory. Wake up the device if it was suspended.
 *  Beware, this function can fail.
 *
 *  Note we don't actually enable the device many times if we call
 *  this function repeatedly (we just increment the count).
 */
int pci_enable_device(struct pci_dev *dev)
{
	return pci_enable_device_flags(dev, IORESOURCE_MEM | IORESOURCE_IO);
}
EXPORT_SYMBOL(pci_enable_device);

/*
 * Managed PCI resources.  This manages device on/off, intx/msi/msix
 * on/off and BAR regions.  pci_dev itself records msi/msix status, so
 * there's no need to track it separately.  pci_devres is initialized
 * when a device is enabled using managed PCI device enable interface.
 */
struct pci_devres {
	unsigned int enabled:1;
	unsigned int pinned:1;
	unsigned int orig_intx:1;
	unsigned int restore_intx:1;
	u32 region_mask;
};

static void pcim_release(struct device *gendev, void *res)
{
	struct pci_dev *dev = to_pci_dev(gendev);
	struct pci_devres *this = res;
	int i;

	if (dev->msi_enabled)
		pci_disable_msi(dev);
	if (dev->msix_enabled)
		pci_disable_msix(dev);

	for (i = 0; i < DEVICE_COUNT_RESOURCE; i++)
		if (this->region_mask & (1 << i))
			pci_release_region(dev, i);

	if (this->restore_intx)
		pci_intx(dev, this->orig_intx);

	if (this->enabled && !this->pinned)
		pci_disable_device(dev);
}

static struct pci_devres *get_pci_dr(struct pci_dev *pdev)
{
	struct pci_devres *dr, *new_dr;

	dr = devres_find(&pdev->dev, pcim_release, NULL, NULL);
	if (dr)
		return dr;

	new_dr = devres_alloc(pcim_release, sizeof(*new_dr), GFP_KERNEL);
	if (!new_dr)
		return NULL;
	return devres_get(&pdev->dev, new_dr, NULL, NULL);
}

static struct pci_devres *find_pci_dr(struct pci_dev *pdev)
{
	if (pci_is_managed(pdev))
		return devres_find(&pdev->dev, pcim_release, NULL, NULL);
	return NULL;
}

/**
 * pcim_enable_device - Managed pci_enable_device()
 * @pdev: PCI device to be initialized
 *
 * Managed pci_enable_device().
 */
int pcim_enable_device(struct pci_dev *pdev)
{
	struct pci_devres *dr;
	int rc;

	dr = get_pci_dr(pdev);
	if (unlikely(!dr))
		return -ENOMEM;
	if (dr->enabled)
		return 0;

	rc = pci_enable_device(pdev);
	if (!rc) {
		pdev->is_managed = 1;
		dr->enabled = 1;
	}
	return rc;
}
EXPORT_SYMBOL(pcim_enable_device);

/**
 * pcim_pin_device - Pin managed PCI device
 * @pdev: PCI device to pin
 *
 * Pin managed PCI device @pdev.  Pinned device won't be disabled on
 * driver detach.  @pdev must have been enabled with
 * pcim_enable_device().
 */
void pcim_pin_device(struct pci_dev *pdev)
{
	struct pci_devres *dr;

	dr = find_pci_dr(pdev);
	WARN_ON(!dr || !dr->enabled);
	if (dr)
		dr->pinned = 1;
}
EXPORT_SYMBOL(pcim_pin_device);

/*
 * pcibios_add_device - provide arch specific hooks when adding device dev
 * @dev: the PCI device being added
 *
 * Permits the platform to provide architecture specific functionality when
 * devices are added. This is the default implementation. Architecture
 * implementations can override this.
 */
int __weak pcibios_add_device(struct pci_dev *dev)
{
	return 0;
}

/**
 * pcibios_release_device - provide arch specific hooks when releasing device dev
 * @dev: the PCI device being released
 *
 * Permits the platform to provide architecture specific functionality when
 * devices are released. This is the default implementation. Architecture
 * implementations can override this.
 */
void __weak pcibios_release_device(struct pci_dev *dev) {}

/**
 * pcibios_disable_device - disable arch specific PCI resources for device dev
 * @dev: the PCI device to disable
 *
 * Disables architecture specific PCI resources for the device. This
 * is the default implementation. Architecture implementations can
 * override this.
 */
void __weak pcibios_disable_device(struct pci_dev *dev) {}

/**
 * pcibios_penalize_isa_irq - penalize an ISA IRQ
 * @irq: ISA IRQ to penalize
 * @active: IRQ active or not
 *
 * Permits the platform to provide architecture-specific functionality when
 * penalizing ISA IRQs. This is the default implementation. Architecture
 * implementations can override this.
 */
void __weak pcibios_penalize_isa_irq(int irq, int active) {}

static void do_pci_disable_device(struct pci_dev *dev)
{
	u16 pci_command;

	pci_read_config_word(dev, PCI_COMMAND, &pci_command);
	if (pci_command & PCI_COMMAND_MASTER) {
		pci_command &= ~PCI_COMMAND_MASTER;
		pci_write_config_word(dev, PCI_COMMAND, pci_command);
	}

	pcibios_disable_device(dev);
}

/**
 * pci_disable_enabled_device - Disable device without updating enable_cnt
 * @dev: PCI device to disable
 *
 * NOTE: This function is a backend of PCI power management routines and is
 * not supposed to be called drivers.
 */
void pci_disable_enabled_device(struct pci_dev *dev)
{
	if (pci_is_enabled(dev))
		do_pci_disable_device(dev);
}

/**
 * pci_disable_device - Disable PCI device after use
 * @dev: PCI device to be disabled
 *
 * Signal to the system that the PCI device is not in use by the system
 * anymore.  This only involves disabling PCI bus-mastering, if active.
 *
 * Note we don't actually disable the device until all callers of
 * pci_enable_device() have called pci_disable_device().
 */
void pci_disable_device(struct pci_dev *dev)
{
	struct pci_devres *dr;

	dr = find_pci_dr(dev);
	if (dr)
		dr->enabled = 0;

	dev_WARN_ONCE(&dev->dev, atomic_read(&dev->enable_cnt) <= 0,
		      "disabling already-disabled device");

	if (atomic_dec_return(&dev->enable_cnt) != 0)
		return;

	do_pci_disable_device(dev);

	dev->is_busmaster = 0;
}
EXPORT_SYMBOL(pci_disable_device);

/**
 * pcibios_set_pcie_reset_state - set reset state for device dev
 * @dev: the PCIe device reset
 * @state: Reset state to enter into
 *
 *
 * Sets the PCIe reset state for the device. This is the default
 * implementation. Architecture implementations can override this.
 */
int __weak pcibios_set_pcie_reset_state(struct pci_dev *dev,
					enum pcie_reset_state state)
{
	return -EINVAL;
}

/**
 * pci_set_pcie_reset_state - set reset state for device dev
 * @dev: the PCIe device reset
 * @state: Reset state to enter into
 *
 *
 * Sets the PCI reset state for the device.
 */
int pci_set_pcie_reset_state(struct pci_dev *dev, enum pcie_reset_state state)
{
	return pcibios_set_pcie_reset_state(dev, state);
}
EXPORT_SYMBOL_GPL(pci_set_pcie_reset_state);

/**
 * pci_check_pme_status - Check if given device has generated PME.
 * @dev: Device to check.
 *
 * Check the PME status of the device and if set, clear it and clear PME enable
 * (if set).  Return 'true' if PME status and PME enable were both set or
 * 'false' otherwise.
 */
bool pci_check_pme_status(struct pci_dev *dev)
{
	int pmcsr_pos;
	u16 pmcsr;
	bool ret = false;

	if (!dev->pm_cap)
		return false;

	pmcsr_pos = dev->pm_cap + PCI_PM_CTRL;
	pci_read_config_word(dev, pmcsr_pos, &pmcsr);
	if (!(pmcsr & PCI_PM_CTRL_PME_STATUS))
		return false;

	/* Clear PME status. */
	pmcsr |= PCI_PM_CTRL_PME_STATUS;
	if (pmcsr & PCI_PM_CTRL_PME_ENABLE) {
		/* Disable PME to avoid interrupt flood. */
		pmcsr &= ~PCI_PM_CTRL_PME_ENABLE;
		ret = true;
	}

	pci_write_config_word(dev, pmcsr_pos, pmcsr);

	return ret;
}

/**
 * pci_pme_wakeup - Wake up a PCI device if its PME Status bit is set.
 * @dev: Device to handle.
 * @pme_poll_reset: Whether or not to reset the device's pme_poll flag.
 *
 * Check if @dev has generated PME and queue a resume request for it in that
 * case.
 */
static int pci_pme_wakeup(struct pci_dev *dev, void *pme_poll_reset)
{
	if (pme_poll_reset && dev->pme_poll)
		dev->pme_poll = false;

	if (pci_check_pme_status(dev)) {
		pci_wakeup_event(dev);
		pm_request_resume(&dev->dev);
	}
	return 0;
}

/**
 * pci_pme_wakeup_bus - Walk given bus and wake up devices on it, if necessary.
 * @bus: Top bus of the subtree to walk.
 */
void pci_pme_wakeup_bus(struct pci_bus *bus)
{
	if (bus)
		pci_walk_bus(bus, pci_pme_wakeup, (void *)true);
}


/**
 * pci_pme_capable - check the capability of PCI device to generate PME#
 * @dev: PCI device to handle.
 * @state: PCI state from which device will issue PME#.
 */
bool pci_pme_capable(struct pci_dev *dev, pci_power_t state)
{
	if (!dev->pm_cap)
		return false;

	return !!(dev->pme_support & (1 << state));
}
EXPORT_SYMBOL(pci_pme_capable);

static void pci_pme_list_scan(struct work_struct *work)
{
	struct pci_pme_device *pme_dev, *n;

	mutex_lock(&pci_pme_list_mutex);
	list_for_each_entry_safe(pme_dev, n, &pci_pme_list, list) {
		if (pme_dev->dev->pme_poll) {
			struct pci_dev *bridge;

			bridge = pme_dev->dev->bus->self;
			/*
			 * If bridge is in low power state, the
			 * configuration space of subordinate devices
			 * may be not accessible
			 */
			if (bridge && bridge->current_state != PCI_D0)
				continue;
			pci_pme_wakeup(pme_dev->dev, NULL);
		} else {
			list_del(&pme_dev->list);
			kfree(pme_dev);
		}
	}
	if (!list_empty(&pci_pme_list))
		schedule_delayed_work(&pci_pme_work,
				      msecs_to_jiffies(PME_TIMEOUT));
	mutex_unlock(&pci_pme_list_mutex);
}

static void __pci_pme_active(struct pci_dev *dev, bool enable)
{
	u16 pmcsr;

	if (!dev->pme_support)
		return;

	pci_read_config_word(dev, dev->pm_cap + PCI_PM_CTRL, &pmcsr);
	/* Clear PME_Status by writing 1 to it and enable PME# */
	pmcsr |= PCI_PM_CTRL_PME_STATUS | PCI_PM_CTRL_PME_ENABLE;
	if (!enable)
		pmcsr &= ~PCI_PM_CTRL_PME_ENABLE;

	pci_write_config_word(dev, dev->pm_cap + PCI_PM_CTRL, pmcsr);
}

/**
 * pci_pme_active - enable or disable PCI device's PME# function
 * @dev: PCI device to handle.
 * @enable: 'true' to enable PME# generation; 'false' to disable it.
 *
 * The caller must verify that the device is capable of generating PME# before
 * calling this function with @enable equal to 'true'.
 */
void pci_pme_active(struct pci_dev *dev, bool enable)
{
	__pci_pme_active(dev, enable);

	/*
	 * PCI (as opposed to PCIe) PME requires that the device have
	 * its PME# line hooked up correctly. Not all hardware vendors
	 * do this, so the PME never gets delivered and the device
	 * remains asleep. The easiest way around this is to
	 * periodically walk the list of suspended devices and check
	 * whether any have their PME flag set. The assumption is that
	 * we'll wake up often enough anyway that this won't be a huge
	 * hit, and the power savings from the devices will still be a
	 * win.
	 *
	 * Although PCIe uses in-band PME message instead of PME# line
	 * to report PME, PME does not work for some PCIe devices in
	 * reality.  For example, there are devices that set their PME
	 * status bits, but don't really bother to send a PME message;
	 * there are PCI Express Root Ports that don't bother to
	 * trigger interrupts when they receive PME messages from the
	 * devices below.  So PME poll is used for PCIe devices too.
	 */

	if (dev->pme_poll) {
		struct pci_pme_device *pme_dev;
		if (enable) {
			pme_dev = kmalloc(sizeof(struct pci_pme_device),
					  GFP_KERNEL);
			if (!pme_dev) {
				dev_warn(&dev->dev, "can't enable PME#\n");
				return;
			}
			pme_dev->dev = dev;
			mutex_lock(&pci_pme_list_mutex);
			list_add(&pme_dev->list, &pci_pme_list);
			if (list_is_singular(&pci_pme_list))
				schedule_delayed_work(&pci_pme_work,
						      msecs_to_jiffies(PME_TIMEOUT));
			mutex_unlock(&pci_pme_list_mutex);
		} else {
			mutex_lock(&pci_pme_list_mutex);
			list_for_each_entry(pme_dev, &pci_pme_list, list) {
				if (pme_dev->dev == dev) {
					list_del(&pme_dev->list);
					kfree(pme_dev);
					break;
				}
			}
			mutex_unlock(&pci_pme_list_mutex);
		}
	}

	dev_dbg(&dev->dev, "PME# %s\n", enable ? "enabled" : "disabled");
}
EXPORT_SYMBOL(pci_pme_active);

/**
 * __pci_enable_wake - enable PCI device as wakeup event source
 * @dev: PCI device affected
 * @state: PCI state from which device will issue wakeup events
 * @runtime: True if the events are to be generated at run time
 * @enable: True to enable event generation; false to disable
 *
 * This enables the device as a wakeup event source, or disables it.
 * When such events involves platform-specific hooks, those hooks are
 * called automatically by this routine.
 *
 * Devices with legacy power management (no standard PCI PM capabilities)
 * always require such platform hooks.
 *
 * RETURN VALUE:
 * 0 is returned on success
 * -EINVAL is returned if device is not supposed to wake up the system
 * Error code depending on the platform is returned if both the platform and
 * the native mechanism fail to enable the generation of wake-up events
 */
int __pci_enable_wake(struct pci_dev *dev, pci_power_t state,
		      bool runtime, bool enable)
{
	int ret = 0;

	if (enable && !runtime && !device_may_wakeup(&dev->dev))
		return -EINVAL;

	/* Don't do the same thing twice in a row for one device. */
	if (!!enable == !!dev->wakeup_prepared)
		return 0;

	/*
	 * According to "PCI System Architecture" 4th ed. by Tom Shanley & Don
	 * Anderson we should be doing PME# wake enable followed by ACPI wake
	 * enable.  To disable wake-up we call the platform first, for symmetry.
	 */

	if (enable) {
		int error;

		if (pci_pme_capable(dev, state))
			pci_pme_active(dev, true);
		else
			ret = 1;
		error = runtime ? platform_pci_run_wake(dev, true) :
					platform_pci_sleep_wake(dev, true);
		if (ret)
			ret = error;
		if (!ret)
			dev->wakeup_prepared = true;
	} else {
		if (runtime)
			platform_pci_run_wake(dev, false);
		else
			platform_pci_sleep_wake(dev, false);
		pci_pme_active(dev, false);
		dev->wakeup_prepared = false;
	}

	return ret;
}
EXPORT_SYMBOL(__pci_enable_wake);

/**
 * pci_wake_from_d3 - enable/disable device to wake up from D3_hot or D3_cold
 * @dev: PCI device to prepare
 * @enable: True to enable wake-up event generation; false to disable
 *
 * Many drivers want the device to wake up the system from D3_hot or D3_cold
 * and this function allows them to set that up cleanly - pci_enable_wake()
 * should not be called twice in a row to enable wake-up due to PCI PM vs ACPI
 * ordering constraints.
 *
 * This function only returns error code if the device is not capable of
 * generating PME# from both D3_hot and D3_cold, and the platform is unable to
 * enable wake-up power for it.
 */
int pci_wake_from_d3(struct pci_dev *dev, bool enable)
{
	return pci_pme_capable(dev, PCI_D3cold) ?
			pci_enable_wake(dev, PCI_D3cold, enable) :
			pci_enable_wake(dev, PCI_D3hot, enable);
}
EXPORT_SYMBOL(pci_wake_from_d3);

/**
 * pci_target_state - find an appropriate low power state for a given PCI dev
 * @dev: PCI device
 *
 * Use underlying platform code to find a supported low power state for @dev.
 * If the platform can't manage @dev, return the deepest state from which it
 * can generate wake events, based on any available PME info.
 */
static pci_power_t pci_target_state(struct pci_dev *dev)
{
	pci_power_t target_state = PCI_D3hot;

	if (platform_pci_power_manageable(dev)) {
		/*
		 * Call the platform to choose the target state of the device
		 * and enable wake-up from this state if supported.
		 */
		pci_power_t state = platform_pci_choose_state(dev);

		switch (state) {
		case PCI_POWER_ERROR:
		case PCI_UNKNOWN:
			break;
		case PCI_D1:
		case PCI_D2:
			if (pci_no_d1d2(dev))
				break;
		default:
			target_state = state;
		}

		return target_state;
	}

	if (!dev->pm_cap)
		target_state = PCI_D0;

	/*
	 * If the device is in D3cold even though it's not power-manageable by
	 * the platform, it may have been powered down by non-standard means.
	 * Best to let it slumber.
	 */
	if (dev->current_state == PCI_D3cold)
		target_state = PCI_D3cold;

	if (device_may_wakeup(&dev->dev)) {
		/*
		 * Find the deepest state from which the device can generate
		 * wake-up events, make it the target state and enable device
		 * to generate PME#.
		 */
		if (dev->pme_support) {
			while (target_state
			      && !(dev->pme_support & (1 << target_state)))
				target_state--;
		}
	}

	return target_state;
}

/**
 * pci_prepare_to_sleep - prepare PCI device for system-wide transition into a sleep state
 * @dev: Device to handle.
 *
 * Choose the power state appropriate for the device depending on whether
 * it can wake up the system and/or is power manageable by the platform
 * (PCI_D3hot is the default) and put the device into that state.
 */
int pci_prepare_to_sleep(struct pci_dev *dev)
{
	pci_power_t target_state = pci_target_state(dev);
	int error;

	if (target_state == PCI_POWER_ERROR)
		return -EIO;

	pci_enable_wake(dev, target_state, device_may_wakeup(&dev->dev));

	error = pci_set_power_state(dev, target_state);

	if (error)
		pci_enable_wake(dev, target_state, false);

	return error;
}
EXPORT_SYMBOL(pci_prepare_to_sleep);

/**
 * pci_back_from_sleep - turn PCI device on during system-wide transition into working state
 * @dev: Device to handle.
 *
 * Disable device's system wake-up capability and put it into D0.
 */
int pci_back_from_sleep(struct pci_dev *dev)
{
	pci_enable_wake(dev, PCI_D0, false);
	return pci_set_power_state(dev, PCI_D0);
}
EXPORT_SYMBOL(pci_back_from_sleep);

/**
 * pci_finish_runtime_suspend - Carry out PCI-specific part of runtime suspend.
 * @dev: PCI device being suspended.
 *
 * Prepare @dev to generate wake-up events at run time and put it into a low
 * power state.
 */
int pci_finish_runtime_suspend(struct pci_dev *dev)
{
	pci_power_t target_state = pci_target_state(dev);
	int error;

	if (target_state == PCI_POWER_ERROR)
		return -EIO;

	dev->runtime_d3cold = target_state == PCI_D3cold;

	__pci_enable_wake(dev, target_state, true, pci_dev_run_wake(dev));

	error = pci_set_power_state(dev, target_state);

	if (error) {
		__pci_enable_wake(dev, target_state, true, false);
		dev->runtime_d3cold = false;
	}

	return error;
}

/**
 * pci_dev_run_wake - Check if device can generate run-time wake-up events.
 * @dev: Device to check.
 *
 * Return true if the device itself is capable of generating wake-up events
 * (through the platform or using the native PCIe PME) or if the device supports
 * PME and one of its upstream bridges can generate wake-up events.
 */
bool pci_dev_run_wake(struct pci_dev *dev)
{
	struct pci_bus *bus = dev->bus;

	if (device_run_wake(&dev->dev))
		return true;

	if (!dev->pme_support)
		return false;

	/* PME-capable in principle, but not from the intended sleep state */
	if (!pci_pme_capable(dev, pci_target_state(dev)))
		return false;

	while (bus->parent) {
		struct pci_dev *bridge = bus->self;

		if (device_run_wake(&bridge->dev))
			return true;

		bus = bus->parent;
	}

	/* We have reached the root bus. */
	if (bus->bridge)
		return device_run_wake(bus->bridge);

	return false;
}
EXPORT_SYMBOL_GPL(pci_dev_run_wake);

/**
 * pci_dev_keep_suspended - Check if the device can stay in the suspended state.
 * @pci_dev: Device to check.
 *
 * Return 'true' if the device is runtime-suspended, it doesn't have to be
 * reconfigured due to wakeup settings difference between system and runtime
 * suspend and the current power state of it is suitable for the upcoming
 * (system) transition.
 *
 * If the device is not configured for system wakeup, disable PME for it before
 * returning 'true' to prevent it from waking up the system unnecessarily.
 */
bool pci_dev_keep_suspended(struct pci_dev *pci_dev)
{
	struct device *dev = &pci_dev->dev;

	if (!pm_runtime_suspended(dev)
	    || pci_target_state(pci_dev) != pci_dev->current_state
	    || platform_pci_need_resume(pci_dev))
		return false;

	/*
	 * At this point the device is good to go unless it's been configured
	 * to generate PME at the runtime suspend time, but it is not supposed
	 * to wake up the system.  In that case, simply disable PME for it
	 * (it will have to be re-enabled on exit from system resume).
	 *
	 * If the device's power state is D3cold and the platform check above
	 * hasn't triggered, the device's configuration is suitable and we don't
	 * need to manipulate it at all.
	 */
	spin_lock_irq(&dev->power.lock);

	if (pm_runtime_suspended(dev) && pci_dev->current_state < PCI_D3cold &&
	    !device_may_wakeup(dev))
		__pci_pme_active(pci_dev, false);

	spin_unlock_irq(&dev->power.lock);
	return true;
}

/**
 * pci_dev_complete_resume - Finalize resume from system sleep for a device.
 * @pci_dev: Device to handle.
 *
 * If the device is runtime suspended and wakeup-capable, enable PME for it as
 * it might have been disabled during the prepare phase of system suspend if
 * the device was not configured for system wakeup.
 */
void pci_dev_complete_resume(struct pci_dev *pci_dev)
{
	struct device *dev = &pci_dev->dev;

	if (!pci_dev_run_wake(pci_dev))
		return;

	spin_lock_irq(&dev->power.lock);

	if (pm_runtime_suspended(dev) && pci_dev->current_state < PCI_D3cold)
		__pci_pme_active(pci_dev, true);

	spin_unlock_irq(&dev->power.lock);
}

void pci_config_pm_runtime_get(struct pci_dev *pdev)
{
	struct device *dev = &pdev->dev;
	struct device *parent = dev->parent;

	if (parent)
		pm_runtime_get_sync(parent);
	pm_runtime_get_noresume(dev);
	/*
	 * pdev->current_state is set to PCI_D3cold during suspending,
	 * so wait until suspending completes
	 */
	pm_runtime_barrier(dev);
	/*
	 * Only need to resume devices in D3cold, because config
	 * registers are still accessible for devices suspended but
	 * not in D3cold.
	 */
	if (pdev->current_state == PCI_D3cold)
		pm_runtime_resume(dev);
}

void pci_config_pm_runtime_put(struct pci_dev *pdev)
{
	struct device *dev = &pdev->dev;
	struct device *parent = dev->parent;

	pm_runtime_put(dev);
	if (parent)
		pm_runtime_put_sync(parent);
}

/**
 * pci_bridge_d3_possible - Is it possible to put the bridge into D3
 * @bridge: Bridge to check
 *
 * This function checks if it is possible to move the bridge to D3.
 * Currently we only allow D3 for recent enough PCIe ports.
 */
bool pci_bridge_d3_possible(struct pci_dev *bridge)
{
	unsigned int year;

	if (!pci_is_pcie(bridge))
		return false;

	switch (pci_pcie_type(bridge)) {
	case PCI_EXP_TYPE_ROOT_PORT:
	case PCI_EXP_TYPE_UPSTREAM:
	case PCI_EXP_TYPE_DOWNSTREAM:
		if (pci_bridge_d3_disable)
			return false;

		/*
<<<<<<< HEAD
		 * Hotplug ports handled by firmware in System Management Mode
		 * may not be put into D3 by the OS (Thunderbolt on non-Macs).
		 */
		if (bridge->is_hotplug_bridge && !pciehp_is_native(bridge))
=======
		 * Hotplug interrupts cannot be delivered if the link is down,
		 * so parents of a hotplug port must stay awake. In addition,
		 * hotplug ports handled by firmware in System Management Mode
		 * may not be put into D3 by the OS (Thunderbolt on non-Macs).
		 * For simplicity, disallow in general for now.
		 */
		if (bridge->is_hotplug_bridge)
>>>>>>> 2fa299a9
			return false;

		if (pci_bridge_d3_force)
			return true;

		/*
		 * It should be safe to put PCIe ports from 2015 or newer
		 * to D3.
		 */
		if (dmi_get_date(DMI_BIOS_DATE, &year, NULL, NULL) &&
		    year >= 2015) {
			return true;
		}
		break;
	}

	return false;
}

static int pci_dev_check_d3cold(struct pci_dev *dev, void *data)
{
	bool *d3cold_ok = data;

	if (/* The device needs to be allowed to go D3cold ... */
	    dev->no_d3cold || !dev->d3cold_allowed ||
<<<<<<< HEAD

	    /* ... and if it is wakeup capable to do so from D3cold. */
	    (device_may_wakeup(&dev->dev) &&
	     !pci_pme_capable(dev, PCI_D3cold)) ||

	    /* If it is a bridge it must be allowed to go to D3. */
	    !pci_power_manageable(dev) ||

	    /* Hotplug interrupts cannot be delivered if the link is down. */
	    dev->is_hotplug_bridge)

		*d3cold_ok = false;

=======

	    /* ... and if it is wakeup capable to do so from D3cold. */
	    (device_may_wakeup(&dev->dev) &&
	     !pci_pme_capable(dev, PCI_D3cold)) ||

	    /* If it is a bridge it must be allowed to go to D3. */
	    !pci_power_manageable(dev))

		*d3cold_ok = false;

>>>>>>> 2fa299a9
	return !*d3cold_ok;
}

/*
 * pci_bridge_d3_update - Update bridge D3 capabilities
 * @dev: PCI device which is changed
 *
 * Update upstream bridge PM capabilities accordingly depending on if the
 * device PM configuration was changed or the device is being removed.  The
 * change is also propagated upstream.
 */
void pci_bridge_d3_update(struct pci_dev *dev)
{
	bool remove = !device_is_registered(&dev->dev);
	struct pci_dev *bridge;
	bool d3cold_ok = true;

	bridge = pci_upstream_bridge(dev);
	if (!bridge || !pci_bridge_d3_possible(bridge))
		return;

	/*
	 * If D3 is currently allowed for the bridge, removing one of its
	 * children won't change that.
	 */
	if (remove && bridge->bridge_d3)
		return;

	/*
	 * If D3 is currently allowed for the bridge and a child is added or
	 * changed, disallowance of D3 can only be caused by that child, so
	 * we only need to check that single device, not any of its siblings.
	 *
	 * If D3 is currently not allowed for the bridge, checking the device
	 * first may allow us to skip checking its siblings.
	 */
	if (!remove)
		pci_dev_check_d3cold(dev, &d3cold_ok);

	/*
	 * If D3 is currently not allowed for the bridge, this may be caused
	 * either by the device being changed/removed or any of its siblings,
	 * so we need to go through all children to find out if one of them
	 * continues to block D3.
	 */
	if (d3cold_ok && !bridge->bridge_d3)
		pci_walk_bus(bridge->subordinate, pci_dev_check_d3cold,
			     &d3cold_ok);

	if (bridge->bridge_d3 != d3cold_ok) {
		bridge->bridge_d3 = d3cold_ok;
		/* Propagate change to upstream bridges */
		pci_bridge_d3_update(bridge);
	}
}

/**
 * pci_d3cold_enable - Enable D3cold for device
 * @dev: PCI device to handle
 *
 * This function can be used in drivers to enable D3cold from the device
 * they handle.  It also updates upstream PCI bridge PM capabilities
 * accordingly.
 */
void pci_d3cold_enable(struct pci_dev *dev)
{
	if (dev->no_d3cold) {
		dev->no_d3cold = false;
		pci_bridge_d3_update(dev);
	}
}
EXPORT_SYMBOL_GPL(pci_d3cold_enable);

/**
 * pci_d3cold_disable - Disable D3cold for device
 * @dev: PCI device to handle
 *
 * This function can be used in drivers to disable D3cold from the device
 * they handle.  It also updates upstream PCI bridge PM capabilities
 * accordingly.
 */
void pci_d3cold_disable(struct pci_dev *dev)
{
	if (!dev->no_d3cold) {
		dev->no_d3cold = true;
		pci_bridge_d3_update(dev);
	}
}
EXPORT_SYMBOL_GPL(pci_d3cold_disable);

/**
 * pci_pm_init - Initialize PM functions of given PCI device
 * @dev: PCI device to handle.
 */
void pci_pm_init(struct pci_dev *dev)
{
	int pm;
	u16 pmc;

	pm_runtime_forbid(&dev->dev);
	pm_runtime_set_active(&dev->dev);
	pm_runtime_enable(&dev->dev);
	device_enable_async_suspend(&dev->dev);
	dev->wakeup_prepared = false;

	dev->pm_cap = 0;
	dev->pme_support = 0;

	/* find PCI PM capability in list */
	pm = pci_find_capability(dev, PCI_CAP_ID_PM);
	if (!pm)
		return;
	/* Check device's ability to generate PME# */
	pci_read_config_word(dev, pm + PCI_PM_PMC, &pmc);

	if ((pmc & PCI_PM_CAP_VER_MASK) > 3) {
		dev_err(&dev->dev, "unsupported PM cap regs version (%u)\n",
			pmc & PCI_PM_CAP_VER_MASK);
		return;
	}

	dev->pm_cap = pm;
	dev->d3_delay = PCI_PM_D3_WAIT;
	dev->d3cold_delay = PCI_PM_D3COLD_WAIT;
	dev->bridge_d3 = pci_bridge_d3_possible(dev);
	dev->d3cold_allowed = true;

	dev->d1_support = false;
	dev->d2_support = false;
	if (!pci_no_d1d2(dev)) {
		if (pmc & PCI_PM_CAP_D1)
			dev->d1_support = true;
		if (pmc & PCI_PM_CAP_D2)
			dev->d2_support = true;

		if (dev->d1_support || dev->d2_support)
			dev_printk(KERN_DEBUG, &dev->dev, "supports%s%s\n",
				   dev->d1_support ? " D1" : "",
				   dev->d2_support ? " D2" : "");
	}

	pmc &= PCI_PM_CAP_PME_MASK;
	if (pmc) {
		dev_printk(KERN_DEBUG, &dev->dev,
			 "PME# supported from%s%s%s%s%s\n",
			 (pmc & PCI_PM_CAP_PME_D0) ? " D0" : "",
			 (pmc & PCI_PM_CAP_PME_D1) ? " D1" : "",
			 (pmc & PCI_PM_CAP_PME_D2) ? " D2" : "",
			 (pmc & PCI_PM_CAP_PME_D3) ? " D3hot" : "",
			 (pmc & PCI_PM_CAP_PME_D3cold) ? " D3cold" : "");
		dev->pme_support = pmc >> PCI_PM_CAP_PME_SHIFT;
		dev->pme_poll = true;
		/*
		 * Make device's PM flags reflect the wake-up capability, but
		 * let the user space enable it to wake up the system as needed.
		 */
		device_set_wakeup_capable(&dev->dev, true);
		/* Disable the PME# generation functionality */
		pci_pme_active(dev, false);
	}
}

static unsigned long pci_ea_flags(struct pci_dev *dev, u8 prop)
{
	unsigned long flags = IORESOURCE_PCI_FIXED | IORESOURCE_PCI_EA_BEI;

	switch (prop) {
	case PCI_EA_P_MEM:
	case PCI_EA_P_VF_MEM:
		flags |= IORESOURCE_MEM;
		break;
	case PCI_EA_P_MEM_PREFETCH:
	case PCI_EA_P_VF_MEM_PREFETCH:
		flags |= IORESOURCE_MEM | IORESOURCE_PREFETCH;
		break;
	case PCI_EA_P_IO:
		flags |= IORESOURCE_IO;
		break;
	default:
		return 0;
	}

	return flags;
}

static struct resource *pci_ea_get_resource(struct pci_dev *dev, u8 bei,
					    u8 prop)
{
	if (bei <= PCI_EA_BEI_BAR5 && prop <= PCI_EA_P_IO)
		return &dev->resource[bei];
#ifdef CONFIG_PCI_IOV
	else if (bei >= PCI_EA_BEI_VF_BAR0 && bei <= PCI_EA_BEI_VF_BAR5 &&
		 (prop == PCI_EA_P_VF_MEM || prop == PCI_EA_P_VF_MEM_PREFETCH))
		return &dev->resource[PCI_IOV_RESOURCES +
				      bei - PCI_EA_BEI_VF_BAR0];
#endif
	else if (bei == PCI_EA_BEI_ROM)
		return &dev->resource[PCI_ROM_RESOURCE];
	else
		return NULL;
}

/* Read an Enhanced Allocation (EA) entry */
static int pci_ea_read(struct pci_dev *dev, int offset)
{
	struct resource *res;
	int ent_size, ent_offset = offset;
	resource_size_t start, end;
	unsigned long flags;
	u32 dw0, bei, base, max_offset;
	u8 prop;
	bool support_64 = (sizeof(resource_size_t) >= 8);

	pci_read_config_dword(dev, ent_offset, &dw0);
	ent_offset += 4;

	/* Entry size field indicates DWORDs after 1st */
	ent_size = ((dw0 & PCI_EA_ES) + 1) << 2;

	if (!(dw0 & PCI_EA_ENABLE)) /* Entry not enabled */
		goto out;

	bei = (dw0 & PCI_EA_BEI) >> 4;
	prop = (dw0 & PCI_EA_PP) >> 8;

	/*
	 * If the Property is in the reserved range, try the Secondary
	 * Property instead.
	 */
	if (prop > PCI_EA_P_BRIDGE_IO && prop < PCI_EA_P_MEM_RESERVED)
		prop = (dw0 & PCI_EA_SP) >> 16;
	if (prop > PCI_EA_P_BRIDGE_IO)
		goto out;

	res = pci_ea_get_resource(dev, bei, prop);
	if (!res) {
		dev_err(&dev->dev, "Unsupported EA entry BEI: %u\n", bei);
		goto out;
	}

	flags = pci_ea_flags(dev, prop);
	if (!flags) {
		dev_err(&dev->dev, "Unsupported EA properties: %#x\n", prop);
		goto out;
	}

	/* Read Base */
	pci_read_config_dword(dev, ent_offset, &base);
	start = (base & PCI_EA_FIELD_MASK);
	ent_offset += 4;

	/* Read MaxOffset */
	pci_read_config_dword(dev, ent_offset, &max_offset);
	ent_offset += 4;

	/* Read Base MSBs (if 64-bit entry) */
	if (base & PCI_EA_IS_64) {
		u32 base_upper;

		pci_read_config_dword(dev, ent_offset, &base_upper);
		ent_offset += 4;

		flags |= IORESOURCE_MEM_64;

		/* entry starts above 32-bit boundary, can't use */
		if (!support_64 && base_upper)
			goto out;

		if (support_64)
			start |= ((u64)base_upper << 32);
	}

	end = start + (max_offset | 0x03);

	/* Read MaxOffset MSBs (if 64-bit entry) */
	if (max_offset & PCI_EA_IS_64) {
		u32 max_offset_upper;

		pci_read_config_dword(dev, ent_offset, &max_offset_upper);
		ent_offset += 4;

		flags |= IORESOURCE_MEM_64;

		/* entry too big, can't use */
		if (!support_64 && max_offset_upper)
			goto out;

		if (support_64)
			end += ((u64)max_offset_upper << 32);
	}

	if (end < start) {
		dev_err(&dev->dev, "EA Entry crosses address boundary\n");
		goto out;
	}

	if (ent_size != ent_offset - offset) {
		dev_err(&dev->dev,
			"EA Entry Size (%d) does not match length read (%d)\n",
			ent_size, ent_offset - offset);
		goto out;
	}

	res->name = pci_name(dev);
	res->start = start;
	res->end = end;
	res->flags = flags;

	if (bei <= PCI_EA_BEI_BAR5)
		dev_printk(KERN_DEBUG, &dev->dev, "BAR %d: %pR (from Enhanced Allocation, properties %#02x)\n",
			   bei, res, prop);
	else if (bei == PCI_EA_BEI_ROM)
		dev_printk(KERN_DEBUG, &dev->dev, "ROM: %pR (from Enhanced Allocation, properties %#02x)\n",
			   res, prop);
	else if (bei >= PCI_EA_BEI_VF_BAR0 && bei <= PCI_EA_BEI_VF_BAR5)
		dev_printk(KERN_DEBUG, &dev->dev, "VF BAR %d: %pR (from Enhanced Allocation, properties %#02x)\n",
			   bei - PCI_EA_BEI_VF_BAR0, res, prop);
	else
		dev_printk(KERN_DEBUG, &dev->dev, "BEI %d res: %pR (from Enhanced Allocation, properties %#02x)\n",
			   bei, res, prop);

out:
	return offset + ent_size;
}

/* Enhanced Allocation Initialization */
void pci_ea_init(struct pci_dev *dev)
{
	int ea;
	u8 num_ent;
	int offset;
	int i;

	/* find PCI EA capability in list */
	ea = pci_find_capability(dev, PCI_CAP_ID_EA);
	if (!ea)
		return;

	/* determine the number of entries */
	pci_bus_read_config_byte(dev->bus, dev->devfn, ea + PCI_EA_NUM_ENT,
					&num_ent);
	num_ent &= PCI_EA_NUM_ENT_MASK;

	offset = ea + PCI_EA_FIRST_ENT;

	/* Skip DWORD 2 for type 1 functions */
	if (dev->hdr_type == PCI_HEADER_TYPE_BRIDGE)
		offset += 4;

	/* parse each EA entry */
	for (i = 0; i < num_ent; ++i)
		offset = pci_ea_read(dev, offset);
}

static void pci_add_saved_cap(struct pci_dev *pci_dev,
	struct pci_cap_saved_state *new_cap)
{
	hlist_add_head(&new_cap->next, &pci_dev->saved_cap_space);
}

/**
 * _pci_add_cap_save_buffer - allocate buffer for saving given
 *                            capability registers
 * @dev: the PCI device
 * @cap: the capability to allocate the buffer for
 * @extended: Standard or Extended capability ID
 * @size: requested size of the buffer
 */
static int _pci_add_cap_save_buffer(struct pci_dev *dev, u16 cap,
				    bool extended, unsigned int size)
{
	int pos;
	struct pci_cap_saved_state *save_state;

	if (extended)
		pos = pci_find_ext_capability(dev, cap);
	else
		pos = pci_find_capability(dev, cap);

	if (!pos)
		return 0;

	save_state = kzalloc(sizeof(*save_state) + size, GFP_KERNEL);
	if (!save_state)
		return -ENOMEM;

	save_state->cap.cap_nr = cap;
	save_state->cap.cap_extended = extended;
	save_state->cap.size = size;
	pci_add_saved_cap(dev, save_state);

	return 0;
}

int pci_add_cap_save_buffer(struct pci_dev *dev, char cap, unsigned int size)
{
	return _pci_add_cap_save_buffer(dev, cap, false, size);
}

int pci_add_ext_cap_save_buffer(struct pci_dev *dev, u16 cap, unsigned int size)
{
	return _pci_add_cap_save_buffer(dev, cap, true, size);
}

/**
 * pci_allocate_cap_save_buffers - allocate buffers for saving capabilities
 * @dev: the PCI device
 */
void pci_allocate_cap_save_buffers(struct pci_dev *dev)
{
	int error;

	error = pci_add_cap_save_buffer(dev, PCI_CAP_ID_EXP,
					PCI_EXP_SAVE_REGS * sizeof(u16));
	if (error)
		dev_err(&dev->dev,
			"unable to preallocate PCI Express save buffer\n");

	error = pci_add_cap_save_buffer(dev, PCI_CAP_ID_PCIX, sizeof(u16));
	if (error)
		dev_err(&dev->dev,
			"unable to preallocate PCI-X save buffer\n");

	pci_allocate_vc_save_buffers(dev);
}

void pci_free_cap_save_buffers(struct pci_dev *dev)
{
	struct pci_cap_saved_state *tmp;
	struct hlist_node *n;

	hlist_for_each_entry_safe(tmp, n, &dev->saved_cap_space, next)
		kfree(tmp);
}

/**
 * pci_configure_ari - enable or disable ARI forwarding
 * @dev: the PCI device
 *
 * If @dev and its upstream bridge both support ARI, enable ARI in the
 * bridge.  Otherwise, disable ARI in the bridge.
 */
void pci_configure_ari(struct pci_dev *dev)
{
	u32 cap;
	struct pci_dev *bridge;

	if (pcie_ari_disabled || !pci_is_pcie(dev) || dev->devfn)
		return;

	bridge = dev->bus->self;
	if (!bridge)
		return;

	pcie_capability_read_dword(bridge, PCI_EXP_DEVCAP2, &cap);
	if (!(cap & PCI_EXP_DEVCAP2_ARI))
		return;

	if (pci_find_ext_capability(dev, PCI_EXT_CAP_ID_ARI)) {
		pcie_capability_set_word(bridge, PCI_EXP_DEVCTL2,
					 PCI_EXP_DEVCTL2_ARI);
		bridge->ari_enabled = 1;
	} else {
		pcie_capability_clear_word(bridge, PCI_EXP_DEVCTL2,
					   PCI_EXP_DEVCTL2_ARI);
		bridge->ari_enabled = 0;
	}
}

static int pci_acs_enable;

/**
 * pci_request_acs - ask for ACS to be enabled if supported
 */
void pci_request_acs(void)
{
	pci_acs_enable = 1;
}

/**
 * pci_std_enable_acs - enable ACS on devices using standard ACS capabilites
 * @dev: the PCI device
 */
static void pci_std_enable_acs(struct pci_dev *dev)
{
	int pos;
	u16 cap;
	u16 ctrl;

	pos = pci_find_ext_capability(dev, PCI_EXT_CAP_ID_ACS);
	if (!pos)
		return;

	pci_read_config_word(dev, pos + PCI_ACS_CAP, &cap);
	pci_read_config_word(dev, pos + PCI_ACS_CTRL, &ctrl);

	/* Source Validation */
	ctrl |= (cap & PCI_ACS_SV);

	/* P2P Request Redirect */
	ctrl |= (cap & PCI_ACS_RR);

	/* P2P Completion Redirect */
	ctrl |= (cap & PCI_ACS_CR);

	/* Upstream Forwarding */
	ctrl |= (cap & PCI_ACS_UF);

	pci_write_config_word(dev, pos + PCI_ACS_CTRL, ctrl);
}

/**
 * pci_enable_acs - enable ACS if hardware support it
 * @dev: the PCI device
 */
void pci_enable_acs(struct pci_dev *dev)
{
	if (!pci_acs_enable)
		return;

	if (!pci_dev_specific_enable_acs(dev))
		return;

	pci_std_enable_acs(dev);
}

static bool pci_acs_flags_enabled(struct pci_dev *pdev, u16 acs_flags)
{
	int pos;
	u16 cap, ctrl;

	pos = pci_find_ext_capability(pdev, PCI_EXT_CAP_ID_ACS);
	if (!pos)
		return false;

	/*
	 * Except for egress control, capabilities are either required
	 * or only required if controllable.  Features missing from the
	 * capability field can therefore be assumed as hard-wired enabled.
	 */
	pci_read_config_word(pdev, pos + PCI_ACS_CAP, &cap);
	acs_flags &= (cap | PCI_ACS_EC);

	pci_read_config_word(pdev, pos + PCI_ACS_CTRL, &ctrl);
	return (ctrl & acs_flags) == acs_flags;
}

/**
 * pci_acs_enabled - test ACS against required flags for a given device
 * @pdev: device to test
 * @acs_flags: required PCI ACS flags
 *
 * Return true if the device supports the provided flags.  Automatically
 * filters out flags that are not implemented on multifunction devices.
 *
 * Note that this interface checks the effective ACS capabilities of the
 * device rather than the actual capabilities.  For instance, most single
 * function endpoints are not required to support ACS because they have no
 * opportunity for peer-to-peer access.  We therefore return 'true'
 * regardless of whether the device exposes an ACS capability.  This makes
 * it much easier for callers of this function to ignore the actual type
 * or topology of the device when testing ACS support.
 */
bool pci_acs_enabled(struct pci_dev *pdev, u16 acs_flags)
{
	int ret;

	ret = pci_dev_specific_acs_enabled(pdev, acs_flags);
	if (ret >= 0)
		return ret > 0;

	/*
	 * Conventional PCI and PCI-X devices never support ACS, either
	 * effectively or actually.  The shared bus topology implies that
	 * any device on the bus can receive or snoop DMA.
	 */
	if (!pci_is_pcie(pdev))
		return false;

	switch (pci_pcie_type(pdev)) {
	/*
	 * PCI/X-to-PCIe bridges are not specifically mentioned by the spec,
	 * but since their primary interface is PCI/X, we conservatively
	 * handle them as we would a non-PCIe device.
	 */
	case PCI_EXP_TYPE_PCIE_BRIDGE:
	/*
	 * PCIe 3.0, 6.12.1 excludes ACS on these devices.  "ACS is never
	 * applicable... must never implement an ACS Extended Capability...".
	 * This seems arbitrary, but we take a conservative interpretation
	 * of this statement.
	 */
	case PCI_EXP_TYPE_PCI_BRIDGE:
	case PCI_EXP_TYPE_RC_EC:
		return false;
	/*
	 * PCIe 3.0, 6.12.1.1 specifies that downstream and root ports should
	 * implement ACS in order to indicate their peer-to-peer capabilities,
	 * regardless of whether they are single- or multi-function devices.
	 */
	case PCI_EXP_TYPE_DOWNSTREAM:
	case PCI_EXP_TYPE_ROOT_PORT:
		return pci_acs_flags_enabled(pdev, acs_flags);
	/*
	 * PCIe 3.0, 6.12.1.2 specifies ACS capabilities that should be
	 * implemented by the remaining PCIe types to indicate peer-to-peer
	 * capabilities, but only when they are part of a multifunction
	 * device.  The footnote for section 6.12 indicates the specific
	 * PCIe types included here.
	 */
	case PCI_EXP_TYPE_ENDPOINT:
	case PCI_EXP_TYPE_UPSTREAM:
	case PCI_EXP_TYPE_LEG_END:
	case PCI_EXP_TYPE_RC_END:
		if (!pdev->multifunction)
			break;

		return pci_acs_flags_enabled(pdev, acs_flags);
	}

	/*
	 * PCIe 3.0, 6.12.1.3 specifies no ACS capabilities are applicable
	 * to single function devices with the exception of downstream ports.
	 */
	return true;
}

/**
 * pci_acs_path_enable - test ACS flags from start to end in a hierarchy
 * @start: starting downstream device
 * @end: ending upstream device or NULL to search to the root bus
 * @acs_flags: required flags
 *
 * Walk up a device tree from start to end testing PCI ACS support.  If
 * any step along the way does not support the required flags, return false.
 */
bool pci_acs_path_enabled(struct pci_dev *start,
			  struct pci_dev *end, u16 acs_flags)
{
	struct pci_dev *pdev, *parent = start;

	do {
		pdev = parent;

		if (!pci_acs_enabled(pdev, acs_flags))
			return false;

		if (pci_is_root_bus(pdev->bus))
			return (end == NULL);

		parent = pdev->bus->self;
	} while (pdev != end);

	return true;
}

/**
 * pci_swizzle_interrupt_pin - swizzle INTx for device behind bridge
 * @dev: the PCI device
 * @pin: the INTx pin (1=INTA, 2=INTB, 3=INTC, 4=INTD)
 *
 * Perform INTx swizzling for a device behind one level of bridge.  This is
 * required by section 9.1 of the PCI-to-PCI bridge specification for devices
 * behind bridges on add-in cards.  For devices with ARI enabled, the slot
 * number is always 0 (see the Implementation Note in section 2.2.8.1 of
 * the PCI Express Base Specification, Revision 2.1)
 */
u8 pci_swizzle_interrupt_pin(const struct pci_dev *dev, u8 pin)
{
	int slot;

	if (pci_ari_enabled(dev->bus))
		slot = 0;
	else
		slot = PCI_SLOT(dev->devfn);

	return (((pin - 1) + slot) % 4) + 1;
}

int pci_get_interrupt_pin(struct pci_dev *dev, struct pci_dev **bridge)
{
	u8 pin;

	pin = dev->pin;
	if (!pin)
		return -1;

	while (!pci_is_root_bus(dev->bus)) {
		pin = pci_swizzle_interrupt_pin(dev, pin);
		dev = dev->bus->self;
	}
	*bridge = dev;
	return pin;
}

/**
 * pci_common_swizzle - swizzle INTx all the way to root bridge
 * @dev: the PCI device
 * @pinp: pointer to the INTx pin value (1=INTA, 2=INTB, 3=INTD, 4=INTD)
 *
 * Perform INTx swizzling for a device.  This traverses through all PCI-to-PCI
 * bridges all the way up to a PCI root bus.
 */
u8 pci_common_swizzle(struct pci_dev *dev, u8 *pinp)
{
	u8 pin = *pinp;

	while (!pci_is_root_bus(dev->bus)) {
		pin = pci_swizzle_interrupt_pin(dev, pin);
		dev = dev->bus->self;
	}
	*pinp = pin;
	return PCI_SLOT(dev->devfn);
}
EXPORT_SYMBOL_GPL(pci_common_swizzle);

/**
 *	pci_release_region - Release a PCI bar
 *	@pdev: PCI device whose resources were previously reserved by pci_request_region
 *	@bar: BAR to release
 *
 *	Releases the PCI I/O and memory resources previously reserved by a
 *	successful call to pci_request_region.  Call this function only
 *	after all use of the PCI regions has ceased.
 */
void pci_release_region(struct pci_dev *pdev, int bar)
{
	struct pci_devres *dr;

	if (pci_resource_len(pdev, bar) == 0)
		return;
	if (pci_resource_flags(pdev, bar) & IORESOURCE_IO)
		release_region(pci_resource_start(pdev, bar),
				pci_resource_len(pdev, bar));
	else if (pci_resource_flags(pdev, bar) & IORESOURCE_MEM)
		release_mem_region(pci_resource_start(pdev, bar),
				pci_resource_len(pdev, bar));

	dr = find_pci_dr(pdev);
	if (dr)
		dr->region_mask &= ~(1 << bar);
}
EXPORT_SYMBOL(pci_release_region);

/**
 *	__pci_request_region - Reserved PCI I/O and memory resource
 *	@pdev: PCI device whose resources are to be reserved
 *	@bar: BAR to be reserved
 *	@res_name: Name to be associated with resource.
 *	@exclusive: whether the region access is exclusive or not
 *
 *	Mark the PCI region associated with PCI device @pdev BR @bar as
 *	being reserved by owner @res_name.  Do not access any
 *	address inside the PCI regions unless this call returns
 *	successfully.
 *
 *	If @exclusive is set, then the region is marked so that userspace
 *	is explicitly not allowed to map the resource via /dev/mem or
 *	sysfs MMIO access.
 *
 *	Returns 0 on success, or %EBUSY on error.  A warning
 *	message is also printed on failure.
 */
static int __pci_request_region(struct pci_dev *pdev, int bar,
				const char *res_name, int exclusive)
{
	struct pci_devres *dr;

	if (pci_resource_len(pdev, bar) == 0)
		return 0;

	if (pci_resource_flags(pdev, bar) & IORESOURCE_IO) {
		if (!request_region(pci_resource_start(pdev, bar),
			    pci_resource_len(pdev, bar), res_name))
			goto err_out;
	} else if (pci_resource_flags(pdev, bar) & IORESOURCE_MEM) {
		if (!__request_mem_region(pci_resource_start(pdev, bar),
					pci_resource_len(pdev, bar), res_name,
					exclusive))
			goto err_out;
	}

	dr = find_pci_dr(pdev);
	if (dr)
		dr->region_mask |= 1 << bar;

	return 0;

err_out:
	dev_warn(&pdev->dev, "BAR %d: can't reserve %pR\n", bar,
		 &pdev->resource[bar]);
	return -EBUSY;
}

/**
 *	pci_request_region - Reserve PCI I/O and memory resource
 *	@pdev: PCI device whose resources are to be reserved
 *	@bar: BAR to be reserved
 *	@res_name: Name to be associated with resource
 *
 *	Mark the PCI region associated with PCI device @pdev BAR @bar as
 *	being reserved by owner @res_name.  Do not access any
 *	address inside the PCI regions unless this call returns
 *	successfully.
 *
 *	Returns 0 on success, or %EBUSY on error.  A warning
 *	message is also printed on failure.
 */
int pci_request_region(struct pci_dev *pdev, int bar, const char *res_name)
{
	return __pci_request_region(pdev, bar, res_name, 0);
}
EXPORT_SYMBOL(pci_request_region);

/**
 *	pci_request_region_exclusive - Reserved PCI I/O and memory resource
 *	@pdev: PCI device whose resources are to be reserved
 *	@bar: BAR to be reserved
 *	@res_name: Name to be associated with resource.
 *
 *	Mark the PCI region associated with PCI device @pdev BR @bar as
 *	being reserved by owner @res_name.  Do not access any
 *	address inside the PCI regions unless this call returns
 *	successfully.
 *
 *	Returns 0 on success, or %EBUSY on error.  A warning
 *	message is also printed on failure.
 *
 *	The key difference that _exclusive makes it that userspace is
 *	explicitly not allowed to map the resource via /dev/mem or
 *	sysfs.
 */
int pci_request_region_exclusive(struct pci_dev *pdev, int bar,
				 const char *res_name)
{
	return __pci_request_region(pdev, bar, res_name, IORESOURCE_EXCLUSIVE);
}
EXPORT_SYMBOL(pci_request_region_exclusive);

/**
 * pci_release_selected_regions - Release selected PCI I/O and memory resources
 * @pdev: PCI device whose resources were previously reserved
 * @bars: Bitmask of BARs to be released
 *
 * Release selected PCI I/O and memory resources previously reserved.
 * Call this function only after all use of the PCI regions has ceased.
 */
void pci_release_selected_regions(struct pci_dev *pdev, int bars)
{
	int i;

	for (i = 0; i < 6; i++)
		if (bars & (1 << i))
			pci_release_region(pdev, i);
}
EXPORT_SYMBOL(pci_release_selected_regions);

static int __pci_request_selected_regions(struct pci_dev *pdev, int bars,
					  const char *res_name, int excl)
{
	int i;

	for (i = 0; i < 6; i++)
		if (bars & (1 << i))
			if (__pci_request_region(pdev, i, res_name, excl))
				goto err_out;
	return 0;

err_out:
	while (--i >= 0)
		if (bars & (1 << i))
			pci_release_region(pdev, i);

	return -EBUSY;
}


/**
 * pci_request_selected_regions - Reserve selected PCI I/O and memory resources
 * @pdev: PCI device whose resources are to be reserved
 * @bars: Bitmask of BARs to be requested
 * @res_name: Name to be associated with resource
 */
int pci_request_selected_regions(struct pci_dev *pdev, int bars,
				 const char *res_name)
{
	return __pci_request_selected_regions(pdev, bars, res_name, 0);
}
EXPORT_SYMBOL(pci_request_selected_regions);

int pci_request_selected_regions_exclusive(struct pci_dev *pdev, int bars,
					   const char *res_name)
{
	return __pci_request_selected_regions(pdev, bars, res_name,
			IORESOURCE_EXCLUSIVE);
}
EXPORT_SYMBOL(pci_request_selected_regions_exclusive);

/**
 *	pci_release_regions - Release reserved PCI I/O and memory resources
 *	@pdev: PCI device whose resources were previously reserved by pci_request_regions
 *
 *	Releases all PCI I/O and memory resources previously reserved by a
 *	successful call to pci_request_regions.  Call this function only
 *	after all use of the PCI regions has ceased.
 */

void pci_release_regions(struct pci_dev *pdev)
{
	pci_release_selected_regions(pdev, (1 << 6) - 1);
}
EXPORT_SYMBOL(pci_release_regions);

/**
 *	pci_request_regions - Reserved PCI I/O and memory resources
 *	@pdev: PCI device whose resources are to be reserved
 *	@res_name: Name to be associated with resource.
 *
 *	Mark all PCI regions associated with PCI device @pdev as
 *	being reserved by owner @res_name.  Do not access any
 *	address inside the PCI regions unless this call returns
 *	successfully.
 *
 *	Returns 0 on success, or %EBUSY on error.  A warning
 *	message is also printed on failure.
 */
int pci_request_regions(struct pci_dev *pdev, const char *res_name)
{
	return pci_request_selected_regions(pdev, ((1 << 6) - 1), res_name);
}
EXPORT_SYMBOL(pci_request_regions);

/**
 *	pci_request_regions_exclusive - Reserved PCI I/O and memory resources
 *	@pdev: PCI device whose resources are to be reserved
 *	@res_name: Name to be associated with resource.
 *
 *	Mark all PCI regions associated with PCI device @pdev as
 *	being reserved by owner @res_name.  Do not access any
 *	address inside the PCI regions unless this call returns
 *	successfully.
 *
 *	pci_request_regions_exclusive() will mark the region so that
 *	/dev/mem and the sysfs MMIO access will not be allowed.
 *
 *	Returns 0 on success, or %EBUSY on error.  A warning
 *	message is also printed on failure.
 */
int pci_request_regions_exclusive(struct pci_dev *pdev, const char *res_name)
{
	return pci_request_selected_regions_exclusive(pdev,
					((1 << 6) - 1), res_name);
}
EXPORT_SYMBOL(pci_request_regions_exclusive);

#ifdef PCI_IOBASE
struct io_range {
	struct list_head list;
	phys_addr_t start;
	resource_size_t size;
};

static LIST_HEAD(io_range_list);
static DEFINE_SPINLOCK(io_range_lock);
#endif

/*
 * Record the PCI IO range (expressed as CPU physical address + size).
 * Return a negative value if an error has occured, zero otherwise
 */
int __weak pci_register_io_range(phys_addr_t addr, resource_size_t size)
{
	int err = 0;

#ifdef PCI_IOBASE
	struct io_range *range;
	resource_size_t allocated_size = 0;

	/* check if the range hasn't been previously recorded */
	spin_lock(&io_range_lock);
	list_for_each_entry(range, &io_range_list, list) {
		if (addr >= range->start && addr + size <= range->start + size) {
			/* range already registered, bail out */
			goto end_register;
		}
		allocated_size += range->size;
	}

	/* range not registed yet, check for available space */
	if (allocated_size + size - 1 > IO_SPACE_LIMIT) {
		/* if it's too big check if 64K space can be reserved */
		if (allocated_size + SZ_64K - 1 > IO_SPACE_LIMIT) {
			err = -E2BIG;
			goto end_register;
		}

		size = SZ_64K;
		pr_warn("Requested IO range too big, new size set to 64K\n");
	}

	/* add the range to the list */
	range = kzalloc(sizeof(*range), GFP_ATOMIC);
	if (!range) {
		err = -ENOMEM;
		goto end_register;
	}

	range->start = addr;
	range->size = size;

	list_add_tail(&range->list, &io_range_list);

end_register:
	spin_unlock(&io_range_lock);
#endif

	return err;
}

phys_addr_t pci_pio_to_address(unsigned long pio)
{
	phys_addr_t address = (phys_addr_t)OF_BAD_ADDR;

#ifdef PCI_IOBASE
	struct io_range *range;
	resource_size_t allocated_size = 0;

	if (pio > IO_SPACE_LIMIT)
		return address;

	spin_lock(&io_range_lock);
	list_for_each_entry(range, &io_range_list, list) {
		if (pio >= allocated_size && pio < allocated_size + range->size) {
			address = range->start + pio - allocated_size;
			break;
		}
		allocated_size += range->size;
	}
	spin_unlock(&io_range_lock);
#endif

	return address;
}

unsigned long __weak pci_address_to_pio(phys_addr_t address)
{
#ifdef PCI_IOBASE
	struct io_range *res;
	resource_size_t offset = 0;
	unsigned long addr = -1;

	spin_lock(&io_range_lock);
	list_for_each_entry(res, &io_range_list, list) {
		if (address >= res->start && address < res->start + res->size) {
			addr = address - res->start + offset;
			break;
		}
		offset += res->size;
	}
	spin_unlock(&io_range_lock);

	return addr;
#else
	if (address > IO_SPACE_LIMIT)
		return (unsigned long)-1;

	return (unsigned long) address;
#endif
}

/**
 *	pci_remap_iospace - Remap the memory mapped I/O space
 *	@res: Resource describing the I/O space
 *	@phys_addr: physical address of range to be mapped
 *
 *	Remap the memory mapped I/O space described by the @res
 *	and the CPU physical address @phys_addr into virtual address space.
 *	Only architectures that have memory mapped IO functions defined
 *	(and the PCI_IOBASE value defined) should call this function.
 */
int __weak pci_remap_iospace(const struct resource *res, phys_addr_t phys_addr)
{
#if defined(PCI_IOBASE) && defined(CONFIG_MMU)
	unsigned long vaddr = (unsigned long)PCI_IOBASE + res->start;

	if (!(res->flags & IORESOURCE_IO))
		return -EINVAL;

	if (res->end > IO_SPACE_LIMIT)
		return -EINVAL;

	return ioremap_page_range(vaddr, vaddr + resource_size(res), phys_addr,
				  pgprot_device(PAGE_KERNEL));
#else
	/* this architecture does not have memory mapped I/O space,
	   so this function should never be called */
	WARN_ONCE(1, "This architecture does not support memory mapped I/O\n");
	return -ENODEV;
#endif
}

/**
 *	pci_unmap_iospace - Unmap the memory mapped I/O space
 *	@res: resource to be unmapped
 *
 *	Unmap the CPU virtual address @res from virtual address space.
 *	Only architectures that have memory mapped IO functions defined
 *	(and the PCI_IOBASE value defined) should call this function.
 */
void pci_unmap_iospace(struct resource *res)
{
#if defined(PCI_IOBASE) && defined(CONFIG_MMU)
	unsigned long vaddr = (unsigned long)PCI_IOBASE + res->start;

	unmap_kernel_range(vaddr, resource_size(res));
#endif
}

static void __pci_set_master(struct pci_dev *dev, bool enable)
{
	u16 old_cmd, cmd;

	pci_read_config_word(dev, PCI_COMMAND, &old_cmd);
	if (enable)
		cmd = old_cmd | PCI_COMMAND_MASTER;
	else
		cmd = old_cmd & ~PCI_COMMAND_MASTER;
	if (cmd != old_cmd) {
		dev_dbg(&dev->dev, "%s bus mastering\n",
			enable ? "enabling" : "disabling");
		pci_write_config_word(dev, PCI_COMMAND, cmd);
	}
	dev->is_busmaster = enable;
}

/**
 * pcibios_setup - process "pci=" kernel boot arguments
 * @str: string used to pass in "pci=" kernel boot arguments
 *
 * Process kernel boot arguments.  This is the default implementation.
 * Architecture specific implementations can override this as necessary.
 */
char * __weak __init pcibios_setup(char *str)
{
	return str;
}

/**
 * pcibios_set_master - enable PCI bus-mastering for device dev
 * @dev: the PCI device to enable
 *
 * Enables PCI bus-mastering for the device.  This is the default
 * implementation.  Architecture specific implementations can override
 * this if necessary.
 */
void __weak pcibios_set_master(struct pci_dev *dev)
{
	u8 lat;

	/* The latency timer doesn't apply to PCIe (either Type 0 or Type 1) */
	if (pci_is_pcie(dev))
		return;

	pci_read_config_byte(dev, PCI_LATENCY_TIMER, &lat);
	if (lat < 16)
		lat = (64 <= pcibios_max_latency) ? 64 : pcibios_max_latency;
	else if (lat > pcibios_max_latency)
		lat = pcibios_max_latency;
	else
		return;

	pci_write_config_byte(dev, PCI_LATENCY_TIMER, lat);
}

/**
 * pci_set_master - enables bus-mastering for device dev
 * @dev: the PCI device to enable
 *
 * Enables bus-mastering on the device and calls pcibios_set_master()
 * to do the needed arch specific settings.
 */
void pci_set_master(struct pci_dev *dev)
{
	__pci_set_master(dev, true);
	pcibios_set_master(dev);
}
EXPORT_SYMBOL(pci_set_master);

/**
 * pci_clear_master - disables bus-mastering for device dev
 * @dev: the PCI device to disable
 */
void pci_clear_master(struct pci_dev *dev)
{
	__pci_set_master(dev, false);
}
EXPORT_SYMBOL(pci_clear_master);

/**
 * pci_set_cacheline_size - ensure the CACHE_LINE_SIZE register is programmed
 * @dev: the PCI device for which MWI is to be enabled
 *
 * Helper function for pci_set_mwi.
 * Originally copied from drivers/net/acenic.c.
 * Copyright 1998-2001 by Jes Sorensen, <jes@trained-monkey.org>.
 *
 * RETURNS: An appropriate -ERRNO error value on error, or zero for success.
 */
int pci_set_cacheline_size(struct pci_dev *dev)
{
	u8 cacheline_size;

	if (!pci_cache_line_size)
		return -EINVAL;

	/* Validate current setting: the PCI_CACHE_LINE_SIZE must be
	   equal to or multiple of the right value. */
	pci_read_config_byte(dev, PCI_CACHE_LINE_SIZE, &cacheline_size);
	if (cacheline_size >= pci_cache_line_size &&
	    (cacheline_size % pci_cache_line_size) == 0)
		return 0;

	/* Write the correct value. */
	pci_write_config_byte(dev, PCI_CACHE_LINE_SIZE, pci_cache_line_size);
	/* Read it back. */
	pci_read_config_byte(dev, PCI_CACHE_LINE_SIZE, &cacheline_size);
	if (cacheline_size == pci_cache_line_size)
		return 0;

	dev_printk(KERN_DEBUG, &dev->dev, "cache line size of %d is not supported\n",
		   pci_cache_line_size << 2);

	return -EINVAL;
}
EXPORT_SYMBOL_GPL(pci_set_cacheline_size);

/**
 * pci_set_mwi - enables memory-write-invalidate PCI transaction
 * @dev: the PCI device for which MWI is enabled
 *
 * Enables the Memory-Write-Invalidate transaction in %PCI_COMMAND.
 *
 * RETURNS: An appropriate -ERRNO error value on error, or zero for success.
 */
int pci_set_mwi(struct pci_dev *dev)
{
#ifdef PCI_DISABLE_MWI
	return 0;
#else
	int rc;
	u16 cmd;

	rc = pci_set_cacheline_size(dev);
	if (rc)
		return rc;

	pci_read_config_word(dev, PCI_COMMAND, &cmd);
	if (!(cmd & PCI_COMMAND_INVALIDATE)) {
		dev_dbg(&dev->dev, "enabling Mem-Wr-Inval\n");
		cmd |= PCI_COMMAND_INVALIDATE;
		pci_write_config_word(dev, PCI_COMMAND, cmd);
	}
	return 0;
#endif
}
EXPORT_SYMBOL(pci_set_mwi);

/**
 * pci_try_set_mwi - enables memory-write-invalidate PCI transaction
 * @dev: the PCI device for which MWI is enabled
 *
 * Enables the Memory-Write-Invalidate transaction in %PCI_COMMAND.
 * Callers are not required to check the return value.
 *
 * RETURNS: An appropriate -ERRNO error value on error, or zero for success.
 */
int pci_try_set_mwi(struct pci_dev *dev)
{
#ifdef PCI_DISABLE_MWI
	return 0;
#else
	return pci_set_mwi(dev);
#endif
}
EXPORT_SYMBOL(pci_try_set_mwi);

/**
 * pci_clear_mwi - disables Memory-Write-Invalidate for device dev
 * @dev: the PCI device to disable
 *
 * Disables PCI Memory-Write-Invalidate transaction on the device
 */
void pci_clear_mwi(struct pci_dev *dev)
{
#ifndef PCI_DISABLE_MWI
	u16 cmd;

	pci_read_config_word(dev, PCI_COMMAND, &cmd);
	if (cmd & PCI_COMMAND_INVALIDATE) {
		cmd &= ~PCI_COMMAND_INVALIDATE;
		pci_write_config_word(dev, PCI_COMMAND, cmd);
	}
#endif
}
EXPORT_SYMBOL(pci_clear_mwi);

/**
 * pci_intx - enables/disables PCI INTx for device dev
 * @pdev: the PCI device to operate on
 * @enable: boolean: whether to enable or disable PCI INTx
 *
 * Enables/disables PCI INTx for device dev
 */
void pci_intx(struct pci_dev *pdev, int enable)
{
	u16 pci_command, new;

	pci_read_config_word(pdev, PCI_COMMAND, &pci_command);

	if (enable)
		new = pci_command & ~PCI_COMMAND_INTX_DISABLE;
	else
		new = pci_command | PCI_COMMAND_INTX_DISABLE;

	if (new != pci_command) {
		struct pci_devres *dr;

		pci_write_config_word(pdev, PCI_COMMAND, new);

		dr = find_pci_dr(pdev);
		if (dr && !dr->restore_intx) {
			dr->restore_intx = 1;
			dr->orig_intx = !enable;
		}
	}
}
EXPORT_SYMBOL_GPL(pci_intx);

/**
 * pci_intx_mask_supported - probe for INTx masking support
 * @dev: the PCI device to operate on
 *
 * Check if the device dev support INTx masking via the config space
 * command word.
 */
bool pci_intx_mask_supported(struct pci_dev *dev)
{
	bool mask_supported = false;
	u16 orig, new;

	if (dev->broken_intx_masking)
		return false;

	pci_cfg_access_lock(dev);

	pci_read_config_word(dev, PCI_COMMAND, &orig);
	pci_write_config_word(dev, PCI_COMMAND,
			      orig ^ PCI_COMMAND_INTX_DISABLE);
	pci_read_config_word(dev, PCI_COMMAND, &new);

	/*
	 * There's no way to protect against hardware bugs or detect them
	 * reliably, but as long as we know what the value should be, let's
	 * go ahead and check it.
	 */
	if ((new ^ orig) & ~PCI_COMMAND_INTX_DISABLE) {
		dev_err(&dev->dev, "Command register changed from 0x%x to 0x%x: driver or hardware bug?\n",
			orig, new);
	} else if ((new ^ orig) & PCI_COMMAND_INTX_DISABLE) {
		mask_supported = true;
		pci_write_config_word(dev, PCI_COMMAND, orig);
	}

	pci_cfg_access_unlock(dev);
	return mask_supported;
}
EXPORT_SYMBOL_GPL(pci_intx_mask_supported);

static bool pci_check_and_set_intx_mask(struct pci_dev *dev, bool mask)
{
	struct pci_bus *bus = dev->bus;
	bool mask_updated = true;
	u32 cmd_status_dword;
	u16 origcmd, newcmd;
	unsigned long flags;
	bool irq_pending;

	/*
	 * We do a single dword read to retrieve both command and status.
	 * Document assumptions that make this possible.
	 */
	BUILD_BUG_ON(PCI_COMMAND % 4);
	BUILD_BUG_ON(PCI_COMMAND + 2 != PCI_STATUS);

	raw_spin_lock_irqsave(&pci_lock, flags);

	bus->ops->read(bus, dev->devfn, PCI_COMMAND, 4, &cmd_status_dword);

	irq_pending = (cmd_status_dword >> 16) & PCI_STATUS_INTERRUPT;

	/*
	 * Check interrupt status register to see whether our device
	 * triggered the interrupt (when masking) or the next IRQ is
	 * already pending (when unmasking).
	 */
	if (mask != irq_pending) {
		mask_updated = false;
		goto done;
	}

	origcmd = cmd_status_dword;
	newcmd = origcmd & ~PCI_COMMAND_INTX_DISABLE;
	if (mask)
		newcmd |= PCI_COMMAND_INTX_DISABLE;
	if (newcmd != origcmd)
		bus->ops->write(bus, dev->devfn, PCI_COMMAND, 2, newcmd);

done:
	raw_spin_unlock_irqrestore(&pci_lock, flags);

	return mask_updated;
}

/**
 * pci_check_and_mask_intx - mask INTx on pending interrupt
 * @dev: the PCI device to operate on
 *
 * Check if the device dev has its INTx line asserted, mask it and
 * return true in that case. False is returned if not interrupt was
 * pending.
 */
bool pci_check_and_mask_intx(struct pci_dev *dev)
{
	return pci_check_and_set_intx_mask(dev, true);
}
EXPORT_SYMBOL_GPL(pci_check_and_mask_intx);

/**
 * pci_check_and_unmask_intx - unmask INTx if no interrupt is pending
 * @dev: the PCI device to operate on
 *
 * Check if the device dev has its INTx line asserted, unmask it if not
 * and return true. False is returned and the mask remains active if
 * there was still an interrupt pending.
 */
bool pci_check_and_unmask_intx(struct pci_dev *dev)
{
	return pci_check_and_set_intx_mask(dev, false);
}
EXPORT_SYMBOL_GPL(pci_check_and_unmask_intx);

/**
 * pci_wait_for_pending_transaction - waits for pending transaction
 * @dev: the PCI device to operate on
 *
 * Return 0 if transaction is pending 1 otherwise.
 */
int pci_wait_for_pending_transaction(struct pci_dev *dev)
{
	if (!pci_is_pcie(dev))
		return 1;

	return pci_wait_for_pending(dev, pci_pcie_cap(dev) + PCI_EXP_DEVSTA,
				    PCI_EXP_DEVSTA_TRPND);
}
EXPORT_SYMBOL(pci_wait_for_pending_transaction);

/*
 * We should only need to wait 100ms after FLR, but some devices take longer.
 * Wait for up to 1000ms for config space to return something other than -1.
 * Intel IGD requires this when an LCD panel is attached.  We read the 2nd
 * dword because VFs don't implement the 1st dword.
 */
static void pci_flr_wait(struct pci_dev *dev)
{
	int i = 0;
	u32 id;

	do {
		msleep(100);
		pci_read_config_dword(dev, PCI_COMMAND, &id);
	} while (i++ < 10 && id == ~0);

	if (id == ~0)
		dev_warn(&dev->dev, "Failed to return from FLR\n");
	else if (i > 1)
		dev_info(&dev->dev, "Required additional %dms to return from FLR\n",
			 (i - 1) * 100);
}

static int pcie_flr(struct pci_dev *dev, int probe)
{
	u32 cap;

	pcie_capability_read_dword(dev, PCI_EXP_DEVCAP, &cap);
	if (!(cap & PCI_EXP_DEVCAP_FLR))
		return -ENOTTY;

	if (probe)
		return 0;

	if (!pci_wait_for_pending_transaction(dev))
		dev_err(&dev->dev, "timed out waiting for pending transaction; performing function level reset anyway\n");

	pcie_capability_set_word(dev, PCI_EXP_DEVCTL, PCI_EXP_DEVCTL_BCR_FLR);
	pci_flr_wait(dev);
	return 0;
}

static int pci_af_flr(struct pci_dev *dev, int probe)
{
	int pos;
	u8 cap;

	pos = pci_find_capability(dev, PCI_CAP_ID_AF);
	if (!pos)
		return -ENOTTY;

	pci_read_config_byte(dev, pos + PCI_AF_CAP, &cap);
	if (!(cap & PCI_AF_CAP_TP) || !(cap & PCI_AF_CAP_FLR))
		return -ENOTTY;

	if (probe)
		return 0;

	/*
	 * Wait for Transaction Pending bit to clear.  A word-aligned test
	 * is used, so we use the conrol offset rather than status and shift
	 * the test bit to match.
	 */
	if (!pci_wait_for_pending(dev, pos + PCI_AF_CTRL,
				 PCI_AF_STATUS_TP << 8))
		dev_err(&dev->dev, "timed out waiting for pending transaction; performing AF function level reset anyway\n");

	pci_write_config_byte(dev, pos + PCI_AF_CTRL, PCI_AF_CTRL_FLR);
	pci_flr_wait(dev);
	return 0;
}

/**
 * pci_pm_reset - Put device into PCI_D3 and back into PCI_D0.
 * @dev: Device to reset.
 * @probe: If set, only check if the device can be reset this way.
 *
 * If @dev supports native PCI PM and its PCI_PM_CTRL_NO_SOFT_RESET flag is
 * unset, it will be reinitialized internally when going from PCI_D3hot to
 * PCI_D0.  If that's the case and the device is not in a low-power state
 * already, force it into PCI_D3hot and back to PCI_D0, causing it to be reset.
 *
 * NOTE: This causes the caller to sleep for twice the device power transition
 * cooldown period, which for the D0->D3hot and D3hot->D0 transitions is 10 ms
 * by default (i.e. unless the @dev's d3_delay field has a different value).
 * Moreover, only devices in D0 can be reset by this function.
 */
static int pci_pm_reset(struct pci_dev *dev, int probe)
{
	u16 csr;

	if (!dev->pm_cap || dev->dev_flags & PCI_DEV_FLAGS_NO_PM_RESET)
		return -ENOTTY;

	pci_read_config_word(dev, dev->pm_cap + PCI_PM_CTRL, &csr);
	if (csr & PCI_PM_CTRL_NO_SOFT_RESET)
		return -ENOTTY;

	if (probe)
		return 0;

	if (dev->current_state != PCI_D0)
		return -EINVAL;

	csr &= ~PCI_PM_CTRL_STATE_MASK;
	csr |= PCI_D3hot;
	pci_write_config_word(dev, dev->pm_cap + PCI_PM_CTRL, csr);
	pci_dev_d3_sleep(dev);

	csr &= ~PCI_PM_CTRL_STATE_MASK;
	csr |= PCI_D0;
	pci_write_config_word(dev, dev->pm_cap + PCI_PM_CTRL, csr);
	pci_dev_d3_sleep(dev);

	return 0;
}

void pci_reset_secondary_bus(struct pci_dev *dev)
{
	u16 ctrl;

	pci_read_config_word(dev, PCI_BRIDGE_CONTROL, &ctrl);
	ctrl |= PCI_BRIDGE_CTL_BUS_RESET;
	pci_write_config_word(dev, PCI_BRIDGE_CONTROL, ctrl);
	/*
	 * PCI spec v3.0 7.6.4.2 requires minimum Trst of 1ms.  Double
	 * this to 2ms to ensure that we meet the minimum requirement.
	 */
	msleep(2);

	ctrl &= ~PCI_BRIDGE_CTL_BUS_RESET;
	pci_write_config_word(dev, PCI_BRIDGE_CONTROL, ctrl);

	/*
	 * Trhfa for conventional PCI is 2^25 clock cycles.
	 * Assuming a minimum 33MHz clock this results in a 1s
	 * delay before we can consider subordinate devices to
	 * be re-initialized.  PCIe has some ways to shorten this,
	 * but we don't make use of them yet.
	 */
	ssleep(1);
}

void __weak pcibios_reset_secondary_bus(struct pci_dev *dev)
{
	pci_reset_secondary_bus(dev);
}

/**
 * pci_reset_bridge_secondary_bus - Reset the secondary bus on a PCI bridge.
 * @dev: Bridge device
 *
 * Use the bridge control register to assert reset on the secondary bus.
 * Devices on the secondary bus are left in power-on state.
 */
void pci_reset_bridge_secondary_bus(struct pci_dev *dev)
{
	pcibios_reset_secondary_bus(dev);
}
EXPORT_SYMBOL_GPL(pci_reset_bridge_secondary_bus);

static int pci_parent_bus_reset(struct pci_dev *dev, int probe)
{
	struct pci_dev *pdev;

	if (pci_is_root_bus(dev->bus) || dev->subordinate ||
	    !dev->bus->self || dev->dev_flags & PCI_DEV_FLAGS_NO_BUS_RESET)
		return -ENOTTY;

	list_for_each_entry(pdev, &dev->bus->devices, bus_list)
		if (pdev != dev)
			return -ENOTTY;

	if (probe)
		return 0;

	pci_reset_bridge_secondary_bus(dev->bus->self);

	return 0;
}

static int pci_reset_hotplug_slot(struct hotplug_slot *hotplug, int probe)
{
	int rc = -ENOTTY;

	if (!hotplug || !try_module_get(hotplug->ops->owner))
		return rc;

	if (hotplug->ops->reset_slot)
		rc = hotplug->ops->reset_slot(hotplug, probe);

	module_put(hotplug->ops->owner);

	return rc;
}

static int pci_dev_reset_slot_function(struct pci_dev *dev, int probe)
{
	struct pci_dev *pdev;

	if (dev->subordinate || !dev->slot ||
	    dev->dev_flags & PCI_DEV_FLAGS_NO_BUS_RESET)
		return -ENOTTY;

	list_for_each_entry(pdev, &dev->bus->devices, bus_list)
		if (pdev != dev && pdev->slot == dev->slot)
			return -ENOTTY;

	return pci_reset_hotplug_slot(dev->slot->hotplug, probe);
}

static int __pci_dev_reset(struct pci_dev *dev, int probe)
{
	int rc;

	might_sleep();

	rc = pci_dev_specific_reset(dev, probe);
	if (rc != -ENOTTY)
		goto done;

	rc = pcie_flr(dev, probe);
	if (rc != -ENOTTY)
		goto done;

	rc = pci_af_flr(dev, probe);
	if (rc != -ENOTTY)
		goto done;

	rc = pci_pm_reset(dev, probe);
	if (rc != -ENOTTY)
		goto done;

	rc = pci_dev_reset_slot_function(dev, probe);
	if (rc != -ENOTTY)
		goto done;

	rc = pci_parent_bus_reset(dev, probe);
done:
	return rc;
}

static void pci_dev_lock(struct pci_dev *dev)
{
	pci_cfg_access_lock(dev);
	/* block PM suspend, driver probe, etc. */
	device_lock(&dev->dev);
}

/* Return 1 on successful lock, 0 on contention */
static int pci_dev_trylock(struct pci_dev *dev)
{
	if (pci_cfg_access_trylock(dev)) {
		if (device_trylock(&dev->dev))
			return 1;
		pci_cfg_access_unlock(dev);
	}

	return 0;
}

static void pci_dev_unlock(struct pci_dev *dev)
{
	device_unlock(&dev->dev);
	pci_cfg_access_unlock(dev);
}

/**
 * pci_reset_notify - notify device driver of reset
 * @dev: device to be notified of reset
 * @prepare: 'true' if device is about to be reset; 'false' if reset attempt
 *           completed
 *
 * Must be called prior to device access being disabled and after device
 * access is restored.
 */
static void pci_reset_notify(struct pci_dev *dev, bool prepare)
{
	const struct pci_error_handlers *err_handler =
			dev->driver ? dev->driver->err_handler : NULL;
	if (err_handler && err_handler->reset_notify)
		err_handler->reset_notify(dev, prepare);
}

static void pci_dev_save_and_disable(struct pci_dev *dev)
{
	pci_reset_notify(dev, true);

	/*
	 * Wake-up device prior to save.  PM registers default to D0 after
	 * reset and a simple register restore doesn't reliably return
	 * to a non-D0 state anyway.
	 */
	pci_set_power_state(dev, PCI_D0);

	pci_save_state(dev);
	/*
	 * Disable the device by clearing the Command register, except for
	 * INTx-disable which is set.  This not only disables MMIO and I/O port
	 * BARs, but also prevents the device from being Bus Master, preventing
	 * DMA from the device including MSI/MSI-X interrupts.  For PCI 2.3
	 * compliant devices, INTx-disable prevents legacy interrupts.
	 */
	pci_write_config_word(dev, PCI_COMMAND, PCI_COMMAND_INTX_DISABLE);
}

static void pci_dev_restore(struct pci_dev *dev)
{
	pci_restore_state(dev);
	pci_reset_notify(dev, false);
}

static int pci_dev_reset(struct pci_dev *dev, int probe)
{
	int rc;

	if (!probe)
		pci_dev_lock(dev);

	rc = __pci_dev_reset(dev, probe);

	if (!probe)
		pci_dev_unlock(dev);

	return rc;
}

/**
 * __pci_reset_function - reset a PCI device function
 * @dev: PCI device to reset
 *
 * Some devices allow an individual function to be reset without affecting
 * other functions in the same device.  The PCI device must be responsive
 * to PCI config space in order to use this function.
 *
 * The device function is presumed to be unused when this function is called.
 * Resetting the device will make the contents of PCI configuration space
 * random, so any caller of this must be prepared to reinitialise the
 * device including MSI, bus mastering, BARs, decoding IO and memory spaces,
 * etc.
 *
 * Returns 0 if the device function was successfully reset or negative if the
 * device doesn't support resetting a single function.
 */
int __pci_reset_function(struct pci_dev *dev)
{
	return pci_dev_reset(dev, 0);
}
EXPORT_SYMBOL_GPL(__pci_reset_function);

/**
 * __pci_reset_function_locked - reset a PCI device function while holding
 * the @dev mutex lock.
 * @dev: PCI device to reset
 *
 * Some devices allow an individual function to be reset without affecting
 * other functions in the same device.  The PCI device must be responsive
 * to PCI config space in order to use this function.
 *
 * The device function is presumed to be unused and the caller is holding
 * the device mutex lock when this function is called.
 * Resetting the device will make the contents of PCI configuration space
 * random, so any caller of this must be prepared to reinitialise the
 * device including MSI, bus mastering, BARs, decoding IO and memory spaces,
 * etc.
 *
 * Returns 0 if the device function was successfully reset or negative if the
 * device doesn't support resetting a single function.
 */
int __pci_reset_function_locked(struct pci_dev *dev)
{
	return __pci_dev_reset(dev, 0);
}
EXPORT_SYMBOL_GPL(__pci_reset_function_locked);

/**
 * pci_probe_reset_function - check whether the device can be safely reset
 * @dev: PCI device to reset
 *
 * Some devices allow an individual function to be reset without affecting
 * other functions in the same device.  The PCI device must be responsive
 * to PCI config space in order to use this function.
 *
 * Returns 0 if the device function can be reset or negative if the
 * device doesn't support resetting a single function.
 */
int pci_probe_reset_function(struct pci_dev *dev)
{
	return pci_dev_reset(dev, 1);
}

/**
 * pci_reset_function - quiesce and reset a PCI device function
 * @dev: PCI device to reset
 *
 * Some devices allow an individual function to be reset without affecting
 * other functions in the same device.  The PCI device must be responsive
 * to PCI config space in order to use this function.
 *
 * This function does not just reset the PCI portion of a device, but
 * clears all the state associated with the device.  This function differs
 * from __pci_reset_function in that it saves and restores device state
 * over the reset.
 *
 * Returns 0 if the device function was successfully reset or negative if the
 * device doesn't support resetting a single function.
 */
int pci_reset_function(struct pci_dev *dev)
{
	int rc;

	rc = pci_dev_reset(dev, 1);
	if (rc)
		return rc;

	pci_dev_save_and_disable(dev);

	rc = pci_dev_reset(dev, 0);

	pci_dev_restore(dev);

	return rc;
}
EXPORT_SYMBOL_GPL(pci_reset_function);

/**
 * pci_try_reset_function - quiesce and reset a PCI device function
 * @dev: PCI device to reset
 *
 * Same as above, except return -EAGAIN if unable to lock device.
 */
int pci_try_reset_function(struct pci_dev *dev)
{
	int rc;

	rc = pci_dev_reset(dev, 1);
	if (rc)
		return rc;

	pci_dev_save_and_disable(dev);

	if (pci_dev_trylock(dev)) {
		rc = __pci_dev_reset(dev, 0);
		pci_dev_unlock(dev);
	} else
		rc = -EAGAIN;

	pci_dev_restore(dev);

	return rc;
}
EXPORT_SYMBOL_GPL(pci_try_reset_function);

/* Do any devices on or below this bus prevent a bus reset? */
static bool pci_bus_resetable(struct pci_bus *bus)
{
	struct pci_dev *dev;

	list_for_each_entry(dev, &bus->devices, bus_list) {
		if (dev->dev_flags & PCI_DEV_FLAGS_NO_BUS_RESET ||
		    (dev->subordinate && !pci_bus_resetable(dev->subordinate)))
			return false;
	}

	return true;
}

/* Lock devices from the top of the tree down */
static void pci_bus_lock(struct pci_bus *bus)
{
	struct pci_dev *dev;

	list_for_each_entry(dev, &bus->devices, bus_list) {
		pci_dev_lock(dev);
		if (dev->subordinate)
			pci_bus_lock(dev->subordinate);
	}
}

/* Unlock devices from the bottom of the tree up */
static void pci_bus_unlock(struct pci_bus *bus)
{
	struct pci_dev *dev;

	list_for_each_entry(dev, &bus->devices, bus_list) {
		if (dev->subordinate)
			pci_bus_unlock(dev->subordinate);
		pci_dev_unlock(dev);
	}
}

/* Return 1 on successful lock, 0 on contention */
static int pci_bus_trylock(struct pci_bus *bus)
{
	struct pci_dev *dev;

	list_for_each_entry(dev, &bus->devices, bus_list) {
		if (!pci_dev_trylock(dev))
			goto unlock;
		if (dev->subordinate) {
			if (!pci_bus_trylock(dev->subordinate)) {
				pci_dev_unlock(dev);
				goto unlock;
			}
		}
	}
	return 1;

unlock:
	list_for_each_entry_continue_reverse(dev, &bus->devices, bus_list) {
		if (dev->subordinate)
			pci_bus_unlock(dev->subordinate);
		pci_dev_unlock(dev);
	}
	return 0;
}

/* Do any devices on or below this slot prevent a bus reset? */
static bool pci_slot_resetable(struct pci_slot *slot)
{
	struct pci_dev *dev;

	list_for_each_entry(dev, &slot->bus->devices, bus_list) {
		if (!dev->slot || dev->slot != slot)
			continue;
		if (dev->dev_flags & PCI_DEV_FLAGS_NO_BUS_RESET ||
		    (dev->subordinate && !pci_bus_resetable(dev->subordinate)))
			return false;
	}

	return true;
}

/* Lock devices from the top of the tree down */
static void pci_slot_lock(struct pci_slot *slot)
{
	struct pci_dev *dev;

	list_for_each_entry(dev, &slot->bus->devices, bus_list) {
		if (!dev->slot || dev->slot != slot)
			continue;
		pci_dev_lock(dev);
		if (dev->subordinate)
			pci_bus_lock(dev->subordinate);
	}
}

/* Unlock devices from the bottom of the tree up */
static void pci_slot_unlock(struct pci_slot *slot)
{
	struct pci_dev *dev;

	list_for_each_entry(dev, &slot->bus->devices, bus_list) {
		if (!dev->slot || dev->slot != slot)
			continue;
		if (dev->subordinate)
			pci_bus_unlock(dev->subordinate);
		pci_dev_unlock(dev);
	}
}

/* Return 1 on successful lock, 0 on contention */
static int pci_slot_trylock(struct pci_slot *slot)
{
	struct pci_dev *dev;

	list_for_each_entry(dev, &slot->bus->devices, bus_list) {
		if (!dev->slot || dev->slot != slot)
			continue;
		if (!pci_dev_trylock(dev))
			goto unlock;
		if (dev->subordinate) {
			if (!pci_bus_trylock(dev->subordinate)) {
				pci_dev_unlock(dev);
				goto unlock;
			}
		}
	}
	return 1;

unlock:
	list_for_each_entry_continue_reverse(dev,
					     &slot->bus->devices, bus_list) {
		if (!dev->slot || dev->slot != slot)
			continue;
		if (dev->subordinate)
			pci_bus_unlock(dev->subordinate);
		pci_dev_unlock(dev);
	}
	return 0;
}

/* Save and disable devices from the top of the tree down */
static void pci_bus_save_and_disable(struct pci_bus *bus)
{
	struct pci_dev *dev;

	list_for_each_entry(dev, &bus->devices, bus_list) {
		pci_dev_save_and_disable(dev);
		if (dev->subordinate)
			pci_bus_save_and_disable(dev->subordinate);
	}
}

/*
 * Restore devices from top of the tree down - parent bridges need to be
 * restored before we can get to subordinate devices.
 */
static void pci_bus_restore(struct pci_bus *bus)
{
	struct pci_dev *dev;

	list_for_each_entry(dev, &bus->devices, bus_list) {
		pci_dev_restore(dev);
		if (dev->subordinate)
			pci_bus_restore(dev->subordinate);
	}
}

/* Save and disable devices from the top of the tree down */
static void pci_slot_save_and_disable(struct pci_slot *slot)
{
	struct pci_dev *dev;

	list_for_each_entry(dev, &slot->bus->devices, bus_list) {
		if (!dev->slot || dev->slot != slot)
			continue;
		pci_dev_save_and_disable(dev);
		if (dev->subordinate)
			pci_bus_save_and_disable(dev->subordinate);
	}
}

/*
 * Restore devices from top of the tree down - parent bridges need to be
 * restored before we can get to subordinate devices.
 */
static void pci_slot_restore(struct pci_slot *slot)
{
	struct pci_dev *dev;

	list_for_each_entry(dev, &slot->bus->devices, bus_list) {
		if (!dev->slot || dev->slot != slot)
			continue;
		pci_dev_restore(dev);
		if (dev->subordinate)
			pci_bus_restore(dev->subordinate);
	}
}

static int pci_slot_reset(struct pci_slot *slot, int probe)
{
	int rc;

	if (!slot || !pci_slot_resetable(slot))
		return -ENOTTY;

	if (!probe)
		pci_slot_lock(slot);

	might_sleep();

	rc = pci_reset_hotplug_slot(slot->hotplug, probe);

	if (!probe)
		pci_slot_unlock(slot);

	return rc;
}

/**
 * pci_probe_reset_slot - probe whether a PCI slot can be reset
 * @slot: PCI slot to probe
 *
 * Return 0 if slot can be reset, negative if a slot reset is not supported.
 */
int pci_probe_reset_slot(struct pci_slot *slot)
{
	return pci_slot_reset(slot, 1);
}
EXPORT_SYMBOL_GPL(pci_probe_reset_slot);

/**
 * pci_reset_slot - reset a PCI slot
 * @slot: PCI slot to reset
 *
 * A PCI bus may host multiple slots, each slot may support a reset mechanism
 * independent of other slots.  For instance, some slots may support slot power
 * control.  In the case of a 1:1 bus to slot architecture, this function may
 * wrap the bus reset to avoid spurious slot related events such as hotplug.
 * Generally a slot reset should be attempted before a bus reset.  All of the
 * function of the slot and any subordinate buses behind the slot are reset
 * through this function.  PCI config space of all devices in the slot and
 * behind the slot is saved before and restored after reset.
 *
 * Return 0 on success, non-zero on error.
 */
int pci_reset_slot(struct pci_slot *slot)
{
	int rc;

	rc = pci_slot_reset(slot, 1);
	if (rc)
		return rc;

	pci_slot_save_and_disable(slot);

	rc = pci_slot_reset(slot, 0);

	pci_slot_restore(slot);

	return rc;
}
EXPORT_SYMBOL_GPL(pci_reset_slot);

/**
 * pci_try_reset_slot - Try to reset a PCI slot
 * @slot: PCI slot to reset
 *
 * Same as above except return -EAGAIN if the slot cannot be locked
 */
int pci_try_reset_slot(struct pci_slot *slot)
{
	int rc;

	rc = pci_slot_reset(slot, 1);
	if (rc)
		return rc;

	pci_slot_save_and_disable(slot);

	if (pci_slot_trylock(slot)) {
		might_sleep();
		rc = pci_reset_hotplug_slot(slot->hotplug, 0);
		pci_slot_unlock(slot);
	} else
		rc = -EAGAIN;

	pci_slot_restore(slot);

	return rc;
}
EXPORT_SYMBOL_GPL(pci_try_reset_slot);

static int pci_bus_reset(struct pci_bus *bus, int probe)
{
	if (!bus->self || !pci_bus_resetable(bus))
		return -ENOTTY;

	if (probe)
		return 0;

	pci_bus_lock(bus);

	might_sleep();

	pci_reset_bridge_secondary_bus(bus->self);

	pci_bus_unlock(bus);

	return 0;
}

/**
 * pci_probe_reset_bus - probe whether a PCI bus can be reset
 * @bus: PCI bus to probe
 *
 * Return 0 if bus can be reset, negative if a bus reset is not supported.
 */
int pci_probe_reset_bus(struct pci_bus *bus)
{
	return pci_bus_reset(bus, 1);
}
EXPORT_SYMBOL_GPL(pci_probe_reset_bus);

/**
 * pci_reset_bus - reset a PCI bus
 * @bus: top level PCI bus to reset
 *
 * Do a bus reset on the given bus and any subordinate buses, saving
 * and restoring state of all devices.
 *
 * Return 0 on success, non-zero on error.
 */
int pci_reset_bus(struct pci_bus *bus)
{
	int rc;

	rc = pci_bus_reset(bus, 1);
	if (rc)
		return rc;

	pci_bus_save_and_disable(bus);

	rc = pci_bus_reset(bus, 0);

	pci_bus_restore(bus);

	return rc;
}
EXPORT_SYMBOL_GPL(pci_reset_bus);

/**
 * pci_try_reset_bus - Try to reset a PCI bus
 * @bus: top level PCI bus to reset
 *
 * Same as above except return -EAGAIN if the bus cannot be locked
 */
int pci_try_reset_bus(struct pci_bus *bus)
{
	int rc;

	rc = pci_bus_reset(bus, 1);
	if (rc)
		return rc;

	pci_bus_save_and_disable(bus);

	if (pci_bus_trylock(bus)) {
		might_sleep();
		pci_reset_bridge_secondary_bus(bus->self);
		pci_bus_unlock(bus);
	} else
		rc = -EAGAIN;

	pci_bus_restore(bus);

	return rc;
}
EXPORT_SYMBOL_GPL(pci_try_reset_bus);

/**
 * pcix_get_max_mmrbc - get PCI-X maximum designed memory read byte count
 * @dev: PCI device to query
 *
 * Returns mmrbc: maximum designed memory read count in bytes
 *    or appropriate error value.
 */
int pcix_get_max_mmrbc(struct pci_dev *dev)
{
	int cap;
	u32 stat;

	cap = pci_find_capability(dev, PCI_CAP_ID_PCIX);
	if (!cap)
		return -EINVAL;

	if (pci_read_config_dword(dev, cap + PCI_X_STATUS, &stat))
		return -EINVAL;

	return 512 << ((stat & PCI_X_STATUS_MAX_READ) >> 21);
}
EXPORT_SYMBOL(pcix_get_max_mmrbc);

/**
 * pcix_get_mmrbc - get PCI-X maximum memory read byte count
 * @dev: PCI device to query
 *
 * Returns mmrbc: maximum memory read count in bytes
 *    or appropriate error value.
 */
int pcix_get_mmrbc(struct pci_dev *dev)
{
	int cap;
	u16 cmd;

	cap = pci_find_capability(dev, PCI_CAP_ID_PCIX);
	if (!cap)
		return -EINVAL;

	if (pci_read_config_word(dev, cap + PCI_X_CMD, &cmd))
		return -EINVAL;

	return 512 << ((cmd & PCI_X_CMD_MAX_READ) >> 2);
}
EXPORT_SYMBOL(pcix_get_mmrbc);

/**
 * pcix_set_mmrbc - set PCI-X maximum memory read byte count
 * @dev: PCI device to query
 * @mmrbc: maximum memory read count in bytes
 *    valid values are 512, 1024, 2048, 4096
 *
 * If possible sets maximum memory read byte count, some bridges have erratas
 * that prevent this.
 */
int pcix_set_mmrbc(struct pci_dev *dev, int mmrbc)
{
	int cap;
	u32 stat, v, o;
	u16 cmd;

	if (mmrbc < 512 || mmrbc > 4096 || !is_power_of_2(mmrbc))
		return -EINVAL;

	v = ffs(mmrbc) - 10;

	cap = pci_find_capability(dev, PCI_CAP_ID_PCIX);
	if (!cap)
		return -EINVAL;

	if (pci_read_config_dword(dev, cap + PCI_X_STATUS, &stat))
		return -EINVAL;

	if (v > (stat & PCI_X_STATUS_MAX_READ) >> 21)
		return -E2BIG;

	if (pci_read_config_word(dev, cap + PCI_X_CMD, &cmd))
		return -EINVAL;

	o = (cmd & PCI_X_CMD_MAX_READ) >> 2;
	if (o != v) {
		if (v > o && (dev->bus->bus_flags & PCI_BUS_FLAGS_NO_MMRBC))
			return -EIO;

		cmd &= ~PCI_X_CMD_MAX_READ;
		cmd |= v << 2;
		if (pci_write_config_word(dev, cap + PCI_X_CMD, cmd))
			return -EIO;
	}
	return 0;
}
EXPORT_SYMBOL(pcix_set_mmrbc);

/**
 * pcie_get_readrq - get PCI Express read request size
 * @dev: PCI device to query
 *
 * Returns maximum memory read request in bytes
 *    or appropriate error value.
 */
int pcie_get_readrq(struct pci_dev *dev)
{
	u16 ctl;

	pcie_capability_read_word(dev, PCI_EXP_DEVCTL, &ctl);

	return 128 << ((ctl & PCI_EXP_DEVCTL_READRQ) >> 12);
}
EXPORT_SYMBOL(pcie_get_readrq);

/**
 * pcie_set_readrq - set PCI Express maximum memory read request
 * @dev: PCI device to query
 * @rq: maximum memory read count in bytes
 *    valid values are 128, 256, 512, 1024, 2048, 4096
 *
 * If possible sets maximum memory read request in bytes
 */
int pcie_set_readrq(struct pci_dev *dev, int rq)
{
	u16 v;

	if (rq < 128 || rq > 4096 || !is_power_of_2(rq))
		return -EINVAL;

	/*
	 * If using the "performance" PCIe config, we clamp the
	 * read rq size to the max packet size to prevent the
	 * host bridge generating requests larger than we can
	 * cope with
	 */
	if (pcie_bus_config == PCIE_BUS_PERFORMANCE) {
		int mps = pcie_get_mps(dev);

		if (mps < rq)
			rq = mps;
	}

	v = (ffs(rq) - 8) << 12;

	return pcie_capability_clear_and_set_word(dev, PCI_EXP_DEVCTL,
						  PCI_EXP_DEVCTL_READRQ, v);
}
EXPORT_SYMBOL(pcie_set_readrq);

/**
 * pcie_get_mps - get PCI Express maximum payload size
 * @dev: PCI device to query
 *
 * Returns maximum payload size in bytes
 */
int pcie_get_mps(struct pci_dev *dev)
{
	u16 ctl;

	pcie_capability_read_word(dev, PCI_EXP_DEVCTL, &ctl);

	return 128 << ((ctl & PCI_EXP_DEVCTL_PAYLOAD) >> 5);
}
EXPORT_SYMBOL(pcie_get_mps);

/**
 * pcie_set_mps - set PCI Express maximum payload size
 * @dev: PCI device to query
 * @mps: maximum payload size in bytes
 *    valid values are 128, 256, 512, 1024, 2048, 4096
 *
 * If possible sets maximum payload size
 */
int pcie_set_mps(struct pci_dev *dev, int mps)
{
	u16 v;

	if (mps < 128 || mps > 4096 || !is_power_of_2(mps))
		return -EINVAL;

	v = ffs(mps) - 8;
	if (v > dev->pcie_mpss)
		return -EINVAL;
	v <<= 5;

	return pcie_capability_clear_and_set_word(dev, PCI_EXP_DEVCTL,
						  PCI_EXP_DEVCTL_PAYLOAD, v);
}
EXPORT_SYMBOL(pcie_set_mps);

/**
 * pcie_get_minimum_link - determine minimum link settings of a PCI device
 * @dev: PCI device to query
 * @speed: storage for minimum speed
 * @width: storage for minimum width
 *
 * This function will walk up the PCI device chain and determine the minimum
 * link width and speed of the device.
 */
int pcie_get_minimum_link(struct pci_dev *dev, enum pci_bus_speed *speed,
			  enum pcie_link_width *width)
{
	int ret;

	*speed = PCI_SPEED_UNKNOWN;
	*width = PCIE_LNK_WIDTH_UNKNOWN;

	while (dev) {
		u16 lnksta;
		enum pci_bus_speed next_speed;
		enum pcie_link_width next_width;

		ret = pcie_capability_read_word(dev, PCI_EXP_LNKSTA, &lnksta);
		if (ret)
			return ret;

		next_speed = pcie_link_speed[lnksta & PCI_EXP_LNKSTA_CLS];
		next_width = (lnksta & PCI_EXP_LNKSTA_NLW) >>
			PCI_EXP_LNKSTA_NLW_SHIFT;

		if (next_speed < *speed)
			*speed = next_speed;

		if (next_width < *width)
			*width = next_width;

		dev = dev->bus->self;
	}

	return 0;
}
EXPORT_SYMBOL(pcie_get_minimum_link);

/**
 * pci_select_bars - Make BAR mask from the type of resource
 * @dev: the PCI device for which BAR mask is made
 * @flags: resource type mask to be selected
 *
 * This helper routine makes bar mask from the type of resource.
 */
int pci_select_bars(struct pci_dev *dev, unsigned long flags)
{
	int i, bars = 0;
	for (i = 0; i < PCI_NUM_RESOURCES; i++)
		if (pci_resource_flags(dev, i) & flags)
			bars |= (1 << i);
	return bars;
}
EXPORT_SYMBOL(pci_select_bars);

/* Some architectures require additional programming to enable VGA */
static arch_set_vga_state_t arch_set_vga_state;

void __init pci_register_set_vga_state(arch_set_vga_state_t func)
{
	arch_set_vga_state = func;	/* NULL disables */
}

static int pci_set_vga_state_arch(struct pci_dev *dev, bool decode,
				  unsigned int command_bits, u32 flags)
{
	if (arch_set_vga_state)
		return arch_set_vga_state(dev, decode, command_bits,
						flags);
	return 0;
}

/**
 * pci_set_vga_state - set VGA decode state on device and parents if requested
 * @dev: the PCI device
 * @decode: true = enable decoding, false = disable decoding
 * @command_bits: PCI_COMMAND_IO and/or PCI_COMMAND_MEMORY
 * @flags: traverse ancestors and change bridges
 * CHANGE_BRIDGE_ONLY / CHANGE_BRIDGE
 */
int pci_set_vga_state(struct pci_dev *dev, bool decode,
		      unsigned int command_bits, u32 flags)
{
	struct pci_bus *bus;
	struct pci_dev *bridge;
	u16 cmd;
	int rc;

	WARN_ON((flags & PCI_VGA_STATE_CHANGE_DECODES) && (command_bits & ~(PCI_COMMAND_IO|PCI_COMMAND_MEMORY)));

	/* ARCH specific VGA enables */
	rc = pci_set_vga_state_arch(dev, decode, command_bits, flags);
	if (rc)
		return rc;

	if (flags & PCI_VGA_STATE_CHANGE_DECODES) {
		pci_read_config_word(dev, PCI_COMMAND, &cmd);
		if (decode == true)
			cmd |= command_bits;
		else
			cmd &= ~command_bits;
		pci_write_config_word(dev, PCI_COMMAND, cmd);
	}

	if (!(flags & PCI_VGA_STATE_CHANGE_BRIDGE))
		return 0;

	bus = dev->bus;
	while (bus) {
		bridge = bus->self;
		if (bridge) {
			pci_read_config_word(bridge, PCI_BRIDGE_CONTROL,
					     &cmd);
			if (decode == true)
				cmd |= PCI_BRIDGE_CTL_VGA;
			else
				cmd &= ~PCI_BRIDGE_CTL_VGA;
			pci_write_config_word(bridge, PCI_BRIDGE_CONTROL,
					      cmd);
		}
		bus = bus->parent;
	}
	return 0;
}

/**
 * pci_add_dma_alias - Add a DMA devfn alias for a device
 * @dev: the PCI device for which alias is added
 * @devfn: alias slot and function
 *
 * This helper encodes 8-bit devfn as bit number in dma_alias_mask.
 * It should be called early, preferably as PCI fixup header quirk.
 */
void pci_add_dma_alias(struct pci_dev *dev, u8 devfn)
{
	if (!dev->dma_alias_mask)
		dev->dma_alias_mask = kcalloc(BITS_TO_LONGS(U8_MAX),
					      sizeof(long), GFP_KERNEL);
	if (!dev->dma_alias_mask) {
		dev_warn(&dev->dev, "Unable to allocate DMA alias mask\n");
		return;
	}

	set_bit(devfn, dev->dma_alias_mask);
	dev_info(&dev->dev, "Enabling fixed DMA alias to %02x.%d\n",
		 PCI_SLOT(devfn), PCI_FUNC(devfn));
}

bool pci_devs_are_dma_aliases(struct pci_dev *dev1, struct pci_dev *dev2)
{
	return (dev1->dma_alias_mask &&
		test_bit(dev2->devfn, dev1->dma_alias_mask)) ||
	       (dev2->dma_alias_mask &&
		test_bit(dev1->devfn, dev2->dma_alias_mask));
}

bool pci_device_is_present(struct pci_dev *pdev)
{
	u32 v;

	return pci_bus_read_dev_vendor_id(pdev->bus, pdev->devfn, &v, 0);
}
EXPORT_SYMBOL_GPL(pci_device_is_present);

void pci_ignore_hotplug(struct pci_dev *dev)
{
	struct pci_dev *bridge = dev->bus->self;

	dev->ignore_hotplug = 1;
	/* Propagate the "ignore hotplug" setting to the parent bridge. */
	if (bridge)
		bridge->ignore_hotplug = 1;
}
EXPORT_SYMBOL_GPL(pci_ignore_hotplug);

#define RESOURCE_ALIGNMENT_PARAM_SIZE COMMAND_LINE_SIZE
static char resource_alignment_param[RESOURCE_ALIGNMENT_PARAM_SIZE] = {0};
static DEFINE_SPINLOCK(resource_alignment_lock);

/**
 * pci_specified_resource_alignment - get resource alignment specified by user.
 * @dev: the PCI device to get
 *
 * RETURNS: Resource alignment if it is specified.
 *          Zero if it is not specified.
 */
static resource_size_t pci_specified_resource_alignment(struct pci_dev *dev)
{
	int seg, bus, slot, func, align_order, count;
	unsigned short vendor, device, subsystem_vendor, subsystem_device;
	resource_size_t align = 0;
	char *p;

	spin_lock(&resource_alignment_lock);
	p = resource_alignment_param;
	if (!*p)
		goto out;
	if (pci_has_flag(PCI_PROBE_ONLY)) {
		pr_info_once("PCI: Ignoring requested alignments (PCI_PROBE_ONLY)\n");
		goto out;
	}

	while (*p) {
		count = 0;
		if (sscanf(p, "%d%n", &align_order, &count) == 1 &&
							p[count] == '@') {
			p += count + 1;
		} else {
			align_order = -1;
		}
		if (strncmp(p, "pci:", 4) == 0) {
			/* PCI vendor/device (subvendor/subdevice) ids are specified */
			p += 4;
			if (sscanf(p, "%hx:%hx:%hx:%hx%n",
				&vendor, &device, &subsystem_vendor, &subsystem_device, &count) != 4) {
				if (sscanf(p, "%hx:%hx%n", &vendor, &device, &count) != 2) {
					printk(KERN_ERR "PCI: Can't parse resource_alignment parameter: pci:%s\n",
						p);
					break;
				}
				subsystem_vendor = subsystem_device = 0;
			}
			p += count;
			if ((!vendor || (vendor == dev->vendor)) &&
				(!device || (device == dev->device)) &&
				(!subsystem_vendor || (subsystem_vendor == dev->subsystem_vendor)) &&
				(!subsystem_device || (subsystem_device == dev->subsystem_device))) {
				if (align_order == -1)
					align = PAGE_SIZE;
				else
					align = 1 << align_order;
				/* Found */
				break;
			}
		}
		else {
			if (sscanf(p, "%x:%x:%x.%x%n",
				&seg, &bus, &slot, &func, &count) != 4) {
				seg = 0;
				if (sscanf(p, "%x:%x.%x%n",
						&bus, &slot, &func, &count) != 3) {
					/* Invalid format */
					printk(KERN_ERR "PCI: Can't parse resource_alignment parameter: %s\n",
						p);
					break;
				}
			}
			p += count;
			if (seg == pci_domain_nr(dev->bus) &&
				bus == dev->bus->number &&
				slot == PCI_SLOT(dev->devfn) &&
				func == PCI_FUNC(dev->devfn)) {
				if (align_order == -1)
					align = PAGE_SIZE;
				else
					align = 1 << align_order;
				/* Found */
				break;
			}
		}
		if (*p != ';' && *p != ',') {
			/* End of param or invalid format */
			break;
		}
		p++;
	}
out:
	spin_unlock(&resource_alignment_lock);
	return align;
}

/*
 * This function disables memory decoding and releases memory resources
 * of the device specified by kernel's boot parameter 'pci=resource_alignment='.
 * It also rounds up size to specified alignment.
 * Later on, the kernel will assign page-aligned memory resource back
 * to the device.
 */
void pci_reassigndev_resource_alignment(struct pci_dev *dev)
{
	int i;
	struct resource *r;
	resource_size_t align, size;
	u16 command;

	/*
	 * VF BARs are read-only zero according to SR-IOV spec r1.1, sec
	 * 3.4.1.11.  Their resources are allocated from the space
	 * described by the VF BARx register in the PF's SR-IOV capability.
	 * We can't influence their alignment here.
	 */
	if (dev->is_virtfn)
		return;

	/* check if specified PCI is target device to reassign */
	align = pci_specified_resource_alignment(dev);
	if (!align)
		return;

	if (dev->hdr_type == PCI_HEADER_TYPE_NORMAL &&
	    (dev->class >> 8) == PCI_CLASS_BRIDGE_HOST) {
		dev_warn(&dev->dev,
			"Can't reassign resources to host bridge.\n");
		return;
	}

	dev_info(&dev->dev,
		"Disabling memory decoding and releasing memory resources.\n");
	pci_read_config_word(dev, PCI_COMMAND, &command);
	command &= ~PCI_COMMAND_MEMORY;
	pci_write_config_word(dev, PCI_COMMAND, command);

	for (i = 0; i < PCI_BRIDGE_RESOURCES; i++) {
		r = &dev->resource[i];
		if (!(r->flags & IORESOURCE_MEM))
			continue;
		if (r->flags & IORESOURCE_PCI_FIXED) {
			dev_info(&dev->dev, "Ignoring requested alignment for BAR%d: %pR\n",
				i, r);
			continue;
		}

		size = resource_size(r);
		if (size < align) {
			size = align;
			dev_info(&dev->dev,
				"Rounding up size of resource #%d to %#llx.\n",
				i, (unsigned long long)size);
		}
		r->flags |= IORESOURCE_UNSET;
		r->end = size - 1;
		r->start = 0;
	}
	/* Need to disable bridge's resource window,
	 * to enable the kernel to reassign new resource
	 * window later on.
	 */
	if (dev->hdr_type == PCI_HEADER_TYPE_BRIDGE &&
	    (dev->class >> 8) == PCI_CLASS_BRIDGE_PCI) {
		for (i = PCI_BRIDGE_RESOURCES; i < PCI_NUM_RESOURCES; i++) {
			r = &dev->resource[i];
			if (!(r->flags & IORESOURCE_MEM))
				continue;
			r->flags |= IORESOURCE_UNSET;
			r->end = resource_size(r) - 1;
			r->start = 0;
		}
		pci_disable_bridge_window(dev);
	}
}

static ssize_t pci_set_resource_alignment_param(const char *buf, size_t count)
{
	if (count > RESOURCE_ALIGNMENT_PARAM_SIZE - 1)
		count = RESOURCE_ALIGNMENT_PARAM_SIZE - 1;
	spin_lock(&resource_alignment_lock);
	strncpy(resource_alignment_param, buf, count);
	resource_alignment_param[count] = '\0';
	spin_unlock(&resource_alignment_lock);
	return count;
}

static ssize_t pci_get_resource_alignment_param(char *buf, size_t size)
{
	size_t count;
	spin_lock(&resource_alignment_lock);
	count = snprintf(buf, size, "%s", resource_alignment_param);
	spin_unlock(&resource_alignment_lock);
	return count;
}

static ssize_t pci_resource_alignment_show(struct bus_type *bus, char *buf)
{
	return pci_get_resource_alignment_param(buf, PAGE_SIZE);
}

static ssize_t pci_resource_alignment_store(struct bus_type *bus,
					const char *buf, size_t count)
{
	return pci_set_resource_alignment_param(buf, count);
}

static BUS_ATTR(resource_alignment, 0644, pci_resource_alignment_show,
					pci_resource_alignment_store);

static int __init pci_resource_alignment_sysfs_init(void)
{
	return bus_create_file(&pci_bus_type,
					&bus_attr_resource_alignment);
}
late_initcall(pci_resource_alignment_sysfs_init);

static void pci_no_domains(void)
{
#ifdef CONFIG_PCI_DOMAINS
	pci_domains_supported = 0;
#endif
}

#ifdef CONFIG_PCI_DOMAINS
static atomic_t __domain_nr = ATOMIC_INIT(-1);

int pci_get_new_domain_nr(void)
{
	return atomic_inc_return(&__domain_nr);
}

#ifdef CONFIG_PCI_DOMAINS_GENERIC
static int of_pci_bus_find_domain_nr(struct device *parent)
{
	static int use_dt_domains = -1;
	int domain = -1;

	if (parent)
		domain = of_get_pci_domain_nr(parent->of_node);
	/*
	 * Check DT domain and use_dt_domains values.
	 *
	 * If DT domain property is valid (domain >= 0) and
	 * use_dt_domains != 0, the DT assignment is valid since this means
	 * we have not previously allocated a domain number by using
	 * pci_get_new_domain_nr(); we should also update use_dt_domains to
	 * 1, to indicate that we have just assigned a domain number from
	 * DT.
	 *
	 * If DT domain property value is not valid (ie domain < 0), and we
	 * have not previously assigned a domain number from DT
	 * (use_dt_domains != 1) we should assign a domain number by
	 * using the:
	 *
	 * pci_get_new_domain_nr()
	 *
	 * API and update the use_dt_domains value to keep track of method we
	 * are using to assign domain numbers (use_dt_domains = 0).
	 *
	 * All other combinations imply we have a platform that is trying
	 * to mix domain numbers obtained from DT and pci_get_new_domain_nr(),
	 * which is a recipe for domain mishandling and it is prevented by
	 * invalidating the domain value (domain = -1) and printing a
	 * corresponding error.
	 */
	if (domain >= 0 && use_dt_domains) {
		use_dt_domains = 1;
	} else if (domain < 0 && use_dt_domains != 1) {
		use_dt_domains = 0;
		domain = pci_get_new_domain_nr();
	} else {
		dev_err(parent, "Node %s has inconsistent \"linux,pci-domain\" property in DT\n",
			parent->of_node->full_name);
		domain = -1;
	}

	return domain;
}

int pci_bus_find_domain_nr(struct pci_bus *bus, struct device *parent)
{
	return acpi_disabled ? of_pci_bus_find_domain_nr(parent) :
			       acpi_pci_bus_find_domain_nr(bus);
}
#endif
#endif

/**
 * pci_ext_cfg_avail - can we access extended PCI config space?
 *
 * Returns 1 if we can access PCI extended config space (offsets
 * greater than 0xff). This is the default implementation. Architecture
 * implementations can override this.
 */
int __weak pci_ext_cfg_avail(void)
{
	return 1;
}

void __weak pci_fixup_cardbus(struct pci_bus *bus)
{
}
EXPORT_SYMBOL(pci_fixup_cardbus);

static int __init pci_setup(char *str)
{
	while (str) {
		char *k = strchr(str, ',');
		if (k)
			*k++ = 0;
		if (*str && (str = pcibios_setup(str)) && *str) {
			if (!strcmp(str, "nomsi")) {
				pci_no_msi();
			} else if (!strcmp(str, "noaer")) {
				pci_no_aer();
			} else if (!strncmp(str, "realloc=", 8)) {
				pci_realloc_get_opt(str + 8);
			} else if (!strncmp(str, "realloc", 7)) {
				pci_realloc_get_opt("on");
			} else if (!strcmp(str, "nodomains")) {
				pci_no_domains();
			} else if (!strncmp(str, "noari", 5)) {
				pcie_ari_disabled = true;
			} else if (!strncmp(str, "cbiosize=", 9)) {
				pci_cardbus_io_size = memparse(str + 9, &str);
			} else if (!strncmp(str, "cbmemsize=", 10)) {
				pci_cardbus_mem_size = memparse(str + 10, &str);
			} else if (!strncmp(str, "resource_alignment=", 19)) {
				pci_set_resource_alignment_param(str + 19,
							strlen(str + 19));
			} else if (!strncmp(str, "ecrc=", 5)) {
				pcie_ecrc_get_policy(str + 5);
			} else if (!strncmp(str, "hpiosize=", 9)) {
				pci_hotplug_io_size = memparse(str + 9, &str);
			} else if (!strncmp(str, "hpmemsize=", 10)) {
				pci_hotplug_mem_size = memparse(str + 10, &str);
			} else if (!strncmp(str, "hpbussize=", 10)) {
				pci_hotplug_bus_size =
					simple_strtoul(str + 10, &str, 0);
				if (pci_hotplug_bus_size > 0xff)
					pci_hotplug_bus_size = DEFAULT_HOTPLUG_BUS_SIZE;
			} else if (!strncmp(str, "pcie_bus_tune_off", 17)) {
				pcie_bus_config = PCIE_BUS_TUNE_OFF;
			} else if (!strncmp(str, "pcie_bus_safe", 13)) {
				pcie_bus_config = PCIE_BUS_SAFE;
			} else if (!strncmp(str, "pcie_bus_perf", 13)) {
				pcie_bus_config = PCIE_BUS_PERFORMANCE;
			} else if (!strncmp(str, "pcie_bus_peer2peer", 18)) {
				pcie_bus_config = PCIE_BUS_PEER2PEER;
			} else if (!strncmp(str, "pcie_scan_all", 13)) {
				pci_add_flags(PCI_SCAN_ALL_PCIE_DEVS);
			} else {
				printk(KERN_ERR "PCI: Unknown option `%s'\n",
						str);
			}
		}
		str = k;
	}
	return 0;
}
early_param("pci", pci_setup);<|MERGE_RESOLUTION|>--- conflicted
+++ resolved
@@ -2241,12 +2241,6 @@
 			return false;
 
 		/*
-<<<<<<< HEAD
-		 * Hotplug ports handled by firmware in System Management Mode
-		 * may not be put into D3 by the OS (Thunderbolt on non-Macs).
-		 */
-		if (bridge->is_hotplug_bridge && !pciehp_is_native(bridge))
-=======
 		 * Hotplug interrupts cannot be delivered if the link is down,
 		 * so parents of a hotplug port must stay awake. In addition,
 		 * hotplug ports handled by firmware in System Management Mode
@@ -2254,7 +2248,6 @@
 		 * For simplicity, disallow in general for now.
 		 */
 		if (bridge->is_hotplug_bridge)
->>>>>>> 2fa299a9
 			return false;
 
 		if (pci_bridge_d3_force)
@@ -2280,32 +2273,16 @@
 
 	if (/* The device needs to be allowed to go D3cold ... */
 	    dev->no_d3cold || !dev->d3cold_allowed ||
-<<<<<<< HEAD
 
 	    /* ... and if it is wakeup capable to do so from D3cold. */
 	    (device_may_wakeup(&dev->dev) &&
 	     !pci_pme_capable(dev, PCI_D3cold)) ||
 
 	    /* If it is a bridge it must be allowed to go to D3. */
-	    !pci_power_manageable(dev) ||
-
-	    /* Hotplug interrupts cannot be delivered if the link is down. */
-	    dev->is_hotplug_bridge)
+	    !pci_power_manageable(dev))
 
 		*d3cold_ok = false;
 
-=======
-
-	    /* ... and if it is wakeup capable to do so from D3cold. */
-	    (device_may_wakeup(&dev->dev) &&
-	     !pci_pme_capable(dev, PCI_D3cold)) ||
-
-	    /* If it is a bridge it must be allowed to go to D3. */
-	    !pci_power_manageable(dev))
-
-		*d3cold_ok = false;
-
->>>>>>> 2fa299a9
 	return !*d3cold_ok;
 }
 
