--- conflicted
+++ resolved
@@ -20,13 +20,6 @@
 					void *data)
 {
 	struct ccu_div *cd = data;
-<<<<<<< HEAD
-
-	return divider_round_rate_parent(&cd->common.hw, parent,
-					 rate, parent_rate,
-					 cd->div.table, cd->div.width,
-					 cd->div.flags);
-=======
 
 	if (cd->common.features & CCU_FEATURE_FIXED_POSTDIV)
 		rate *= cd->fixed_post_div;
@@ -40,7 +33,6 @@
 		rate /= cd->fixed_post_div;
 
 	return rate;
->>>>>>> bb176f67
 }
 
 static void ccu_div_disable(struct clk_hw *hw)
@@ -77,12 +69,9 @@
 
 	parent_rate = ccu_mux_helper_apply_prediv(&cd->common, &cd->mux, -1,
 						  parent_rate);
-<<<<<<< HEAD
-=======
 
 	val = divider_recalc_rate(hw, parent_rate, val, cd->div.table,
 				  cd->div.flags);
->>>>>>> bb176f67
 
 	if (cd->common.features & CCU_FEATURE_FIXED_POSTDIV)
 		val /= cd->fixed_post_div;
@@ -109,12 +98,9 @@
 
 	parent_rate = ccu_mux_helper_apply_prediv(&cd->common, &cd->mux, -1,
 						  parent_rate);
-<<<<<<< HEAD
-=======
 
 	if (cd->common.features & CCU_FEATURE_FIXED_POSTDIV)
 		rate *= cd->fixed_post_div;
->>>>>>> bb176f67
 
 	val = divider_get_val(rate, parent_rate, cd->div.table, cd->div.width,
 			      cd->div.flags);
