--- conflicted
+++ resolved
@@ -4035,14 +4035,6 @@
 	    SAM_STAT_CHECK_CONDITION;
 }
 
-<<<<<<< HEAD
-static inline bool ata_12_16_cmd(struct scsi_cmnd *scmd)
-{
-	return (scmd->cmnd[0] == ATA_12 || scmd->cmnd[0] == ATA_16);
-}
-
-=======
->>>>>>> 405182c2
 /**
  * scsih_qcmd - main scsi request entry point
  * @scmd: pointer to scsi command object
