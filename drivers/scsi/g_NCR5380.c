--- conflicted
+++ resolved
@@ -64,10 +64,7 @@
 module_param_array(card, int, NULL, 0);
 MODULE_PARM_DESC(card, "card type (0=NCR5380, 1=NCR53C400, 2=NCR53C400A, 3=DTC3181E, 4=HP C2502)");
 
-<<<<<<< HEAD
-=======
 MODULE_ALIAS("g_NCR5380_mmio");
->>>>>>> 405182c2
 MODULE_LICENSE("GPL");
 
 /*
@@ -92,12 +89,6 @@
 	outb(cfg, 0x379);
 }
 
-<<<<<<< HEAD
-static int generic_NCR5380_init_one(struct scsi_host_template *tpnt,
-			struct device *pdev, int base, int irq, int board)
-{
-	unsigned int *ports;
-=======
 static unsigned int ncr_53c400a_ports[] = {
 	0x280, 0x290, 0x300, 0x310, 0x330, 0x340, 0x348, 0x350, 0
 };
@@ -118,192 +109,10 @@
 	int ret;
 	int flags = 0;
 	unsigned int *ports = NULL;
->>>>>>> 405182c2
 	u8 *magic = NULL;
 	int i;
 	int port_idx = -1;
 	unsigned long region_size;
-<<<<<<< HEAD
-#endif
-	static unsigned int ncr_53c400a_ports[] = {
-		0x280, 0x290, 0x300, 0x310, 0x330, 0x340, 0x348, 0x350, 0
-	};
-	static unsigned int dtc_3181e_ports[] = {
-		0x220, 0x240, 0x280, 0x2a0, 0x2c0, 0x300, 0x320, 0x340, 0
-	};
-	static u8 ncr_53c400a_magic[] = {	/* 53C400A & DTC436 */
-		0x59, 0xb9, 0xc5, 0xae, 0xa6
-	};
-	static u8 hp_c2502_magic[] = {	/* HP C2502 */
-		0x0f, 0x22, 0xf0, 0x20, 0x80
-	};
-	int flags, ret;
-	struct Scsi_Host *instance;
-	struct NCR5380_hostdata *hostdata;
-#ifdef SCSI_G_NCR5380_MEM
-	void __iomem *iomem;
-	resource_size_t iomem_size;
-#endif
-
-	ports = NULL;
-	flags = 0;
-	switch (board) {
-	case BOARD_NCR5380:
-		flags = FLAG_NO_PSEUDO_DMA | FLAG_DMA_FIXUP;
-		break;
-	case BOARD_NCR53C400A:
-		ports = ncr_53c400a_ports;
-		magic = ncr_53c400a_magic;
-		break;
-	case BOARD_HP_C2502:
-		ports = ncr_53c400a_ports;
-		magic = hp_c2502_magic;
-		break;
-	case BOARD_DTC3181E:
-		ports = dtc_3181e_ports;
-		magic = ncr_53c400a_magic;
-		break;
-	}
-
-#ifndef SCSI_G_NCR5380_MEM
-	if (ports && magic) {
-		/* wakeup sequence for the NCR53C400A and DTC3181E */
-
-		/* Disable the adapter and look for a free io port */
-		magic_configure(-1, 0, magic);
-
-		region_size = 16;
-		if (base)
-			for (i = 0; ports[i]; i++) {
-				if (base == ports[i]) {	/* index found */
-					if (!request_region(ports[i],
-							    region_size,
-							    "ncr53c80"))
-						return -EBUSY;
-					break;
-				}
-			}
-		else
-			for (i = 0; ports[i]; i++) {
-				if (!request_region(ports[i], region_size,
-						    "ncr53c80"))
-					continue;
-				if (inb(ports[i]) == 0xff)
-					break;
-				release_region(ports[i], region_size);
-			}
-		if (ports[i]) {
-			/* At this point we have our region reserved */
-			magic_configure(i, 0, magic); /* no IRQ yet */
-			outb(0xc0, ports[i] + 9);
-			if (inb(ports[i] + 9) != 0x80) {
-				ret = -ENODEV;
-				goto out_release;
-			}
-			base = ports[i];
-			port_idx = i;
-		} else
-			return -EINVAL;
-	}
-	else
-	{
-		/* NCR5380 - no configuration, just grab */
-		region_size = 8;
-		if (!base || !request_region(base, region_size, "ncr5380"))
-			return -EBUSY;
-	}
-#else
-	iomem_size = NCR53C400_region_size;
-	if (!request_mem_region(base, iomem_size, "ncr5380"))
-		return -EBUSY;
-	iomem = ioremap(base, iomem_size);
-	if (!iomem) {
-		release_mem_region(base, iomem_size);
-		return -ENOMEM;
-	}
-#endif
-	instance = scsi_host_alloc(tpnt, sizeof(struct NCR5380_hostdata));
-	if (instance == NULL) {
-		ret = -ENOMEM;
-		goto out_release;
-	}
-	hostdata = shost_priv(instance);
-
-#ifndef SCSI_G_NCR5380_MEM
-	instance->io_port = base;
-	instance->n_io_port = region_size;
-	hostdata->io_width = 1; /* 8-bit PDMA by default */
-
-	/*
-	 * On NCR53C400 boards, NCR5380 registers are mapped 8 past
-	 * the base address.
-	 */
-	switch (board) {
-	case BOARD_NCR53C400:
-		instance->io_port += 8;
-		hostdata->c400_ctl_status = 0;
-		hostdata->c400_blk_cnt = 1;
-		hostdata->c400_host_buf = 4;
-		break;
-	case BOARD_DTC3181E:
-		hostdata->io_width = 2;	/* 16-bit PDMA */
-		/* fall through */
-	case BOARD_NCR53C400A:
-	case BOARD_HP_C2502:
-		hostdata->c400_ctl_status = 9;
-		hostdata->c400_blk_cnt = 10;
-		hostdata->c400_host_buf = 8;
-		break;
-	}
-#else
-	instance->base = base;
-	hostdata->iomem = iomem;
-	hostdata->iomem_size = iomem_size;
-	switch (board) {
-	case BOARD_NCR53C400:
-		hostdata->c400_ctl_status = 0x100;
-		hostdata->c400_blk_cnt = 0x101;
-		hostdata->c400_host_buf = 0x104;
-		break;
-	case BOARD_DTC3181E:
-	case BOARD_NCR53C400A:
-	case BOARD_HP_C2502:
-		pr_err(DRV_MODULE_NAME ": unknown register offsets\n");
-		ret = -EINVAL;
-		goto out_unregister;
-	}
-#endif
-
-	ret = NCR5380_init(instance, flags | FLAG_LATE_DMA_SETUP);
-	if (ret)
-		goto out_unregister;
-
-	switch (board) {
-	case BOARD_NCR53C400:
-	case BOARD_DTC3181E:
-	case BOARD_NCR53C400A:
-	case BOARD_HP_C2502:
-		NCR5380_write(hostdata->c400_ctl_status, CSR_BASE);
-	}
-
-	NCR5380_maybe_reset_bus(instance);
-
-	if (irq != IRQ_AUTO)
-		instance->irq = irq;
-	else
-		instance->irq = NCR5380_probe_irq(instance, 0xffff);
-
-	/* Compatibility with documented NCR5380 kernel parameters */
-	if (instance->irq == 255)
-		instance->irq = NO_IRQ;
-
-	if (instance->irq != NO_IRQ) {
-#ifndef SCSI_G_NCR5380_MEM
-		/* set IRQ for HP C2502 */
-		if (board == BOARD_HP_C2502)
-			magic_configure(port_idx, instance->irq, magic);
-#endif
-=======
 	struct Scsi_Host *instance;
 	struct NCR5380_hostdata *hostdata;
 	u8 __iomem *iomem;
@@ -466,7 +275,6 @@
 		/* set IRQ for HP C2502 */
 		if (board == BOARD_HP_C2502)
 			magic_configure(port_idx, instance->irq, magic);
->>>>>>> 405182c2
 		if (request_irq(instance->irq, generic_NCR5380_intr,
 				0, "NCR5380", instance)) {
 			printk(KERN_WARNING "scsi%d : IRQ%d not free, interrupts disabled\n", instance->host_no, instance->irq);
@@ -492,15 +300,6 @@
 	NCR5380_exit(instance);
 out_unregister:
 	scsi_host_put(instance);
-<<<<<<< HEAD
-out_release:
-#ifndef SCSI_G_NCR5380_MEM
-	release_region(base, region_size);
-#else
-	iounmap(iomem);
-	release_mem_region(base, iomem_size);
-#endif
-=======
 out_unmap:
 	iounmap(iomem);
 out_release:
@@ -508,45 +307,27 @@
 		release_region(base, region_size);
 	else
 		release_mem_region(base, region_size);
->>>>>>> 405182c2
 	return ret;
 }
 
 static void generic_NCR5380_release_resources(struct Scsi_Host *instance)
 {
-<<<<<<< HEAD
-=======
 	struct NCR5380_hostdata *hostdata = shost_priv(instance);
 	void __iomem *iomem = hostdata->io;
 	unsigned long io_port = hostdata->io_port;
 	unsigned long base = hostdata->base;
 	unsigned long region_size = hostdata->region_size;
 
->>>>>>> 405182c2
 	scsi_remove_host(instance);
 	if (instance->irq != NO_IRQ)
 		free_irq(instance->irq, instance);
 	NCR5380_exit(instance);
-<<<<<<< HEAD
-#ifndef SCSI_G_NCR5380_MEM
-	release_region(instance->io_port, instance->n_io_port);
-#else
-	{
-		struct NCR5380_hostdata *hostdata = shost_priv(instance);
-
-		iounmap(hostdata->iomem);
-		release_mem_region(instance->base, hostdata->iomem_size);
-	}
-#endif
-	scsi_host_put(instance);
-=======
 	scsi_host_put(instance);
 	iounmap(iomem);
 	if (io_port)
 		release_region(io_port, region_size);
 	else
 		release_mem_region(base, region_size);
->>>>>>> 405182c2
 }
 
 /**
@@ -753,17 +534,10 @@
 			       base[ndev]);
 		return 0;
 	}
-<<<<<<< HEAD
 
 	return 1;
 }
 
-=======
-
-	return 1;
-}
-
->>>>>>> 405182c2
 static int generic_NCR5380_isa_remove(struct device *pdev,
 				   unsigned int ndev)
 {
@@ -778,10 +552,9 @@
 	.driver		= {
 		.name	= DRV_MODULE_NAME
 	},
-<<<<<<< HEAD
-};
-
-#if !defined(SCSI_G_NCR5380_MEM) && defined(CONFIG_PNP)
+};
+
+#ifdef CONFIG_PNP
 static struct pnp_device_id generic_NCR5380_pnp_ids[] = {
 	{ .id = "DTC436e", .driver_data = BOARD_DTC3181E },
 	{ .id = "" }
@@ -814,10 +587,8 @@
 	.id_table	= generic_NCR5380_pnp_ids,
 	.probe		= generic_NCR5380_pnp_probe,
 	.remove		= generic_NCR5380_pnp_remove,
-=======
->>>>>>> 405182c2
-};
-#endif /* !defined(SCSI_G_NCR5380_MEM) && defined(CONFIG_PNP) */
+};
+#endif /* defined(CONFIG_PNP) */
 
 static int pnp_registered, isa_registered;
 
@@ -841,69 +612,7 @@
 			card[0] = BOARD_HP_C2502;
 	}
 
-<<<<<<< HEAD
-#if !defined(SCSI_G_NCR5380_MEM) && defined(CONFIG_PNP)
-=======
 #ifdef CONFIG_PNP
-static struct pnp_device_id generic_NCR5380_pnp_ids[] = {
-	{ .id = "DTC436e", .driver_data = BOARD_DTC3181E },
-	{ .id = "" }
-};
-MODULE_DEVICE_TABLE(pnp, generic_NCR5380_pnp_ids);
-
-static int generic_NCR5380_pnp_probe(struct pnp_dev *pdev,
-			       const struct pnp_device_id *id)
-{
-	int base, irq;
-
-	if (pnp_activate_dev(pdev) < 0)
-		return -EBUSY;
-
-	base = pnp_port_start(pdev, 0);
-	irq = pnp_irq(pdev, 0);
-
-	return generic_NCR5380_init_one(&driver_template, &pdev->dev, base, irq,
-				       id->driver_data);
-}
-
-static void generic_NCR5380_pnp_remove(struct pnp_dev *pdev)
-{
-	generic_NCR5380_release_resources(pnp_get_drvdata(pdev));
-	pnp_set_drvdata(pdev, NULL);
-}
-
-static struct pnp_driver generic_NCR5380_pnp_driver = {
-	.name		= DRV_MODULE_NAME,
-	.id_table	= generic_NCR5380_pnp_ids,
-	.probe		= generic_NCR5380_pnp_probe,
-	.remove		= generic_NCR5380_pnp_remove,
-};
-#endif /* defined(CONFIG_PNP) */
-
-static int pnp_registered, isa_registered;
-
-static int __init generic_NCR5380_init(void)
-{
-	int ret = 0;
-
-	/* compatibility with old-style parameters */
-	if (irq[0] == 0 && base[0] == 0 && card[0] == -1) {
-		irq[0] = ncr_irq;
-		base[0] = ncr_addr;
-		if (ncr_5380)
-			card[0] = BOARD_NCR5380;
-		if (ncr_53c400)
-			card[0] = BOARD_NCR53C400;
-		if (ncr_53c400a)
-			card[0] = BOARD_NCR53C400A;
-		if (dtc_3181e)
-			card[0] = BOARD_DTC3181E;
-		if (hp_c2502)
-			card[0] = BOARD_HP_C2502;
-	}
-
-#ifdef CONFIG_PNP
->>>>>>> 405182c2
 	if (!pnp_register_driver(&generic_NCR5380_pnp_driver))
 		pnp_registered = 1;
 #endif
@@ -916,11 +625,7 @@
 
 static void __exit generic_NCR5380_exit(void)
 {
-<<<<<<< HEAD
-#if !defined(SCSI_G_NCR5380_MEM) && defined(CONFIG_PNP)
-=======
 #ifdef CONFIG_PNP
->>>>>>> 405182c2
 	if (pnp_registered)
 		pnp_unregister_driver(&generic_NCR5380_pnp_driver);
 #endif
