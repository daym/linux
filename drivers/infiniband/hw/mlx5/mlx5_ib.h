/*
 * Copyright (c) 2013-2015, Mellanox Technologies. All rights reserved.
 *
 * This software is available to you under a choice of one of two
 * licenses.  You may choose to be licensed under the terms of the GNU
 * General Public License (GPL) Version 2, available from the file
 * COPYING in the main directory of this source tree, or the
 * OpenIB.org BSD license below:
 *
 *     Redistribution and use in source and binary forms, with or
 *     without modification, are permitted provided that the following
 *     conditions are met:
 *
 *      - Redistributions of source code must retain the above
 *        copyright notice, this list of conditions and the following
 *        disclaimer.
 *
 *      - Redistributions in binary form must reproduce the above
 *        copyright notice, this list of conditions and the following
 *        disclaimer in the documentation and/or other materials
 *        provided with the distribution.
 *
 * THE SOFTWARE IS PROVIDED "AS IS", WITHOUT WARRANTY OF ANY KIND,
 * EXPRESS OR IMPLIED, INCLUDING BUT NOT LIMITED TO THE WARRANTIES OF
 * MERCHANTABILITY, FITNESS FOR A PARTICULAR PURPOSE AND
 * NONINFRINGEMENT. IN NO EVENT SHALL THE AUTHORS OR COPYRIGHT HOLDERS
 * BE LIABLE FOR ANY CLAIM, DAMAGES OR OTHER LIABILITY, WHETHER IN AN
 * ACTION OF CONTRACT, TORT OR OTHERWISE, ARISING FROM, OUT OF OR IN
 * CONNECTION WITH THE SOFTWARE OR THE USE OR OTHER DEALINGS IN THE
 * SOFTWARE.
 */

#ifndef MLX5_IB_H
#define MLX5_IB_H

#include <linux/kernel.h>
#include <linux/sched.h>
#include <rdma/ib_verbs.h>
#include <rdma/ib_smi.h>
#include <linux/mlx5/driver.h>
#include <linux/mlx5/cq.h>
#include <linux/mlx5/qp.h>
#include <linux/mlx5/srq.h>
#include <linux/types.h>
#include <linux/mlx5/transobj.h>
#include <rdma/ib_user_verbs.h>
#include <rdma/mlx5-abi.h>

#define mlx5_ib_dbg(dev, format, arg...)				\
pr_debug("%s:%s:%d:(pid %d): " format, (dev)->ib_dev.name, __func__,	\
	 __LINE__, current->pid, ##arg)

#define mlx5_ib_err(dev, format, arg...)				\
pr_err("%s:%s:%d:(pid %d): " format, (dev)->ib_dev.name, __func__,	\
	__LINE__, current->pid, ##arg)

#define mlx5_ib_warn(dev, format, arg...)				\
pr_warn("%s:%s:%d:(pid %d): " format, (dev)->ib_dev.name, __func__,	\
	__LINE__, current->pid, ##arg)

#define field_avail(type, fld, sz) (offsetof(type, fld) +		\
				    sizeof(((type *)0)->fld) <= (sz))
#define MLX5_IB_DEFAULT_UIDX 0xffffff
#define MLX5_USER_ASSIGNED_UIDX_MASK __mlx5_mask(qpc, user_index)

enum {
	MLX5_IB_MMAP_CMD_SHIFT	= 8,
	MLX5_IB_MMAP_CMD_MASK	= 0xff,
};

enum mlx5_ib_mmap_cmd {
	MLX5_IB_MMAP_REGULAR_PAGE		= 0,
	MLX5_IB_MMAP_GET_CONTIGUOUS_PAGES	= 1,
	MLX5_IB_MMAP_WC_PAGE			= 2,
	MLX5_IB_MMAP_NC_PAGE			= 3,
	/* 5 is chosen in order to be compatible with old versions of libmlx5 */
	MLX5_IB_MMAP_CORE_CLOCK			= 5,
};

enum {
	MLX5_RES_SCAT_DATA32_CQE	= 0x1,
	MLX5_RES_SCAT_DATA64_CQE	= 0x2,
	MLX5_REQ_SCAT_DATA32_CQE	= 0x11,
	MLX5_REQ_SCAT_DATA64_CQE	= 0x22,
};

enum mlx5_ib_latency_class {
	MLX5_IB_LATENCY_CLASS_LOW,
	MLX5_IB_LATENCY_CLASS_MEDIUM,
	MLX5_IB_LATENCY_CLASS_HIGH,
	MLX5_IB_LATENCY_CLASS_FAST_PATH
};

enum mlx5_ib_mad_ifc_flags {
	MLX5_MAD_IFC_IGNORE_MKEY	= 1,
	MLX5_MAD_IFC_IGNORE_BKEY	= 2,
	MLX5_MAD_IFC_NET_VIEW		= 4,
};

enum {
	MLX5_CROSS_CHANNEL_UUAR         = 0,
};

enum {
	MLX5_CQE_VERSION_V0,
	MLX5_CQE_VERSION_V1,
};

struct mlx5_ib_vma_private_data {
	struct list_head list;
	struct vm_area_struct *vma;
};

struct mlx5_ib_ucontext {
	struct ib_ucontext	ibucontext;
	struct list_head	db_page_list;

	/* protect doorbell record alloc/free
	 */
	struct mutex		db_page_mutex;
	struct mlx5_uuar_info	uuari;
	u8			cqe_version;
	/* Transport Domain number */
	u32			tdn;
	struct list_head	vma_private_list;
};

static inline struct mlx5_ib_ucontext *to_mucontext(struct ib_ucontext *ibucontext)
{
	return container_of(ibucontext, struct mlx5_ib_ucontext, ibucontext);
}

struct mlx5_ib_pd {
	struct ib_pd		ibpd;
	u32			pdn;
};

#define MLX5_IB_FLOW_MCAST_PRIO		(MLX5_BY_PASS_NUM_PRIOS - 1)
#define MLX5_IB_FLOW_LAST_PRIO		(MLX5_BY_PASS_NUM_REGULAR_PRIOS - 1)
#if (MLX5_IB_FLOW_LAST_PRIO <= 0)
#error "Invalid number of bypass priorities"
#endif
#define MLX5_IB_FLOW_LEFTOVERS_PRIO	(MLX5_IB_FLOW_MCAST_PRIO + 1)

#define MLX5_IB_NUM_FLOW_FT		(MLX5_IB_FLOW_LEFTOVERS_PRIO + 1)
#define MLX5_IB_NUM_SNIFFER_FTS		2
struct mlx5_ib_flow_prio {
	struct mlx5_flow_table		*flow_table;
	unsigned int			refcount;
};

struct mlx5_ib_flow_handler {
	struct list_head		list;
	struct ib_flow			ibflow;
	struct mlx5_ib_flow_prio	*prio;
<<<<<<< HEAD
	struct mlx5_flow_rule	*rule;
=======
	struct mlx5_flow_handle		*rule;
>>>>>>> 405182c2
};

struct mlx5_ib_flow_db {
	struct mlx5_ib_flow_prio	prios[MLX5_IB_NUM_FLOW_FT];
	struct mlx5_ib_flow_prio	sniffer[MLX5_IB_NUM_SNIFFER_FTS];
	struct mlx5_flow_table		*lag_demux_ft;
	/* Protect flow steering bypass flow tables
	 * when add/del flow rules.
	 * only single add/removal of flow steering rule could be done
	 * simultaneously.
	 */
	struct mutex			lock;
};

/* Use macros here so that don't have to duplicate
 * enum ib_send_flags and enum ib_qp_type for low-level driver
 */

#define MLX5_IB_SEND_UMR_UNREG	IB_SEND_RESERVED_START
#define MLX5_IB_SEND_UMR_FAIL_IF_FREE (IB_SEND_RESERVED_START << 1)
#define MLX5_IB_SEND_UMR_UPDATE_MTT (IB_SEND_RESERVED_START << 2)

#define MLX5_IB_SEND_UMR_UPDATE_TRANSLATION	(IB_SEND_RESERVED_START << 3)
#define MLX5_IB_SEND_UMR_UPDATE_PD		(IB_SEND_RESERVED_START << 4)
#define MLX5_IB_SEND_UMR_UPDATE_ACCESS		IB_SEND_RESERVED_END

#define MLX5_IB_QPT_REG_UMR	IB_QPT_RESERVED1
/*
 * IB_QPT_GSI creates the software wrapper around GSI, and MLX5_IB_QPT_HW_GSI
 * creates the actual hardware QP.
 */
#define MLX5_IB_QPT_HW_GSI	IB_QPT_RESERVED2
#define MLX5_IB_WR_UMR		IB_WR_RESERVED1

/* Private QP creation flags to be passed in ib_qp_init_attr.create_flags.
 *
 * These flags are intended for internal use by the mlx5_ib driver, and they
 * rely on the range reserved for that use in the ib_qp_create_flags enum.
 */

/* Create a UD QP whose source QP number is 1 */
static inline enum ib_qp_create_flags mlx5_ib_create_qp_sqpn_qp1(void)
{
	return IB_QP_CREATE_RESERVED_START;
}

struct wr_list {
	u16	opcode;
	u16	next;
};

struct mlx5_ib_wq {
	u64		       *wrid;
	u32		       *wr_data;
	struct wr_list	       *w_list;
	unsigned	       *wqe_head;
	u16		        unsig_count;

	/* serialize post to the work queue
	 */
	spinlock_t		lock;
	int			wqe_cnt;
	int			max_post;
	int			max_gs;
	int			offset;
	int			wqe_shift;
	unsigned		head;
	unsigned		tail;
	u16			cur_post;
	u16			last_poll;
	void		       *qend;
};

struct mlx5_ib_rwq {
	struct ib_wq		ibwq;
	struct mlx5_core_qp	core_qp;
	u32			rq_num_pas;
	u32			log_rq_stride;
	u32			log_rq_size;
	u32			rq_page_offset;
	u32			log_page_size;
	struct ib_umem		*umem;
	size_t			buf_size;
	unsigned int		page_shift;
	int			create_type;
	struct mlx5_db		db;
	u32			user_index;
	u32			wqe_count;
	u32			wqe_shift;
	int			wq_sig;
};

enum {
	MLX5_QP_USER,
	MLX5_QP_KERNEL,
	MLX5_QP_EMPTY
};

enum {
	MLX5_WQ_USER,
	MLX5_WQ_KERNEL
};

struct mlx5_ib_rwq_ind_table {
	struct ib_rwq_ind_table ib_rwq_ind_tbl;
	u32			rqtn;
};

/*
 * Connect-IB can trigger up to four concurrent pagefaults
 * per-QP.
 */
enum mlx5_ib_pagefault_context {
	MLX5_IB_PAGEFAULT_RESPONDER_READ,
	MLX5_IB_PAGEFAULT_REQUESTOR_READ,
	MLX5_IB_PAGEFAULT_RESPONDER_WRITE,
	MLX5_IB_PAGEFAULT_REQUESTOR_WRITE,
	MLX5_IB_PAGEFAULT_CONTEXTS
};

static inline enum mlx5_ib_pagefault_context
	mlx5_ib_get_pagefault_context(struct mlx5_pagefault *pagefault)
{
	return pagefault->flags & (MLX5_PFAULT_REQUESTOR | MLX5_PFAULT_WRITE);
}

struct mlx5_ib_pfault {
	struct work_struct	work;
	struct mlx5_pagefault	mpfault;
};

struct mlx5_ib_ubuffer {
	struct ib_umem	       *umem;
	int			buf_size;
	u64			buf_addr;
};

struct mlx5_ib_qp_base {
	struct mlx5_ib_qp	*container_mibqp;
	struct mlx5_core_qp	mqp;
	struct mlx5_ib_ubuffer	ubuffer;
};

struct mlx5_ib_qp_trans {
	struct mlx5_ib_qp_base	base;
	u16			xrcdn;
	u8			alt_port;
	u8			atomic_rd_en;
	u8			resp_depth;
};

struct mlx5_ib_rss_qp {
	u32	tirn;
};

struct mlx5_ib_rq {
	struct mlx5_ib_qp_base base;
	struct mlx5_ib_wq	*rq;
	struct mlx5_ib_ubuffer	ubuffer;
	struct mlx5_db		*doorbell;
	u32			tirn;
	u8			state;
};

struct mlx5_ib_sq {
	struct mlx5_ib_qp_base base;
	struct mlx5_ib_wq	*sq;
	struct mlx5_ib_ubuffer  ubuffer;
	struct mlx5_db		*doorbell;
	u32			tisn;
	u8			state;
};

struct mlx5_ib_raw_packet_qp {
	struct mlx5_ib_sq sq;
	struct mlx5_ib_rq rq;
};

struct mlx5_ib_qp {
	struct ib_qp		ibqp;
	union {
		struct mlx5_ib_qp_trans trans_qp;
		struct mlx5_ib_raw_packet_qp raw_packet_qp;
		struct mlx5_ib_rss_qp rss_qp;
	};
	struct mlx5_buf		buf;

	struct mlx5_db		db;
	struct mlx5_ib_wq	rq;

	u8			sq_signal_bits;
	u8			fm_cache;
	struct mlx5_ib_wq	sq;

	/* serialize qp state modifications
	 */
	struct mutex		mutex;
	u32			flags;
	u8			port;
	u8			state;
	int			wq_sig;
	int			scat_cqe;
	int			max_inline_data;
	struct mlx5_bf	       *bf;
	int			has_rq;

	/* only for user space QPs. For kernel
	 * we have it from the bf object
	 */
	int			uuarn;

	int			create_type;

	/* Store signature errors */
	bool			signature_en;

#ifdef CONFIG_INFINIBAND_ON_DEMAND_PAGING
	/*
	 * A flag that is true for QP's that are in a state that doesn't
	 * allow page faults, and shouldn't schedule any more faults.
	 */
	int                     disable_page_faults;
	/*
	 * The disable_page_faults_lock protects a QP's disable_page_faults
	 * field, allowing for a thread to atomically check whether the QP
	 * allows page faults, and if so schedule a page fault.
	 */
	spinlock_t              disable_page_faults_lock;
	struct mlx5_ib_pfault	pagefaults[MLX5_IB_PAGEFAULT_CONTEXTS];
#endif
	struct list_head	qps_list;
	struct list_head	cq_recv_list;
	struct list_head	cq_send_list;
};

struct mlx5_ib_cq_buf {
	struct mlx5_buf		buf;
	struct ib_umem		*umem;
	int			cqe_size;
	int			nent;
};

enum mlx5_ib_qp_flags {
	MLX5_IB_QP_LSO                          = IB_QP_CREATE_IPOIB_UD_LSO,
	MLX5_IB_QP_BLOCK_MULTICAST_LOOPBACK     = IB_QP_CREATE_BLOCK_MULTICAST_LOOPBACK,
	MLX5_IB_QP_CROSS_CHANNEL            = IB_QP_CREATE_CROSS_CHANNEL,
	MLX5_IB_QP_MANAGED_SEND             = IB_QP_CREATE_MANAGED_SEND,
	MLX5_IB_QP_MANAGED_RECV             = IB_QP_CREATE_MANAGED_RECV,
	MLX5_IB_QP_SIGNATURE_HANDLING           = 1 << 5,
	/* QP uses 1 as its source QP number */
	MLX5_IB_QP_SQPN_QP1			= 1 << 6,
	MLX5_IB_QP_CAP_SCATTER_FCS		= 1 << 7,
	MLX5_IB_QP_RSS				= 1 << 8,
};

struct mlx5_umr_wr {
	struct ib_send_wr		wr;
	union {
		u64			virt_addr;
		u64			offset;
	} target;
	struct ib_pd		       *pd;
	unsigned int			page_shift;
	unsigned int			npages;
	u32				length;
	int				access_flags;
	u32				mkey;
};

static inline struct mlx5_umr_wr *umr_wr(struct ib_send_wr *wr)
{
	return container_of(wr, struct mlx5_umr_wr, wr);
}

struct mlx5_shared_mr_info {
	int mr_id;
	struct ib_umem		*umem;
};

struct mlx5_ib_cq {
	struct ib_cq		ibcq;
	struct mlx5_core_cq	mcq;
	struct mlx5_ib_cq_buf	buf;
	struct mlx5_db		db;

	/* serialize access to the CQ
	 */
	spinlock_t		lock;

	/* protect resize cq
	 */
	struct mutex		resize_mutex;
	struct mlx5_ib_cq_buf  *resize_buf;
	struct ib_umem	       *resize_umem;
	int			cqe_size;
	struct list_head	list_send_qp;
	struct list_head	list_recv_qp;
	u32			create_flags;
	struct list_head	wc_list;
	enum ib_cq_notify_flags notify_flags;
	struct work_struct	notify_work;
};

struct mlx5_ib_wc {
	struct ib_wc wc;
	struct list_head list;
};

struct mlx5_ib_srq {
	struct ib_srq		ibsrq;
	struct mlx5_core_srq	msrq;
	struct mlx5_buf		buf;
	struct mlx5_db		db;
	u64		       *wrid;
	/* protect SRQ hanlding
	 */
	spinlock_t		lock;
	int			head;
	int			tail;
	u16			wqe_ctr;
	struct ib_umem	       *umem;
	/* serialize arming a SRQ
	 */
	struct mutex		mutex;
	int			wq_sig;
};

struct mlx5_ib_xrcd {
	struct ib_xrcd		ibxrcd;
	u32			xrcdn;
};

enum mlx5_ib_mtt_access_flags {
	MLX5_IB_MTT_READ  = (1 << 0),
	MLX5_IB_MTT_WRITE = (1 << 1),
};

#define MLX5_IB_MTT_PRESENT (MLX5_IB_MTT_READ | MLX5_IB_MTT_WRITE)

struct mlx5_ib_mr {
	struct ib_mr		ibmr;
	void			*descs;
	dma_addr_t		desc_map;
	int			ndescs;
	int			max_descs;
	int			desc_size;
	int			access_mode;
	struct mlx5_core_mkey	mmkey;
	struct ib_umem	       *umem;
	struct mlx5_shared_mr_info	*smr_info;
	struct list_head	list;
	int			order;
	int			umred;
	int			npages;
	struct mlx5_ib_dev     *dev;
	u32 out[MLX5_ST_SZ_DW(create_mkey_out)];
	struct mlx5_core_sig_ctx    *sig;
	int			live;
	void			*descs_alloc;
	int			access_flags; /* Needed for rereg MR */
};

struct mlx5_ib_mw {
	struct ib_mw		ibmw;
	struct mlx5_core_mkey	mmkey;
};

struct mlx5_ib_umr_context {
	struct ib_cqe		cqe;
	enum ib_wc_status	status;
	struct completion	done;
};

struct umr_common {
	struct ib_pd	*pd;
	struct ib_cq	*cq;
	struct ib_qp	*qp;
	/* control access to UMR QP
	 */
	struct semaphore	sem;
};

enum {
	MLX5_FMR_INVALID,
	MLX5_FMR_VALID,
	MLX5_FMR_BUSY,
};

struct mlx5_cache_ent {
	struct list_head	head;
	/* sync access to the cahce entry
	 */
	spinlock_t		lock;


	struct dentry	       *dir;
	char                    name[4];
	u32                     order;
	u32			size;
	u32                     cur;
	u32                     miss;
	u32			limit;

	struct dentry          *fsize;
	struct dentry          *fcur;
	struct dentry          *fmiss;
	struct dentry          *flimit;

	struct mlx5_ib_dev     *dev;
	struct work_struct	work;
	struct delayed_work	dwork;
	int			pending;
};

struct mlx5_mr_cache {
	struct workqueue_struct *wq;
	struct mlx5_cache_ent	ent[MAX_MR_CACHE_ENTRIES];
	int			stopped;
	struct dentry		*root;
	unsigned long		last_add;
};

struct mlx5_ib_gsi_qp;

struct mlx5_ib_port_resources {
	struct mlx5_ib_resources *devr;
	struct mlx5_ib_gsi_qp *gsi;
	struct work_struct pkey_change_work;
};

struct mlx5_ib_resources {
	struct ib_cq	*c0;
	struct ib_xrcd	*x0;
	struct ib_xrcd	*x1;
	struct ib_pd	*p0;
	struct ib_srq	*s0;
	struct ib_srq	*s1;
	struct mlx5_ib_port_resources ports[2];
	/* Protects changes to the port resources */
	struct mutex	mutex;
};

struct mlx5_ib_port {
	u16 q_cnt_id;
};

struct mlx5_roce {
	/* Protect mlx5_ib_get_netdev from invoking dev_hold() with a NULL
	 * netdev pointer
	 */
	rwlock_t		netdev_lock;
	struct net_device	*netdev;
	struct notifier_block	nb;
	atomic_t		next_port;
};

struct mlx5_ib_dev {
	struct ib_device		ib_dev;
	struct mlx5_core_dev		*mdev;
	struct mlx5_roce		roce;
	MLX5_DECLARE_DOORBELL_LOCK(uar_lock);
	int				num_ports;
	/* serialize update of capability mask
	 */
	struct mutex			cap_mask_mutex;
	bool				ib_active;
	struct umr_common		umrc;
	/* sync used page count stats
	 */
	struct mlx5_ib_resources	devr;
	struct mlx5_mr_cache		cache;
	struct timer_list		delay_timer;
	/* Prevents soft lock on massive reg MRs */
	struct mutex			slow_path_mutex;
	int				fill_delay;
#ifdef CONFIG_INFINIBAND_ON_DEMAND_PAGING
	struct ib_odp_caps	odp_caps;
	/*
	 * Sleepable RCU that prevents destruction of MRs while they are still
	 * being used by a page fault handler.
	 */
	struct srcu_struct      mr_srcu;
#endif
	struct mlx5_ib_flow_db	flow_db;
	/* protect resources needed as part of reset flow */
	spinlock_t		reset_flow_resource_lock;
	struct list_head	qp_list;
	/* Array with num_ports elements */
	struct mlx5_ib_port	*port;
};

static inline struct mlx5_ib_cq *to_mibcq(struct mlx5_core_cq *mcq)
{
	return container_of(mcq, struct mlx5_ib_cq, mcq);
}

static inline struct mlx5_ib_xrcd *to_mxrcd(struct ib_xrcd *ibxrcd)
{
	return container_of(ibxrcd, struct mlx5_ib_xrcd, ibxrcd);
}

static inline struct mlx5_ib_dev *to_mdev(struct ib_device *ibdev)
{
	return container_of(ibdev, struct mlx5_ib_dev, ib_dev);
}

static inline struct mlx5_ib_cq *to_mcq(struct ib_cq *ibcq)
{
	return container_of(ibcq, struct mlx5_ib_cq, ibcq);
}

static inline struct mlx5_ib_qp *to_mibqp(struct mlx5_core_qp *mqp)
{
	return container_of(mqp, struct mlx5_ib_qp_base, mqp)->container_mibqp;
}

static inline struct mlx5_ib_rwq *to_mibrwq(struct mlx5_core_qp *core_qp)
{
	return container_of(core_qp, struct mlx5_ib_rwq, core_qp);
}

static inline struct mlx5_ib_mr *to_mibmr(struct mlx5_core_mkey *mmkey)
{
	return container_of(mmkey, struct mlx5_ib_mr, mmkey);
}

static inline struct mlx5_ib_pd *to_mpd(struct ib_pd *ibpd)
{
	return container_of(ibpd, struct mlx5_ib_pd, ibpd);
}

static inline struct mlx5_ib_srq *to_msrq(struct ib_srq *ibsrq)
{
	return container_of(ibsrq, struct mlx5_ib_srq, ibsrq);
}

static inline struct mlx5_ib_qp *to_mqp(struct ib_qp *ibqp)
{
	return container_of(ibqp, struct mlx5_ib_qp, ibqp);
}

static inline struct mlx5_ib_rwq *to_mrwq(struct ib_wq *ibwq)
{
	return container_of(ibwq, struct mlx5_ib_rwq, ibwq);
}

static inline struct mlx5_ib_rwq_ind_table *to_mrwq_ind_table(struct ib_rwq_ind_table *ib_rwq_ind_tbl)
{
	return container_of(ib_rwq_ind_tbl, struct mlx5_ib_rwq_ind_table, ib_rwq_ind_tbl);
}

static inline struct mlx5_ib_srq *to_mibsrq(struct mlx5_core_srq *msrq)
{
	return container_of(msrq, struct mlx5_ib_srq, msrq);
}

static inline struct mlx5_ib_mr *to_mmr(struct ib_mr *ibmr)
{
	return container_of(ibmr, struct mlx5_ib_mr, ibmr);
}

static inline struct mlx5_ib_mw *to_mmw(struct ib_mw *ibmw)
{
	return container_of(ibmw, struct mlx5_ib_mw, ibmw);
}

struct mlx5_ib_ah {
	struct ib_ah		ibah;
	struct mlx5_av		av;
};

static inline struct mlx5_ib_ah *to_mah(struct ib_ah *ibah)
{
	return container_of(ibah, struct mlx5_ib_ah, ibah);
}

int mlx5_ib_db_map_user(struct mlx5_ib_ucontext *context, unsigned long virt,
			struct mlx5_db *db);
void mlx5_ib_db_unmap_user(struct mlx5_ib_ucontext *context, struct mlx5_db *db);
void __mlx5_ib_cq_clean(struct mlx5_ib_cq *cq, u32 qpn, struct mlx5_ib_srq *srq);
void mlx5_ib_cq_clean(struct mlx5_ib_cq *cq, u32 qpn, struct mlx5_ib_srq *srq);
void mlx5_ib_free_srq_wqe(struct mlx5_ib_srq *srq, int wqe_index);
int mlx5_MAD_IFC(struct mlx5_ib_dev *dev, int ignore_mkey, int ignore_bkey,
		 u8 port, const struct ib_wc *in_wc, const struct ib_grh *in_grh,
		 const void *in_mad, void *response_mad);
struct ib_ah *mlx5_ib_create_ah(struct ib_pd *pd, struct ib_ah_attr *ah_attr);
int mlx5_ib_query_ah(struct ib_ah *ibah, struct ib_ah_attr *ah_attr);
int mlx5_ib_destroy_ah(struct ib_ah *ah);
struct ib_srq *mlx5_ib_create_srq(struct ib_pd *pd,
				  struct ib_srq_init_attr *init_attr,
				  struct ib_udata *udata);
int mlx5_ib_modify_srq(struct ib_srq *ibsrq, struct ib_srq_attr *attr,
		       enum ib_srq_attr_mask attr_mask, struct ib_udata *udata);
int mlx5_ib_query_srq(struct ib_srq *ibsrq, struct ib_srq_attr *srq_attr);
int mlx5_ib_destroy_srq(struct ib_srq *srq);
int mlx5_ib_post_srq_recv(struct ib_srq *ibsrq, struct ib_recv_wr *wr,
			  struct ib_recv_wr **bad_wr);
struct ib_qp *mlx5_ib_create_qp(struct ib_pd *pd,
				struct ib_qp_init_attr *init_attr,
				struct ib_udata *udata);
int mlx5_ib_modify_qp(struct ib_qp *ibqp, struct ib_qp_attr *attr,
		      int attr_mask, struct ib_udata *udata);
int mlx5_ib_query_qp(struct ib_qp *ibqp, struct ib_qp_attr *qp_attr, int qp_attr_mask,
		     struct ib_qp_init_attr *qp_init_attr);
int mlx5_ib_destroy_qp(struct ib_qp *qp);
int mlx5_ib_post_send(struct ib_qp *ibqp, struct ib_send_wr *wr,
		      struct ib_send_wr **bad_wr);
int mlx5_ib_post_recv(struct ib_qp *ibqp, struct ib_recv_wr *wr,
		      struct ib_recv_wr **bad_wr);
void *mlx5_get_send_wqe(struct mlx5_ib_qp *qp, int n);
int mlx5_ib_read_user_wqe(struct mlx5_ib_qp *qp, int send, int wqe_index,
			  void *buffer, u32 length,
			  struct mlx5_ib_qp_base *base);
struct ib_cq *mlx5_ib_create_cq(struct ib_device *ibdev,
				const struct ib_cq_init_attr *attr,
				struct ib_ucontext *context,
				struct ib_udata *udata);
int mlx5_ib_destroy_cq(struct ib_cq *cq);
int mlx5_ib_poll_cq(struct ib_cq *ibcq, int num_entries, struct ib_wc *wc);
int mlx5_ib_arm_cq(struct ib_cq *ibcq, enum ib_cq_notify_flags flags);
int mlx5_ib_modify_cq(struct ib_cq *cq, u16 cq_count, u16 cq_period);
int mlx5_ib_resize_cq(struct ib_cq *ibcq, int entries, struct ib_udata *udata);
struct ib_mr *mlx5_ib_get_dma_mr(struct ib_pd *pd, int acc);
struct ib_mr *mlx5_ib_reg_user_mr(struct ib_pd *pd, u64 start, u64 length,
				  u64 virt_addr, int access_flags,
				  struct ib_udata *udata);
struct ib_mw *mlx5_ib_alloc_mw(struct ib_pd *pd, enum ib_mw_type type,
			       struct ib_udata *udata);
int mlx5_ib_dealloc_mw(struct ib_mw *mw);
int mlx5_ib_update_mtt(struct mlx5_ib_mr *mr, u64 start_page_index,
		       int npages, int zap);
int mlx5_ib_rereg_user_mr(struct ib_mr *ib_mr, int flags, u64 start,
			  u64 length, u64 virt_addr, int access_flags,
			  struct ib_pd *pd, struct ib_udata *udata);
int mlx5_ib_dereg_mr(struct ib_mr *ibmr);
struct ib_mr *mlx5_ib_alloc_mr(struct ib_pd *pd,
			       enum ib_mr_type mr_type,
			       u32 max_num_sg);
int mlx5_ib_map_mr_sg(struct ib_mr *ibmr, struct scatterlist *sg, int sg_nents,
		      unsigned int *sg_offset);
int mlx5_ib_process_mad(struct ib_device *ibdev, int mad_flags, u8 port_num,
			const struct ib_wc *in_wc, const struct ib_grh *in_grh,
			const struct ib_mad_hdr *in, size_t in_mad_size,
			struct ib_mad_hdr *out, size_t *out_mad_size,
			u16 *out_mad_pkey_index);
struct ib_xrcd *mlx5_ib_alloc_xrcd(struct ib_device *ibdev,
					  struct ib_ucontext *context,
					  struct ib_udata *udata);
int mlx5_ib_dealloc_xrcd(struct ib_xrcd *xrcd);
int mlx5_ib_get_buf_offset(u64 addr, int page_shift, u32 *offset);
int mlx5_query_ext_port_caps(struct mlx5_ib_dev *dev, u8 port);
int mlx5_query_mad_ifc_smp_attr_node_info(struct ib_device *ibdev,
					  struct ib_smp *out_mad);
int mlx5_query_mad_ifc_system_image_guid(struct ib_device *ibdev,
					 __be64 *sys_image_guid);
int mlx5_query_mad_ifc_max_pkeys(struct ib_device *ibdev,
				 u16 *max_pkeys);
int mlx5_query_mad_ifc_vendor_id(struct ib_device *ibdev,
				 u32 *vendor_id);
int mlx5_query_mad_ifc_node_desc(struct mlx5_ib_dev *dev, char *node_desc);
int mlx5_query_mad_ifc_node_guid(struct mlx5_ib_dev *dev, __be64 *node_guid);
int mlx5_query_mad_ifc_pkey(struct ib_device *ibdev, u8 port, u16 index,
			    u16 *pkey);
int mlx5_query_mad_ifc_gids(struct ib_device *ibdev, u8 port, int index,
			    union ib_gid *gid);
int mlx5_query_mad_ifc_port(struct ib_device *ibdev, u8 port,
			    struct ib_port_attr *props);
int mlx5_ib_query_port(struct ib_device *ibdev, u8 port,
		       struct ib_port_attr *props);
int mlx5_ib_init_fmr(struct mlx5_ib_dev *dev);
void mlx5_ib_cleanup_fmr(struct mlx5_ib_dev *dev);
void mlx5_ib_cont_pages(struct ib_umem *umem, u64 addr, int *count, int *shift,
			int *ncont, int *order);
void __mlx5_ib_populate_pas(struct mlx5_ib_dev *dev, struct ib_umem *umem,
			    int page_shift, size_t offset, size_t num_pages,
			    __be64 *pas, int access_flags);
void mlx5_ib_populate_pas(struct mlx5_ib_dev *dev, struct ib_umem *umem,
			  int page_shift, __be64 *pas, int access_flags);
void mlx5_ib_copy_pas(u64 *old, u64 *new, int step, int num);
int mlx5_ib_get_cqe_size(struct mlx5_ib_dev *dev, struct ib_cq *ibcq);
int mlx5_mr_cache_init(struct mlx5_ib_dev *dev);
int mlx5_mr_cache_cleanup(struct mlx5_ib_dev *dev);
int mlx5_mr_ib_cont_pages(struct ib_umem *umem, u64 addr, int *count, int *shift);
int mlx5_ib_check_mr_status(struct ib_mr *ibmr, u32 check_mask,
			    struct ib_mr_status *mr_status);
struct ib_wq *mlx5_ib_create_wq(struct ib_pd *pd,
				struct ib_wq_init_attr *init_attr,
				struct ib_udata *udata);
int mlx5_ib_destroy_wq(struct ib_wq *wq);
int mlx5_ib_modify_wq(struct ib_wq *wq, struct ib_wq_attr *wq_attr,
		      u32 wq_attr_mask, struct ib_udata *udata);
struct ib_rwq_ind_table *mlx5_ib_create_rwq_ind_table(struct ib_device *device,
						      struct ib_rwq_ind_table_init_attr *init_attr,
						      struct ib_udata *udata);
int mlx5_ib_destroy_rwq_ind_table(struct ib_rwq_ind_table *wq_ind_table);

#ifdef CONFIG_INFINIBAND_ON_DEMAND_PAGING
extern struct workqueue_struct *mlx5_ib_page_fault_wq;

void mlx5_ib_internal_fill_odp_caps(struct mlx5_ib_dev *dev);
void mlx5_ib_mr_pfault_handler(struct mlx5_ib_qp *qp,
			       struct mlx5_ib_pfault *pfault);
void mlx5_ib_odp_create_qp(struct mlx5_ib_qp *qp);
int mlx5_ib_odp_init_one(struct mlx5_ib_dev *ibdev);
void mlx5_ib_odp_remove_one(struct mlx5_ib_dev *ibdev);
int __init mlx5_ib_odp_init(void);
void mlx5_ib_odp_cleanup(void);
void mlx5_ib_qp_disable_pagefaults(struct mlx5_ib_qp *qp);
void mlx5_ib_qp_enable_pagefaults(struct mlx5_ib_qp *qp);
void mlx5_ib_invalidate_range(struct ib_umem *umem, unsigned long start,
			      unsigned long end);
#else /* CONFIG_INFINIBAND_ON_DEMAND_PAGING */
static inline void mlx5_ib_internal_fill_odp_caps(struct mlx5_ib_dev *dev)
{
	return;
}

static inline void mlx5_ib_odp_create_qp(struct mlx5_ib_qp *qp)		{}
static inline int mlx5_ib_odp_init_one(struct mlx5_ib_dev *ibdev) { return 0; }
static inline void mlx5_ib_odp_remove_one(struct mlx5_ib_dev *ibdev)	{}
static inline int mlx5_ib_odp_init(void) { return 0; }
static inline void mlx5_ib_odp_cleanup(void)				{}
static inline void mlx5_ib_qp_disable_pagefaults(struct mlx5_ib_qp *qp) {}
static inline void mlx5_ib_qp_enable_pagefaults(struct mlx5_ib_qp *qp)  {}

#endif /* CONFIG_INFINIBAND_ON_DEMAND_PAGING */

int mlx5_ib_get_vf_config(struct ib_device *device, int vf,
			  u8 port, struct ifla_vf_info *info);
int mlx5_ib_set_vf_link_state(struct ib_device *device, int vf,
			      u8 port, int state);
int mlx5_ib_get_vf_stats(struct ib_device *device, int vf,
			 u8 port, struct ifla_vf_stats *stats);
int mlx5_ib_set_vf_guid(struct ib_device *device, int vf, u8 port,
			u64 guid, int type);

__be16 mlx5_get_roce_udp_sport(struct mlx5_ib_dev *dev, u8 port_num,
			       int index);

/* GSI QP helper functions */
struct ib_qp *mlx5_ib_gsi_create_qp(struct ib_pd *pd,
				    struct ib_qp_init_attr *init_attr);
int mlx5_ib_gsi_destroy_qp(struct ib_qp *qp);
int mlx5_ib_gsi_modify_qp(struct ib_qp *qp, struct ib_qp_attr *attr,
			  int attr_mask);
int mlx5_ib_gsi_query_qp(struct ib_qp *qp, struct ib_qp_attr *qp_attr,
			 int qp_attr_mask,
			 struct ib_qp_init_attr *qp_init_attr);
int mlx5_ib_gsi_post_send(struct ib_qp *qp, struct ib_send_wr *wr,
			  struct ib_send_wr **bad_wr);
int mlx5_ib_gsi_post_recv(struct ib_qp *qp, struct ib_recv_wr *wr,
			  struct ib_recv_wr **bad_wr);
void mlx5_ib_gsi_pkey_change(struct mlx5_ib_gsi_qp *gsi);

int mlx5_ib_generate_wc(struct ib_cq *ibcq, struct ib_wc *wc);

static inline void init_query_mad(struct ib_smp *mad)
{
	mad->base_version  = 1;
	mad->mgmt_class    = IB_MGMT_CLASS_SUBN_LID_ROUTED;
	mad->class_version = 1;
	mad->method	   = IB_MGMT_METHOD_GET;
}

static inline u8 convert_access(int acc)
{
	return (acc & IB_ACCESS_REMOTE_ATOMIC ? MLX5_PERM_ATOMIC       : 0) |
	       (acc & IB_ACCESS_REMOTE_WRITE  ? MLX5_PERM_REMOTE_WRITE : 0) |
	       (acc & IB_ACCESS_REMOTE_READ   ? MLX5_PERM_REMOTE_READ  : 0) |
	       (acc & IB_ACCESS_LOCAL_WRITE   ? MLX5_PERM_LOCAL_WRITE  : 0) |
	       MLX5_PERM_LOCAL_READ;
}

static inline int is_qp1(enum ib_qp_type qp_type)
{
	return qp_type == MLX5_IB_QPT_HW_GSI;
}

#define MLX5_MAX_UMR_SHIFT 16
#define MLX5_MAX_UMR_PAGES (1 << MLX5_MAX_UMR_SHIFT)

static inline u32 check_cq_create_flags(u32 flags)
{
	/*
	 * It returns non-zero value for unsupported CQ
	 * create flags, otherwise it returns zero.
	 */
	return (flags & ~(IB_CQ_FLAGS_IGNORE_OVERRUN |
			  IB_CQ_FLAGS_TIMESTAMP_COMPLETION));
}

static inline int verify_assign_uidx(u8 cqe_version, u32 cmd_uidx,
				     u32 *user_index)
{
	if (cqe_version) {
		if ((cmd_uidx == MLX5_IB_DEFAULT_UIDX) ||
		    (cmd_uidx & ~MLX5_USER_ASSIGNED_UIDX_MASK))
			return -EINVAL;
		*user_index = cmd_uidx;
	} else {
		*user_index = MLX5_IB_DEFAULT_UIDX;
	}

	return 0;
}

static inline int get_qp_user_index(struct mlx5_ib_ucontext *ucontext,
				    struct mlx5_ib_create_qp *ucmd,
				    int inlen,
				    u32 *user_index)
{
	u8 cqe_version = ucontext->cqe_version;

	if (field_avail(struct mlx5_ib_create_qp, uidx, inlen) &&
	    !cqe_version && (ucmd->uidx == MLX5_IB_DEFAULT_UIDX))
		return 0;

	if (!!(field_avail(struct mlx5_ib_create_qp, uidx, inlen) !=
	       !!cqe_version))
		return -EINVAL;

	return verify_assign_uidx(cqe_version, ucmd->uidx, user_index);
}

static inline int get_srq_user_index(struct mlx5_ib_ucontext *ucontext,
				     struct mlx5_ib_create_srq *ucmd,
				     int inlen,
				     u32 *user_index)
{
	u8 cqe_version = ucontext->cqe_version;

	if (field_avail(struct mlx5_ib_create_srq, uidx, inlen) &&
	    !cqe_version && (ucmd->uidx == MLX5_IB_DEFAULT_UIDX))
		return 0;

	if (!!(field_avail(struct mlx5_ib_create_srq, uidx, inlen) !=
	       !!cqe_version))
		return -EINVAL;

	return verify_assign_uidx(cqe_version, ucmd->uidx, user_index);
}
#endif /* MLX5_IB_H */<|MERGE_RESOLUTION|>--- conflicted
+++ resolved
@@ -153,11 +153,7 @@
 	struct list_head		list;
 	struct ib_flow			ibflow;
 	struct mlx5_ib_flow_prio	*prio;
-<<<<<<< HEAD
-	struct mlx5_flow_rule	*rule;
-=======
 	struct mlx5_flow_handle		*rule;
->>>>>>> 405182c2
 };
 
 struct mlx5_ib_flow_db {
