--- conflicted
+++ resolved
@@ -4,23 +4,6 @@
 use Getopt::Long;
 use Pod::Usage;
 
-<<<<<<< HEAD
-my $debug = 0;
-
-while ($ARGV[0] =~ m/^-(.*)/) {
-	my $cmd = shift @ARGV;
-	if ($cmd eq "--debug") {
-		require Data::Dumper;
-		$debug = 1;
-		next;
-	}
-	die "argument $cmd unknown";
-}
-
-if (scalar @ARGV < 2 || scalar @ARGV > 3) {
-	die "Usage:\n\t$0 <file in> <file out> [<exceptions file>]\n";
-}
-=======
 my $debug;
 my $help;
 my $man;
@@ -34,7 +17,6 @@
 pod2usage(1) if $help;
 pod2usage(-exitstatus => 0, -verbose => 2) if $man;
 pod2usage(2) if (scalar @ARGV < 2 || scalar @ARGV > 3);
->>>>>>> 405182c2
 
 my ($file_in, $file_out, $file_exceptions) = @ARGV;
 
