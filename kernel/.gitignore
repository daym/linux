#
# Generated files
#
<<<<<<< HEAD
=======
kheaders.md5
>>>>>>> 0ecfebd2
timeconst.h
hz.bc<|MERGE_RESOLUTION|>--- conflicted
+++ resolved
@@ -1,9 +1,6 @@
 #
 # Generated files
 #
-<<<<<<< HEAD
-=======
 kheaders.md5
->>>>>>> 0ecfebd2
 timeconst.h
 hz.bc