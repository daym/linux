--- conflicted
+++ resolved
@@ -357,14 +357,11 @@
 	.attr = {.name = "io_poll", .mode = S_IWUSR | S_IRUGO },
 	.show = blk_mq_hw_sysfs_poll_show,
 	.store = blk_mq_hw_sysfs_poll_store,
-<<<<<<< HEAD
-=======
 };
 static struct blk_mq_hw_ctx_sysfs_entry blk_mq_hw_sysfs_stat = {
 	.attr = {.name = "stats", .mode = S_IRUGO | S_IWUSR },
 	.show = blk_mq_hw_sysfs_stat_show,
 	.store = blk_mq_hw_sysfs_stat_store,
->>>>>>> 405182c2
 };
 
 static struct attribute *default_hw_ctx_attrs[] = {
