/*
 * common eBPF ELF operations.
 *
 * Copyright (C) 2013-2015 Alexei Starovoitov <ast@kernel.org>
 * Copyright (C) 2015 Wang Nan <wangnan0@huawei.com>
 * Copyright (C) 2015 Huawei Inc.
 *
 * This program is free software; you can redistribute it and/or
 * modify it under the terms of the GNU Lesser General Public
 * License as published by the Free Software Foundation;
 * version 2.1 of the License (not later!)
 *
 * This program is distributed in the hope that it will be useful,
 * but WITHOUT ANY WARRANTY; without even the implied warranty of
 * MERCHANTABILITY or FITNESS FOR A PARTICULAR PURPOSE.  See the
 * GNU Lesser General Public License for more details.
 *
 * You should have received a copy of the GNU Lesser General Public
 * License along with this program; if not,  see <http://www.gnu.org/licenses>
 */
#ifndef __BPF_BPF_H
#define __BPF_BPF_H

#include <linux/bpf.h>
#include <stddef.h>

int bpf_create_map(enum bpf_map_type map_type, int key_size, int value_size,
		   int max_entries, __u32 map_flags);

/* Recommend log buffer size */
#define BPF_LOG_BUF_SIZE 65536
int bpf_load_program(enum bpf_prog_type type, struct bpf_insn *insns,
		     size_t insns_cnt, char *license,
		     __u32 kern_version, char *log_buf,
		     size_t log_buf_sz);

int bpf_map_update_elem(int fd, void *key, void *value,
			__u64 flags);

int bpf_map_lookup_elem(int fd, void *key, void *value);
int bpf_map_delete_elem(int fd, void *key);
int bpf_map_get_next_key(int fd, void *key, void *next_key);
int bpf_obj_pin(int fd, const char *pathname);
int bpf_obj_get(const char *pathname);
<<<<<<< HEAD
int bpf_prog_attach(int prog_fd, int attachable_fd, enum bpf_attach_type type);
=======
int bpf_prog_attach(int prog_fd, int attachable_fd, enum bpf_attach_type type,
		    unsigned int flags);
>>>>>>> 2fa299a9
int bpf_prog_detach(int attachable_fd, enum bpf_attach_type type);


#endif<|MERGE_RESOLUTION|>--- conflicted
+++ resolved
@@ -42,12 +42,8 @@
 int bpf_map_get_next_key(int fd, void *key, void *next_key);
 int bpf_obj_pin(int fd, const char *pathname);
 int bpf_obj_get(const char *pathname);
-<<<<<<< HEAD
-int bpf_prog_attach(int prog_fd, int attachable_fd, enum bpf_attach_type type);
-=======
 int bpf_prog_attach(int prog_fd, int attachable_fd, enum bpf_attach_type type,
 		    unsigned int flags);
->>>>>>> 2fa299a9
 int bpf_prog_detach(int attachable_fd, enum bpf_attach_type type);
 
 
