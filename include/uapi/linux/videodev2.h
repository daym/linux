--- conflicted
+++ resolved
@@ -379,12 +379,7 @@
 	(((is_rgb_or_hsv) && (colsp) == V4L2_COLORSPACE_BT2020) ? \
 	 V4L2_QUANTIZATION_LIM_RANGE : \
 	 (((is_rgb_or_hsv) || (ycbcr_enc) == V4L2_YCBCR_ENC_XV601 || \
-<<<<<<< HEAD
-	  (ycbcr_enc) == V4L2_YCBCR_ENC_XV709 || (colsp) == V4L2_COLORSPACE_JPEG) || \
-	  (colsp) == V4L2_COLORSPACE_ADOBERGB || (colsp) == V4L2_COLORSPACE_SRGB ? \
-=======
 	  (ycbcr_enc) == V4L2_YCBCR_ENC_XV709 || (colsp) == V4L2_COLORSPACE_JPEG) ? \
->>>>>>> 2fa299a9
 	 V4L2_QUANTIZATION_FULL_RANGE : V4L2_QUANTIZATION_LIM_RANGE))
 
 enum v4l2_priority {
