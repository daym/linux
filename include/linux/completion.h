--- conflicted
+++ resolved
@@ -28,59 +28,13 @@
 	wait_queue_head_t wait;
 };
 
-<<<<<<< HEAD
-#ifdef CONFIG_LOCKDEP_COMPLETIONS
-static inline void complete_acquire(struct completion *x)
-{
-	lock_acquire_exclusive((struct lockdep_map *)&x->map, 0, 0, NULL, _RET_IP_);
-}
-
-static inline void complete_release(struct completion *x)
-{
-	lock_release((struct lockdep_map *)&x->map, 0, _RET_IP_);
-}
-
-static inline void complete_release_commit(struct completion *x)
-{
-	lock_commit_crosslock((struct lockdep_map *)&x->map);
-}
-
-#define init_completion_map(x, m)					\
-do {									\
-	lockdep_init_map_crosslock((struct lockdep_map *)&(x)->map,	\
-			(m)->name, (m)->key, 0);				\
-	__init_completion(x);						\
-} while (0)
-
-#define init_completion(x)						\
-do {									\
-	static struct lock_class_key __key;				\
-	lockdep_init_map_crosslock((struct lockdep_map *)&(x)->map,	\
-			"(completion)" #x,				\
-			&__key, 0);					\
-	__init_completion(x);						\
-} while (0)
-#else
-=======
->>>>>>> 5fa4ec9c
 #define init_completion_map(x, m) __init_completion(x)
 #define init_completion(x) __init_completion(x)
 static inline void complete_acquire(struct completion *x) {}
 static inline void complete_release(struct completion *x) {}
 
-<<<<<<< HEAD
-#ifdef CONFIG_LOCKDEP_COMPLETIONS
-#define COMPLETION_INITIALIZER(work) \
-	{ 0, __WAIT_QUEUE_HEAD_INITIALIZER((work).wait), \
-	STATIC_CROSS_LOCKDEP_MAP_INIT("(completion)" #work, &(work)) }
-#else
-=======
->>>>>>> 5fa4ec9c
 #define COMPLETION_INITIALIZER(work) \
 	{ 0, __WAIT_QUEUE_HEAD_INITIALIZER((work).wait) }
-
-#define COMPLETION_INITIALIZER_ONSTACK_MAP(work, map) \
-	(*({ init_completion_map(&(work), &(map)); &(work); }))
 
 #define COMPLETION_INITIALIZER_ONSTACK_MAP(work, map) \
 	(*({ init_completion_map(&(work), &(map)); &(work); }))
