/* SPDX-License-Identifier: GPL-2.0 */
#ifndef MM_SLAB_H
#define MM_SLAB_H
/*
 * Internal slab definitions
 */

#ifdef CONFIG_SLOB
/*
 * Common fields provided in kmem_cache by all slab allocators
 * This struct is either used directly by the allocator (SLOB)
 * or the allocator must include definitions for all fields
 * provided in kmem_cache_common in their definition of kmem_cache.
 *
 * Once we can do anonymous structs (C11 standard) we could put a
 * anonymous struct definition in these allocators so that the
 * separate allocations in the kmem_cache structure of SLAB and
 * SLUB is no longer needed.
 */
struct kmem_cache {
	unsigned int object_size;/* The original size of the object */
	unsigned int size;	/* The aligned/padded/added on size  */
	unsigned int align;	/* Alignment as calculated */
	slab_flags_t flags;	/* Active flags on the slab */
<<<<<<< HEAD
=======
	size_t useroffset;	/* Usercopy region offset */
	size_t usersize;	/* Usercopy region size */
>>>>>>> 661e50bc
	const char *name;	/* Slab name for sysfs */
	int refcount;		/* Use counter */
	void (*ctor)(void *);	/* Called on object slot creation */
	struct list_head list;	/* List of all slab caches on the system */
};

#endif /* CONFIG_SLOB */

#ifdef CONFIG_SLAB
#include <linux/slab_def.h>
#endif

#ifdef CONFIG_SLUB
#include <linux/slub_def.h>
#endif

#include <linux/memcontrol.h>
#include <linux/fault-inject.h>
#include <linux/kasan.h>
#include <linux/kmemleak.h>
#include <linux/random.h>
#include <linux/sched/mm.h>

/*
 * State of the slab allocator.
 *
 * This is used to describe the states of the allocator during bootup.
 * Allocators use this to gradually bootstrap themselves. Most allocators
 * have the problem that the structures used for managing slab caches are
 * allocated from slab caches themselves.
 */
enum slab_state {
	DOWN,			/* No slab functionality yet */
	PARTIAL,		/* SLUB: kmem_cache_node available */
	PARTIAL_NODE,		/* SLAB: kmalloc size for node struct available */
	UP,			/* Slab caches usable but not all extras yet */
	FULL			/* Everything is working */
};

extern enum slab_state slab_state;

/* The slab cache mutex protects the management structures during changes */
extern struct mutex slab_mutex;

/* The list of all slab caches on the system */
extern struct list_head slab_caches;

/* The slab cache that manages slab cache information */
extern struct kmem_cache *kmem_cache;

/* A table of kmalloc cache names and sizes */
extern const struct kmalloc_info_struct {
	const char *name;
	unsigned long size;
} kmalloc_info[];

<<<<<<< HEAD
unsigned long calculate_alignment(slab_flags_t flags,
		unsigned long align, unsigned long size);

=======
>>>>>>> 661e50bc
#ifndef CONFIG_SLOB
/* Kmalloc array related functions */
void setup_kmalloc_cache_index_table(void);
void create_kmalloc_caches(slab_flags_t);

/* Find the kmalloc slab corresponding for a certain size */
struct kmem_cache *kmalloc_slab(size_t, gfp_t);
#endif


/* Functions provided by the slab allocators */
int __kmem_cache_create(struct kmem_cache *, slab_flags_t flags);

extern struct kmem_cache *create_kmalloc_cache(const char *name, size_t size,
<<<<<<< HEAD
			slab_flags_t flags);
extern void create_boot_cache(struct kmem_cache *, const char *name,
			size_t size, slab_flags_t flags);
=======
			slab_flags_t flags, size_t useroffset,
			size_t usersize);
extern void create_boot_cache(struct kmem_cache *, const char *name,
			size_t size, slab_flags_t flags, size_t useroffset,
			size_t usersize);
>>>>>>> 661e50bc

int slab_unmergeable(struct kmem_cache *s);
struct kmem_cache *find_mergeable(size_t size, size_t align,
		slab_flags_t flags, const char *name, void (*ctor)(void *));
#ifndef CONFIG_SLOB
struct kmem_cache *
__kmem_cache_alias(const char *name, size_t size, size_t align,
		   slab_flags_t flags, void (*ctor)(void *));

slab_flags_t kmem_cache_flags(unsigned long object_size,
	slab_flags_t flags, const char *name,
	void (*ctor)(void *));
#else
static inline struct kmem_cache *
__kmem_cache_alias(const char *name, size_t size, size_t align,
		   slab_flags_t flags, void (*ctor)(void *))
{ return NULL; }

static inline slab_flags_t kmem_cache_flags(unsigned long object_size,
	slab_flags_t flags, const char *name,
	void (*ctor)(void *))
{
	return flags;
}
#endif


/* Legal flag mask for kmem_cache_create(), for various configurations */
#define SLAB_CORE_FLAGS (SLAB_HWCACHE_ALIGN | SLAB_CACHE_DMA | SLAB_PANIC | \
			 SLAB_TYPESAFE_BY_RCU | SLAB_DEBUG_OBJECTS )

#if defined(CONFIG_DEBUG_SLAB)
#define SLAB_DEBUG_FLAGS (SLAB_RED_ZONE | SLAB_POISON | SLAB_STORE_USER)
#elif defined(CONFIG_SLUB_DEBUG)
#define SLAB_DEBUG_FLAGS (SLAB_RED_ZONE | SLAB_POISON | SLAB_STORE_USER | \
			  SLAB_TRACE | SLAB_CONSISTENCY_CHECKS)
#else
#define SLAB_DEBUG_FLAGS (0)
#endif

#if defined(CONFIG_SLAB)
#define SLAB_CACHE_FLAGS (SLAB_MEM_SPREAD | SLAB_NOLEAKTRACE | \
			  SLAB_RECLAIM_ACCOUNT | SLAB_TEMPORARY | \
			  SLAB_ACCOUNT)
#elif defined(CONFIG_SLUB)
#define SLAB_CACHE_FLAGS (SLAB_NOLEAKTRACE | SLAB_RECLAIM_ACCOUNT | \
			  SLAB_TEMPORARY | SLAB_ACCOUNT)
#else
#define SLAB_CACHE_FLAGS (0)
#endif

/* Common flags available with current configuration */
#define CACHE_CREATE_MASK (SLAB_CORE_FLAGS | SLAB_DEBUG_FLAGS | SLAB_CACHE_FLAGS)

/* Common flags permitted for kmem_cache_create */
#define SLAB_FLAGS_PERMITTED (SLAB_CORE_FLAGS | \
			      SLAB_RED_ZONE | \
			      SLAB_POISON | \
			      SLAB_STORE_USER | \
			      SLAB_TRACE | \
			      SLAB_CONSISTENCY_CHECKS | \
			      SLAB_MEM_SPREAD | \
			      SLAB_NOLEAKTRACE | \
			      SLAB_RECLAIM_ACCOUNT | \
			      SLAB_TEMPORARY | \
			      SLAB_ACCOUNT)

int __kmem_cache_shutdown(struct kmem_cache *);
void __kmem_cache_release(struct kmem_cache *);
int __kmem_cache_shrink(struct kmem_cache *);
void __kmemcg_cache_deactivate(struct kmem_cache *s);
void slab_kmem_cache_release(struct kmem_cache *);

struct seq_file;
struct file;

struct slabinfo {
	unsigned long active_objs;
	unsigned long num_objs;
	unsigned long active_slabs;
	unsigned long num_slabs;
	unsigned long shared_avail;
	unsigned int limit;
	unsigned int batchcount;
	unsigned int shared;
	unsigned int objects_per_slab;
	unsigned int cache_order;
};

void get_slabinfo(struct kmem_cache *s, struct slabinfo *sinfo);
void slabinfo_show_stats(struct seq_file *m, struct kmem_cache *s);
ssize_t slabinfo_write(struct file *file, const char __user *buffer,
		       size_t count, loff_t *ppos);

/*
 * Generic implementation of bulk operations
 * These are useful for situations in which the allocator cannot
 * perform optimizations. In that case segments of the object listed
 * may be allocated or freed using these operations.
 */
void __kmem_cache_free_bulk(struct kmem_cache *, size_t, void **);
int __kmem_cache_alloc_bulk(struct kmem_cache *, gfp_t, size_t, void **);

#if defined(CONFIG_MEMCG) && !defined(CONFIG_SLOB)

/* List of all root caches. */
extern struct list_head		slab_root_caches;
#define root_caches_node	memcg_params.__root_caches_node

/*
 * Iterate over all memcg caches of the given root cache. The caller must hold
 * slab_mutex.
 */
#define for_each_memcg_cache(iter, root) \
	list_for_each_entry(iter, &(root)->memcg_params.children, \
			    memcg_params.children_node)

static inline bool is_root_cache(struct kmem_cache *s)
{
	return !s->memcg_params.root_cache;
}

static inline bool slab_equal_or_root(struct kmem_cache *s,
				      struct kmem_cache *p)
{
	return p == s || p == s->memcg_params.root_cache;
}

/*
 * We use suffixes to the name in memcg because we can't have caches
 * created in the system with the same name. But when we print them
 * locally, better refer to them with the base name
 */
static inline const char *cache_name(struct kmem_cache *s)
{
	if (!is_root_cache(s))
		s = s->memcg_params.root_cache;
	return s->name;
}

/*
 * Note, we protect with RCU only the memcg_caches array, not per-memcg caches.
 * That said the caller must assure the memcg's cache won't go away by either
 * taking a css reference to the owner cgroup, or holding the slab_mutex.
 */
static inline struct kmem_cache *
cache_from_memcg_idx(struct kmem_cache *s, int idx)
{
	struct kmem_cache *cachep;
	struct memcg_cache_array *arr;

	rcu_read_lock();
	arr = rcu_dereference(s->memcg_params.memcg_caches);

	/*
	 * Make sure we will access the up-to-date value. The code updating
	 * memcg_caches issues a write barrier to match this (see
	 * memcg_create_kmem_cache()).
	 */
	cachep = READ_ONCE(arr->entries[idx]);
	rcu_read_unlock();

	return cachep;
}

static inline struct kmem_cache *memcg_root_cache(struct kmem_cache *s)
{
	if (is_root_cache(s))
		return s;
	return s->memcg_params.root_cache;
}

static __always_inline int memcg_charge_slab(struct page *page,
					     gfp_t gfp, int order,
					     struct kmem_cache *s)
{
	if (!memcg_kmem_enabled())
		return 0;
	if (is_root_cache(s))
		return 0;
	return memcg_kmem_charge_memcg(page, gfp, order, s->memcg_params.memcg);
}

static __always_inline void memcg_uncharge_slab(struct page *page, int order,
						struct kmem_cache *s)
{
	if (!memcg_kmem_enabled())
		return;
	memcg_kmem_uncharge(page, order);
}

extern void slab_init_memcg_params(struct kmem_cache *);
extern void memcg_link_cache(struct kmem_cache *s);
extern void slab_deactivate_memcg_cache_rcu_sched(struct kmem_cache *s,
				void (*deact_fn)(struct kmem_cache *));

#else /* CONFIG_MEMCG && !CONFIG_SLOB */

/* If !memcg, all caches are root. */
#define slab_root_caches	slab_caches
#define root_caches_node	list

#define for_each_memcg_cache(iter, root) \
	for ((void)(iter), (void)(root); 0; )

static inline bool is_root_cache(struct kmem_cache *s)
{
	return true;
}

static inline bool slab_equal_or_root(struct kmem_cache *s,
				      struct kmem_cache *p)
{
	return true;
}

static inline const char *cache_name(struct kmem_cache *s)
{
	return s->name;
}

static inline struct kmem_cache *
cache_from_memcg_idx(struct kmem_cache *s, int idx)
{
	return NULL;
}

static inline struct kmem_cache *memcg_root_cache(struct kmem_cache *s)
{
	return s;
}

static inline int memcg_charge_slab(struct page *page, gfp_t gfp, int order,
				    struct kmem_cache *s)
{
	return 0;
}

static inline void memcg_uncharge_slab(struct page *page, int order,
				       struct kmem_cache *s)
{
}

static inline void slab_init_memcg_params(struct kmem_cache *s)
{
}

static inline void memcg_link_cache(struct kmem_cache *s)
{
}

#endif /* CONFIG_MEMCG && !CONFIG_SLOB */

static inline struct kmem_cache *cache_from_obj(struct kmem_cache *s, void *x)
{
	struct kmem_cache *cachep;
	struct page *page;

	/*
	 * When kmemcg is not being used, both assignments should return the
	 * same value. but we don't want to pay the assignment price in that
	 * case. If it is not compiled in, the compiler should be smart enough
	 * to not do even the assignment. In that case, slab_equal_or_root
	 * will also be a constant.
	 */
	if (!memcg_kmem_enabled() &&
	    !unlikely(s->flags & SLAB_CONSISTENCY_CHECKS))
		return s;

	page = virt_to_head_page(x);
	cachep = page->slab_cache;
	if (slab_equal_or_root(cachep, s))
		return cachep;

	pr_err("%s: Wrong slab cache. %s but object is from %s\n",
	       __func__, s->name, cachep->name);
	WARN_ON_ONCE(1);
	return s;
}

static inline size_t slab_ksize(const struct kmem_cache *s)
{
#ifndef CONFIG_SLUB
	return s->object_size;

#else /* CONFIG_SLUB */
# ifdef CONFIG_SLUB_DEBUG
	/*
	 * Debugging requires use of the padding between object
	 * and whatever may come after it.
	 */
	if (s->flags & (SLAB_RED_ZONE | SLAB_POISON))
		return s->object_size;
# endif
	if (s->flags & SLAB_KASAN)
		return s->object_size;
	/*
	 * If we have the need to store the freelist pointer
	 * back there or track user information then we can
	 * only use the space before that information.
	 */
	if (s->flags & (SLAB_TYPESAFE_BY_RCU | SLAB_STORE_USER))
		return s->inuse;
	/*
	 * Else we can use all the padding etc for the allocation
	 */
	return s->size;
#endif
}

static inline struct kmem_cache *slab_pre_alloc_hook(struct kmem_cache *s,
						     gfp_t flags)
{
	flags &= gfp_allowed_mask;

	fs_reclaim_acquire(flags);
	fs_reclaim_release(flags);

	might_sleep_if(gfpflags_allow_blocking(flags));

	if (should_failslab(s, flags))
		return NULL;

	if (memcg_kmem_enabled() &&
	    ((flags & __GFP_ACCOUNT) || (s->flags & SLAB_ACCOUNT)))
		return memcg_kmem_get_cache(s);

	return s;
}

static inline void slab_post_alloc_hook(struct kmem_cache *s, gfp_t flags,
					size_t size, void **p)
{
	size_t i;

	flags &= gfp_allowed_mask;
	for (i = 0; i < size; i++) {
		void *object = p[i];

		kmemleak_alloc_recursive(object, s->object_size, 1,
					 s->flags, flags);
		kasan_slab_alloc(s, object, flags);
	}

	if (memcg_kmem_enabled())
		memcg_kmem_put_cache(s);
}

#ifndef CONFIG_SLOB
/*
 * The slab lists for all objects.
 */
struct kmem_cache_node {
	spinlock_t list_lock;

#ifdef CONFIG_SLAB
	struct list_head slabs_partial;	/* partial list first, better asm code */
	struct list_head slabs_full;
	struct list_head slabs_free;
	unsigned long total_slabs;	/* length of all slab lists */
	unsigned long free_slabs;	/* length of free slab list only */
	unsigned long free_objects;
	unsigned int free_limit;
	unsigned int colour_next;	/* Per-node cache coloring */
	struct array_cache *shared;	/* shared per node */
	struct alien_cache **alien;	/* on other nodes */
	unsigned long next_reap;	/* updated without locking */
	int free_touched;		/* updated without locking */
#endif

#ifdef CONFIG_SLUB
	unsigned long nr_partial;
	struct list_head partial;
#ifdef CONFIG_SLUB_DEBUG
	atomic_long_t nr_slabs;
	atomic_long_t total_objects;
	struct list_head full;
#endif
#endif

};

static inline struct kmem_cache_node *get_node(struct kmem_cache *s, int node)
{
	return s->node[node];
}

/*
 * Iterator over all nodes. The body will be executed for each node that has
 * a kmem_cache_node structure allocated (which is true for all online nodes)
 */
#define for_each_kmem_cache_node(__s, __node, __n) \
	for (__node = 0; __node < nr_node_ids; __node++) \
		 if ((__n = get_node(__s, __node)))

#endif

void *slab_start(struct seq_file *m, loff_t *pos);
void *slab_next(struct seq_file *m, void *p, loff_t *pos);
void slab_stop(struct seq_file *m, void *p);
void *memcg_slab_start(struct seq_file *m, loff_t *pos);
void *memcg_slab_next(struct seq_file *m, void *p, loff_t *pos);
void memcg_slab_stop(struct seq_file *m, void *p);
int memcg_slab_show(struct seq_file *m, void *p);

#if defined(CONFIG_SLAB) || defined(CONFIG_SLUB_DEBUG)
void dump_unreclaimable_slab(void);
#else
static inline void dump_unreclaimable_slab(void)
{
}
#endif

void ___cache_free(struct kmem_cache *cache, void *x, unsigned long addr);

#ifdef CONFIG_SLAB_FREELIST_RANDOM
int cache_random_seq_create(struct kmem_cache *cachep, unsigned int count,
			gfp_t gfp);
void cache_random_seq_destroy(struct kmem_cache *cachep);
#else
static inline int cache_random_seq_create(struct kmem_cache *cachep,
					unsigned int count, gfp_t gfp)
{
	return 0;
}
static inline void cache_random_seq_destroy(struct kmem_cache *cachep) { }
#endif /* CONFIG_SLAB_FREELIST_RANDOM */

#endif /* MM_SLAB_H */<|MERGE_RESOLUTION|>--- conflicted
+++ resolved
@@ -22,11 +22,8 @@
 	unsigned int size;	/* The aligned/padded/added on size  */
 	unsigned int align;	/* Alignment as calculated */
 	slab_flags_t flags;	/* Active flags on the slab */
-<<<<<<< HEAD
-=======
 	size_t useroffset;	/* Usercopy region offset */
 	size_t usersize;	/* Usercopy region size */
->>>>>>> 661e50bc
 	const char *name;	/* Slab name for sysfs */
 	int refcount;		/* Use counter */
 	void (*ctor)(void *);	/* Called on object slot creation */
@@ -83,12 +80,6 @@
 	unsigned long size;
 } kmalloc_info[];
 
-<<<<<<< HEAD
-unsigned long calculate_alignment(slab_flags_t flags,
-		unsigned long align, unsigned long size);
-
-=======
->>>>>>> 661e50bc
 #ifndef CONFIG_SLOB
 /* Kmalloc array related functions */
 void setup_kmalloc_cache_index_table(void);
@@ -103,17 +94,11 @@
 int __kmem_cache_create(struct kmem_cache *, slab_flags_t flags);
 
 extern struct kmem_cache *create_kmalloc_cache(const char *name, size_t size,
-<<<<<<< HEAD
-			slab_flags_t flags);
-extern void create_boot_cache(struct kmem_cache *, const char *name,
-			size_t size, slab_flags_t flags);
-=======
 			slab_flags_t flags, size_t useroffset,
 			size_t usersize);
 extern void create_boot_cache(struct kmem_cache *, const char *name,
 			size_t size, slab_flags_t flags, size_t useroffset,
 			size_t usersize);
->>>>>>> 661e50bc
 
 int slab_unmergeable(struct kmem_cache *s);
 struct kmem_cache *find_mergeable(size_t size, size_t align,
