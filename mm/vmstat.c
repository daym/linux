/*
 *  linux/mm/vmstat.c
 *
 *  Manages VM statistics
 *  Copyright (C) 1991, 1992, 1993, 1994  Linus Torvalds
 *
 *  zoned VM statistics
 *  Copyright (C) 2006 Silicon Graphics, Inc.,
 *		Christoph Lameter <christoph@lameter.com>
 *  Copyright (C) 2008-2014 Christoph Lameter
 */
#include <linux/fs.h>
#include <linux/mm.h>
#include <linux/err.h>
#include <linux/module.h>
#include <linux/slab.h>
#include <linux/cpu.h>
#include <linux/cpumask.h>
#include <linux/vmstat.h>
#include <linux/proc_fs.h>
#include <linux/seq_file.h>
#include <linux/debugfs.h>
#include <linux/sched.h>
#include <linux/math64.h>
#include <linux/writeback.h>
#include <linux/compaction.h>
#include <linux/mm_inline.h>
#include <linux/page_ext.h>
#include <linux/page_owner.h>

#include "internal.h"

#ifdef CONFIG_VM_EVENT_COUNTERS
DEFINE_PER_CPU(struct vm_event_state, vm_event_states) = {{0}};
EXPORT_PER_CPU_SYMBOL(vm_event_states);

static void sum_vm_events(unsigned long *ret)
{
	int cpu;
	int i;

	memset(ret, 0, NR_VM_EVENT_ITEMS * sizeof(unsigned long));

	for_each_online_cpu(cpu) {
		struct vm_event_state *this = &per_cpu(vm_event_states, cpu);

		for (i = 0; i < NR_VM_EVENT_ITEMS; i++)
			ret[i] += this->event[i];
	}
}

/*
 * Accumulate the vm event counters across all CPUs.
 * The result is unavoidably approximate - it can change
 * during and after execution of this function.
*/
void all_vm_events(unsigned long *ret)
{
	get_online_cpus();
	sum_vm_events(ret);
	put_online_cpus();
}
EXPORT_SYMBOL_GPL(all_vm_events);

/*
 * Fold the foreign cpu events into our own.
 *
 * This is adding to the events on one processor
 * but keeps the global counts constant.
 */
void vm_events_fold_cpu(int cpu)
{
	struct vm_event_state *fold_state = &per_cpu(vm_event_states, cpu);
	int i;

	for (i = 0; i < NR_VM_EVENT_ITEMS; i++) {
		count_vm_events(i, fold_state->event[i]);
		fold_state->event[i] = 0;
	}
}

#endif /* CONFIG_VM_EVENT_COUNTERS */

/*
 * Manage combined zone based / global counters
 *
 * vm_stat contains the global counters
 */
atomic_long_t vm_zone_stat[NR_VM_ZONE_STAT_ITEMS] __cacheline_aligned_in_smp;
atomic_long_t vm_node_stat[NR_VM_NODE_STAT_ITEMS] __cacheline_aligned_in_smp;
EXPORT_SYMBOL(vm_zone_stat);
EXPORT_SYMBOL(vm_node_stat);

#ifdef CONFIG_SMP

int calculate_pressure_threshold(struct zone *zone)
{
	int threshold;
	int watermark_distance;

	/*
	 * As vmstats are not up to date, there is drift between the estimated
	 * and real values. For high thresholds and a high number of CPUs, it
	 * is possible for the min watermark to be breached while the estimated
	 * value looks fine. The pressure threshold is a reduced value such
	 * that even the maximum amount of drift will not accidentally breach
	 * the min watermark
	 */
	watermark_distance = low_wmark_pages(zone) - min_wmark_pages(zone);
	threshold = max(1, (int)(watermark_distance / num_online_cpus()));

	/*
	 * Maximum threshold is 125
	 */
	threshold = min(125, threshold);

	return threshold;
}

int calculate_normal_threshold(struct zone *zone)
{
	int threshold;
	int mem;	/* memory in 128 MB units */

	/*
	 * The threshold scales with the number of processors and the amount
	 * of memory per zone. More memory means that we can defer updates for
	 * longer, more processors could lead to more contention.
 	 * fls() is used to have a cheap way of logarithmic scaling.
	 *
	 * Some sample thresholds:
	 *
	 * Threshold	Processors	(fls)	Zonesize	fls(mem+1)
	 * ------------------------------------------------------------------
	 * 8		1		1	0.9-1 GB	4
	 * 16		2		2	0.9-1 GB	4
	 * 20 		2		2	1-2 GB		5
	 * 24		2		2	2-4 GB		6
	 * 28		2		2	4-8 GB		7
	 * 32		2		2	8-16 GB		8
	 * 4		2		2	<128M		1
	 * 30		4		3	2-4 GB		5
	 * 48		4		3	8-16 GB		8
	 * 32		8		4	1-2 GB		4
	 * 32		8		4	0.9-1GB		4
	 * 10		16		5	<128M		1
	 * 40		16		5	900M		4
	 * 70		64		7	2-4 GB		5
	 * 84		64		7	4-8 GB		6
	 * 108		512		9	4-8 GB		6
	 * 125		1024		10	8-16 GB		8
	 * 125		1024		10	16-32 GB	9
	 */

	mem = zone->managed_pages >> (27 - PAGE_SHIFT);

	threshold = 2 * fls(num_online_cpus()) * (1 + fls(mem));

	/*
	 * Maximum threshold is 125
	 */
	threshold = min(125, threshold);

	return threshold;
}

/*
 * Refresh the thresholds for each zone.
 */
void refresh_zone_stat_thresholds(void)
{
	struct pglist_data *pgdat;
	struct zone *zone;
	int cpu;
	int threshold;

	/* Zero current pgdat thresholds */
	for_each_online_pgdat(pgdat) {
		for_each_online_cpu(cpu) {
			per_cpu_ptr(pgdat->per_cpu_nodestats, cpu)->stat_threshold = 0;
		}
	}

	for_each_populated_zone(zone) {
		struct pglist_data *pgdat = zone->zone_pgdat;
		unsigned long max_drift, tolerate_drift;

		threshold = calculate_normal_threshold(zone);

		for_each_online_cpu(cpu) {
			int pgdat_threshold;

			per_cpu_ptr(zone->pageset, cpu)->stat_threshold
							= threshold;

			/* Base nodestat threshold on the largest populated zone. */
			pgdat_threshold = per_cpu_ptr(pgdat->per_cpu_nodestats, cpu)->stat_threshold;
			per_cpu_ptr(pgdat->per_cpu_nodestats, cpu)->stat_threshold
				= max(threshold, pgdat_threshold);
		}

		/*
		 * Only set percpu_drift_mark if there is a danger that
		 * NR_FREE_PAGES reports the low watermark is ok when in fact
		 * the min watermark could be breached by an allocation
		 */
		tolerate_drift = low_wmark_pages(zone) - min_wmark_pages(zone);
		max_drift = num_online_cpus() * threshold;
		if (max_drift > tolerate_drift)
			zone->percpu_drift_mark = high_wmark_pages(zone) +
					max_drift;
	}
}

void set_pgdat_percpu_threshold(pg_data_t *pgdat,
				int (*calculate_pressure)(struct zone *))
{
	struct zone *zone;
	int cpu;
	int threshold;
	int i;

	for (i = 0; i < pgdat->nr_zones; i++) {
		zone = &pgdat->node_zones[i];
		if (!zone->percpu_drift_mark)
			continue;

		threshold = (*calculate_pressure)(zone);
		for_each_online_cpu(cpu)
			per_cpu_ptr(zone->pageset, cpu)->stat_threshold
							= threshold;
	}
}

/*
 * For use when we know that interrupts are disabled,
 * or when we know that preemption is disabled and that
 * particular counter cannot be updated from interrupt context.
 */
void __mod_zone_page_state(struct zone *zone, enum zone_stat_item item,
			   long delta)
{
	struct per_cpu_pageset __percpu *pcp = zone->pageset;
	s8 __percpu *p = pcp->vm_stat_diff + item;
	long x;
	long t;

	x = delta + __this_cpu_read(*p);

	t = __this_cpu_read(pcp->stat_threshold);

	if (unlikely(x > t || x < -t)) {
		zone_page_state_add(x, zone, item);
		x = 0;
	}
	__this_cpu_write(*p, x);
}
EXPORT_SYMBOL(__mod_zone_page_state);

void __mod_node_page_state(struct pglist_data *pgdat, enum node_stat_item item,
				long delta)
{
	struct per_cpu_nodestat __percpu *pcp = pgdat->per_cpu_nodestats;
	s8 __percpu *p = pcp->vm_node_stat_diff + item;
	long x;
	long t;

	x = delta + __this_cpu_read(*p);

	t = __this_cpu_read(pcp->stat_threshold);

	if (unlikely(x > t || x < -t)) {
		node_page_state_add(x, pgdat, item);
		x = 0;
	}
	__this_cpu_write(*p, x);
}
EXPORT_SYMBOL(__mod_node_page_state);

/*
 * Optimized increment and decrement functions.
 *
 * These are only for a single page and therefore can take a struct page *
 * argument instead of struct zone *. This allows the inclusion of the code
 * generated for page_zone(page) into the optimized functions.
 *
 * No overflow check is necessary and therefore the differential can be
 * incremented or decremented in place which may allow the compilers to
 * generate better code.
 * The increment or decrement is known and therefore one boundary check can
 * be omitted.
 *
 * NOTE: These functions are very performance sensitive. Change only
 * with care.
 *
 * Some processors have inc/dec instructions that are atomic vs an interrupt.
 * However, the code must first determine the differential location in a zone
 * based on the processor number and then inc/dec the counter. There is no
 * guarantee without disabling preemption that the processor will not change
 * in between and therefore the atomicity vs. interrupt cannot be exploited
 * in a useful way here.
 */
void __inc_zone_state(struct zone *zone, enum zone_stat_item item)
{
	struct per_cpu_pageset __percpu *pcp = zone->pageset;
	s8 __percpu *p = pcp->vm_stat_diff + item;
	s8 v, t;

	v = __this_cpu_inc_return(*p);
	t = __this_cpu_read(pcp->stat_threshold);
	if (unlikely(v > t)) {
		s8 overstep = t >> 1;

		zone_page_state_add(v + overstep, zone, item);
		__this_cpu_write(*p, -overstep);
	}
}

void __inc_node_state(struct pglist_data *pgdat, enum node_stat_item item)
{
	struct per_cpu_nodestat __percpu *pcp = pgdat->per_cpu_nodestats;
	s8 __percpu *p = pcp->vm_node_stat_diff + item;
	s8 v, t;

	v = __this_cpu_inc_return(*p);
	t = __this_cpu_read(pcp->stat_threshold);
	if (unlikely(v > t)) {
		s8 overstep = t >> 1;

		node_page_state_add(v + overstep, pgdat, item);
		__this_cpu_write(*p, -overstep);
	}
}

void __inc_zone_page_state(struct page *page, enum zone_stat_item item)
{
	__inc_zone_state(page_zone(page), item);
}
EXPORT_SYMBOL(__inc_zone_page_state);

void __inc_node_page_state(struct page *page, enum node_stat_item item)
{
	__inc_node_state(page_pgdat(page), item);
}
EXPORT_SYMBOL(__inc_node_page_state);

void __dec_zone_state(struct zone *zone, enum zone_stat_item item)
{
	struct per_cpu_pageset __percpu *pcp = zone->pageset;
	s8 __percpu *p = pcp->vm_stat_diff + item;
	s8 v, t;

	v = __this_cpu_dec_return(*p);
	t = __this_cpu_read(pcp->stat_threshold);
	if (unlikely(v < - t)) {
		s8 overstep = t >> 1;

		zone_page_state_add(v - overstep, zone, item);
		__this_cpu_write(*p, overstep);
	}
}

void __dec_node_state(struct pglist_data *pgdat, enum node_stat_item item)
{
	struct per_cpu_nodestat __percpu *pcp = pgdat->per_cpu_nodestats;
	s8 __percpu *p = pcp->vm_node_stat_diff + item;
	s8 v, t;

	v = __this_cpu_dec_return(*p);
	t = __this_cpu_read(pcp->stat_threshold);
	if (unlikely(v < - t)) {
		s8 overstep = t >> 1;

		node_page_state_add(v - overstep, pgdat, item);
		__this_cpu_write(*p, overstep);
	}
}

void __dec_zone_page_state(struct page *page, enum zone_stat_item item)
{
	__dec_zone_state(page_zone(page), item);
}
EXPORT_SYMBOL(__dec_zone_page_state);

void __dec_node_page_state(struct page *page, enum node_stat_item item)
{
	__dec_node_state(page_pgdat(page), item);
}
EXPORT_SYMBOL(__dec_node_page_state);

#ifdef CONFIG_HAVE_CMPXCHG_LOCAL
/*
 * If we have cmpxchg_local support then we do not need to incur the overhead
 * that comes with local_irq_save/restore if we use this_cpu_cmpxchg.
 *
 * mod_state() modifies the zone counter state through atomic per cpu
 * operations.
 *
 * Overstep mode specifies how overstep should handled:
 *     0       No overstepping
 *     1       Overstepping half of threshold
 *     -1      Overstepping minus half of threshold
*/
static inline void mod_zone_state(struct zone *zone,
       enum zone_stat_item item, long delta, int overstep_mode)
{
	struct per_cpu_pageset __percpu *pcp = zone->pageset;
	s8 __percpu *p = pcp->vm_stat_diff + item;
	long o, n, t, z;

	do {
		z = 0;  /* overflow to zone counters */

		/*
		 * The fetching of the stat_threshold is racy. We may apply
		 * a counter threshold to the wrong the cpu if we get
		 * rescheduled while executing here. However, the next
		 * counter update will apply the threshold again and
		 * therefore bring the counter under the threshold again.
		 *
		 * Most of the time the thresholds are the same anyways
		 * for all cpus in a zone.
		 */
		t = this_cpu_read(pcp->stat_threshold);

		o = this_cpu_read(*p);
		n = delta + o;

		if (n > t || n < -t) {
			int os = overstep_mode * (t >> 1) ;

			/* Overflow must be added to zone counters */
			z = n + os;
			n = -os;
		}
	} while (this_cpu_cmpxchg(*p, o, n) != o);

	if (z)
		zone_page_state_add(z, zone, item);
}

void mod_zone_page_state(struct zone *zone, enum zone_stat_item item,
			 long delta)
{
	mod_zone_state(zone, item, delta, 0);
}
EXPORT_SYMBOL(mod_zone_page_state);

void inc_zone_page_state(struct page *page, enum zone_stat_item item)
{
	mod_zone_state(page_zone(page), item, 1, 1);
}
EXPORT_SYMBOL(inc_zone_page_state);

void dec_zone_page_state(struct page *page, enum zone_stat_item item)
{
	mod_zone_state(page_zone(page), item, -1, -1);
}
EXPORT_SYMBOL(dec_zone_page_state);

static inline void mod_node_state(struct pglist_data *pgdat,
       enum node_stat_item item, int delta, int overstep_mode)
{
	struct per_cpu_nodestat __percpu *pcp = pgdat->per_cpu_nodestats;
	s8 __percpu *p = pcp->vm_node_stat_diff + item;
	long o, n, t, z;

	do {
		z = 0;  /* overflow to node counters */

		/*
		 * The fetching of the stat_threshold is racy. We may apply
		 * a counter threshold to the wrong the cpu if we get
		 * rescheduled while executing here. However, the next
		 * counter update will apply the threshold again and
		 * therefore bring the counter under the threshold again.
		 *
		 * Most of the time the thresholds are the same anyways
		 * for all cpus in a node.
		 */
		t = this_cpu_read(pcp->stat_threshold);

		o = this_cpu_read(*p);
		n = delta + o;

		if (n > t || n < -t) {
			int os = overstep_mode * (t >> 1) ;

			/* Overflow must be added to node counters */
			z = n + os;
			n = -os;
		}
	} while (this_cpu_cmpxchg(*p, o, n) != o);

	if (z)
		node_page_state_add(z, pgdat, item);
}

void mod_node_page_state(struct pglist_data *pgdat, enum node_stat_item item,
					long delta)
{
	mod_node_state(pgdat, item, delta, 0);
}
EXPORT_SYMBOL(mod_node_page_state);

void inc_node_state(struct pglist_data *pgdat, enum node_stat_item item)
{
	mod_node_state(pgdat, item, 1, 1);
}

void inc_node_page_state(struct page *page, enum node_stat_item item)
{
	mod_node_state(page_pgdat(page), item, 1, 1);
}
EXPORT_SYMBOL(inc_node_page_state);

void dec_node_page_state(struct page *page, enum node_stat_item item)
{
	mod_node_state(page_pgdat(page), item, -1, -1);
}
EXPORT_SYMBOL(dec_node_page_state);
#else
/*
 * Use interrupt disable to serialize counter updates
 */
void mod_zone_page_state(struct zone *zone, enum zone_stat_item item,
			 long delta)
{
	unsigned long flags;

	local_irq_save(flags);
	__mod_zone_page_state(zone, item, delta);
	local_irq_restore(flags);
}
EXPORT_SYMBOL(mod_zone_page_state);

void inc_zone_page_state(struct page *page, enum zone_stat_item item)
{
	unsigned long flags;
	struct zone *zone;

	zone = page_zone(page);
	local_irq_save(flags);
	__inc_zone_state(zone, item);
	local_irq_restore(flags);
}
EXPORT_SYMBOL(inc_zone_page_state);

void dec_zone_page_state(struct page *page, enum zone_stat_item item)
{
	unsigned long flags;

	local_irq_save(flags);
	__dec_zone_page_state(page, item);
	local_irq_restore(flags);
}
EXPORT_SYMBOL(dec_zone_page_state);

void inc_node_state(struct pglist_data *pgdat, enum node_stat_item item)
{
	unsigned long flags;

	local_irq_save(flags);
	__inc_node_state(pgdat, item);
	local_irq_restore(flags);
}
EXPORT_SYMBOL(inc_node_state);

void mod_node_page_state(struct pglist_data *pgdat, enum node_stat_item item,
					long delta)
{
	unsigned long flags;

	local_irq_save(flags);
	__mod_node_page_state(pgdat, item, delta);
	local_irq_restore(flags);
}
EXPORT_SYMBOL(mod_node_page_state);

void inc_node_page_state(struct page *page, enum node_stat_item item)
{
	unsigned long flags;
	struct pglist_data *pgdat;

	pgdat = page_pgdat(page);
	local_irq_save(flags);
	__inc_node_state(pgdat, item);
	local_irq_restore(flags);
}
EXPORT_SYMBOL(inc_node_page_state);

void dec_node_page_state(struct page *page, enum node_stat_item item)
{
	unsigned long flags;

	local_irq_save(flags);
	__dec_node_page_state(page, item);
	local_irq_restore(flags);
}
EXPORT_SYMBOL(dec_node_page_state);
#endif

/*
 * Fold a differential into the global counters.
 * Returns the number of counters updated.
 */
static int fold_diff(int *zone_diff, int *node_diff)
{
	int i;
	int changes = 0;

	for (i = 0; i < NR_VM_ZONE_STAT_ITEMS; i++)
		if (zone_diff[i]) {
			atomic_long_add(zone_diff[i], &vm_zone_stat[i]);
			changes++;
	}

	for (i = 0; i < NR_VM_NODE_STAT_ITEMS; i++)
		if (node_diff[i]) {
			atomic_long_add(node_diff[i], &vm_node_stat[i]);
			changes++;
	}
	return changes;
}

/*
 * Update the zone counters for the current cpu.
 *
 * Note that refresh_cpu_vm_stats strives to only access
 * node local memory. The per cpu pagesets on remote zones are placed
 * in the memory local to the processor using that pageset. So the
 * loop over all zones will access a series of cachelines local to
 * the processor.
 *
 * The call to zone_page_state_add updates the cachelines with the
 * statistics in the remote zone struct as well as the global cachelines
 * with the global counters. These could cause remote node cache line
 * bouncing and will have to be only done when necessary.
 *
 * The function returns the number of global counters updated.
 */
static int refresh_cpu_vm_stats(bool do_pagesets)
{
	struct pglist_data *pgdat;
	struct zone *zone;
	int i;
	int global_zone_diff[NR_VM_ZONE_STAT_ITEMS] = { 0, };
	int global_node_diff[NR_VM_NODE_STAT_ITEMS] = { 0, };
	int changes = 0;

	for_each_populated_zone(zone) {
		struct per_cpu_pageset __percpu *p = zone->pageset;

		for (i = 0; i < NR_VM_ZONE_STAT_ITEMS; i++) {
			int v;

			v = this_cpu_xchg(p->vm_stat_diff[i], 0);
			if (v) {

				atomic_long_add(v, &zone->vm_stat[i]);
				global_zone_diff[i] += v;
#ifdef CONFIG_NUMA
				/* 3 seconds idle till flush */
				__this_cpu_write(p->expire, 3);
#endif
			}
		}
#ifdef CONFIG_NUMA
		if (do_pagesets) {
			cond_resched();
			/*
			 * Deal with draining the remote pageset of this
			 * processor
			 *
			 * Check if there are pages remaining in this pageset
			 * if not then there is nothing to expire.
			 */
			if (!__this_cpu_read(p->expire) ||
			       !__this_cpu_read(p->pcp.count))
				continue;

			/*
			 * We never drain zones local to this processor.
			 */
			if (zone_to_nid(zone) == numa_node_id()) {
				__this_cpu_write(p->expire, 0);
				continue;
			}

			if (__this_cpu_dec_return(p->expire))
				continue;

			if (__this_cpu_read(p->pcp.count)) {
				drain_zone_pages(zone, this_cpu_ptr(&p->pcp));
				changes++;
			}
		}
#endif
	}

	for_each_online_pgdat(pgdat) {
		struct per_cpu_nodestat __percpu *p = pgdat->per_cpu_nodestats;

		for (i = 0; i < NR_VM_NODE_STAT_ITEMS; i++) {
			int v;

			v = this_cpu_xchg(p->vm_node_stat_diff[i], 0);
			if (v) {
				atomic_long_add(v, &pgdat->vm_stat[i]);
				global_node_diff[i] += v;
			}
		}
	}

	changes += fold_diff(global_zone_diff, global_node_diff);
	return changes;
}

/*
 * Fold the data for an offline cpu into the global array.
 * There cannot be any access by the offline cpu and therefore
 * synchronization is simplified.
 */
void cpu_vm_stats_fold(int cpu)
{
	struct pglist_data *pgdat;
	struct zone *zone;
	int i;
	int global_zone_diff[NR_VM_ZONE_STAT_ITEMS] = { 0, };
	int global_node_diff[NR_VM_NODE_STAT_ITEMS] = { 0, };

	for_each_populated_zone(zone) {
		struct per_cpu_pageset *p;

		p = per_cpu_ptr(zone->pageset, cpu);

		for (i = 0; i < NR_VM_ZONE_STAT_ITEMS; i++)
			if (p->vm_stat_diff[i]) {
				int v;

				v = p->vm_stat_diff[i];
				p->vm_stat_diff[i] = 0;
				atomic_long_add(v, &zone->vm_stat[i]);
				global_zone_diff[i] += v;
			}
	}

	for_each_online_pgdat(pgdat) {
		struct per_cpu_nodestat *p;

		p = per_cpu_ptr(pgdat->per_cpu_nodestats, cpu);

		for (i = 0; i < NR_VM_NODE_STAT_ITEMS; i++)
			if (p->vm_node_stat_diff[i]) {
				int v;

				v = p->vm_node_stat_diff[i];
				p->vm_node_stat_diff[i] = 0;
				atomic_long_add(v, &pgdat->vm_stat[i]);
				global_node_diff[i] += v;
			}
	}

	fold_diff(global_zone_diff, global_node_diff);
}

/*
 * this is only called if !populated_zone(zone), which implies no other users of
 * pset->vm_stat_diff[] exsist.
 */
void drain_zonestat(struct zone *zone, struct per_cpu_pageset *pset)
{
	int i;

	for (i = 0; i < NR_VM_ZONE_STAT_ITEMS; i++)
		if (pset->vm_stat_diff[i]) {
			int v = pset->vm_stat_diff[i];
			pset->vm_stat_diff[i] = 0;
			atomic_long_add(v, &zone->vm_stat[i]);
			atomic_long_add(v, &vm_zone_stat[i]);
		}
}
#endif

#ifdef CONFIG_NUMA
/*
 * Determine the per node value of a stat item. This function
 * is called frequently in a NUMA machine, so try to be as
 * frugal as possible.
 */
unsigned long sum_zone_node_page_state(int node,
				 enum zone_stat_item item)
{
	struct zone *zones = NODE_DATA(node)->node_zones;
	int i;
	unsigned long count = 0;

	for (i = 0; i < MAX_NR_ZONES; i++)
		count += zone_page_state(zones + i, item);

	return count;
}

/*
 * Determine the per node value of a stat item.
 */
unsigned long node_page_state(struct pglist_data *pgdat,
				enum node_stat_item item)
{
	long x = atomic_long_read(&pgdat->vm_stat[item]);
#ifdef CONFIG_SMP
	if (x < 0)
		x = 0;
#endif
	return x;
}
#endif

#ifdef CONFIG_COMPACTION

struct contig_page_info {
	unsigned long free_pages;
	unsigned long free_blocks_total;
	unsigned long free_blocks_suitable;
};

/*
 * Calculate the number of free pages in a zone, how many contiguous
 * pages are free and how many are large enough to satisfy an allocation of
 * the target size. Note that this function makes no attempt to estimate
 * how many suitable free blocks there *might* be if MOVABLE pages were
 * migrated. Calculating that is possible, but expensive and can be
 * figured out from userspace
 */
static void fill_contig_page_info(struct zone *zone,
				unsigned int suitable_order,
				struct contig_page_info *info)
{
	unsigned int order;

	info->free_pages = 0;
	info->free_blocks_total = 0;
	info->free_blocks_suitable = 0;

	for (order = 0; order < MAX_ORDER; order++) {
		unsigned long blocks;

		/* Count number of free blocks */
		blocks = zone->free_area[order].nr_free;
		info->free_blocks_total += blocks;

		/* Count free base pages */
		info->free_pages += blocks << order;

		/* Count the suitable free blocks */
		if (order >= suitable_order)
			info->free_blocks_suitable += blocks <<
						(order - suitable_order);
	}
}

/*
 * A fragmentation index only makes sense if an allocation of a requested
 * size would fail. If that is true, the fragmentation index indicates
 * whether external fragmentation or a lack of memory was the problem.
 * The value can be used to determine if page reclaim or compaction
 * should be used
 */
static int __fragmentation_index(unsigned int order, struct contig_page_info *info)
{
	unsigned long requested = 1UL << order;

	if (!info->free_blocks_total)
		return 0;

	/* Fragmentation index only makes sense when a request would fail */
	if (info->free_blocks_suitable)
		return -1000;

	/*
	 * Index is between 0 and 1 so return within 3 decimal places
	 *
	 * 0 => allocation would fail due to lack of memory
	 * 1 => allocation would fail due to fragmentation
	 */
	return 1000 - div_u64( (1000+(div_u64(info->free_pages * 1000ULL, requested))), info->free_blocks_total);
}

/* Same as __fragmentation index but allocs contig_page_info on stack */
int fragmentation_index(struct zone *zone, unsigned int order)
{
	struct contig_page_info info;

	fill_contig_page_info(zone, order, &info);
	return __fragmentation_index(order, &info);
}
#endif

#if defined(CONFIG_PROC_FS) || defined(CONFIG_SYSFS) || defined(CONFIG_NUMA)
#ifdef CONFIG_ZONE_DMA
#define TEXT_FOR_DMA(xx) xx "_dma",
#else
#define TEXT_FOR_DMA(xx)
#endif

#ifdef CONFIG_ZONE_DMA32
#define TEXT_FOR_DMA32(xx) xx "_dma32",
#else
#define TEXT_FOR_DMA32(xx)
#endif

#ifdef CONFIG_HIGHMEM
#define TEXT_FOR_HIGHMEM(xx) xx "_high",
#else
#define TEXT_FOR_HIGHMEM(xx)
#endif

#define TEXTS_FOR_ZONES(xx) TEXT_FOR_DMA(xx) TEXT_FOR_DMA32(xx) xx "_normal", \
					TEXT_FOR_HIGHMEM(xx) xx "_movable",

const char * const vmstat_text[] = {
	/* enum zone_stat_item countes */
	"nr_free_pages",
	"nr_zone_inactive_anon",
	"nr_zone_active_anon",
	"nr_zone_inactive_file",
	"nr_zone_active_file",
	"nr_zone_unevictable",
	"nr_zone_write_pending",
	"nr_mlock",
	"nr_slab_reclaimable",
	"nr_slab_unreclaimable",
	"nr_page_table_pages",
	"nr_kernel_stack",
	"nr_bounce",
#if IS_ENABLED(CONFIG_ZSMALLOC)
	"nr_zspages",
#endif
#ifdef CONFIG_NUMA
	"numa_hit",
	"numa_miss",
	"numa_foreign",
	"numa_interleave",
	"numa_local",
	"numa_other",
#endif
	"nr_free_cma",

	/* Node-based counters */
	"nr_inactive_anon",
	"nr_active_anon",
	"nr_inactive_file",
	"nr_active_file",
	"nr_unevictable",
	"nr_isolated_anon",
	"nr_isolated_file",
	"nr_pages_scanned",
	"workingset_refault",
	"workingset_activate",
	"workingset_nodereclaim",
	"nr_anon_pages",
	"nr_mapped",
	"nr_file_pages",
	"nr_dirty",
	"nr_writeback",
	"nr_writeback_temp",
	"nr_shmem",
	"nr_shmem_hugepages",
	"nr_shmem_pmdmapped",
	"nr_anon_transparent_hugepages",
	"nr_unstable",
	"nr_vmscan_write",
	"nr_vmscan_immediate_reclaim",
	"nr_dirtied",
	"nr_written",

	/* enum writeback_stat_item counters */
	"nr_dirty_threshold",
	"nr_dirty_background_threshold",

#ifdef CONFIG_VM_EVENT_COUNTERS
	/* enum vm_event_item counters */
	"pgpgin",
	"pgpgout",
	"pswpin",
	"pswpout",

	TEXTS_FOR_ZONES("pgalloc")
	TEXTS_FOR_ZONES("allocstall")
	TEXTS_FOR_ZONES("pgskip")

	"pgfree",
	"pgactivate",
	"pgdeactivate",

	"pgfault",
	"pgmajfault",
	"pglazyfreed",

	"pgrefill",
	"pgsteal_kswapd",
	"pgsteal_direct",
	"pgscan_kswapd",
	"pgscan_direct",
	"pgscan_direct_throttle",

#ifdef CONFIG_NUMA
	"zone_reclaim_failed",
#endif
	"pginodesteal",
	"slabs_scanned",
	"kswapd_inodesteal",
	"kswapd_low_wmark_hit_quickly",
	"kswapd_high_wmark_hit_quickly",
	"pageoutrun",

	"pgrotated",

	"drop_pagecache",
	"drop_slab",

#ifdef CONFIG_NUMA_BALANCING
	"numa_pte_updates",
	"numa_huge_pte_updates",
	"numa_hint_faults",
	"numa_hint_faults_local",
	"numa_pages_migrated",
#endif
#ifdef CONFIG_MIGRATION
	"pgmigrate_success",
	"pgmigrate_fail",
#endif
#ifdef CONFIG_COMPACTION
	"compact_migrate_scanned",
	"compact_free_scanned",
	"compact_isolated",
	"compact_stall",
	"compact_fail",
	"compact_success",
	"compact_daemon_wake",
#endif

#ifdef CONFIG_HUGETLB_PAGE
	"htlb_buddy_alloc_success",
	"htlb_buddy_alloc_fail",
#endif
	"unevictable_pgs_culled",
	"unevictable_pgs_scanned",
	"unevictable_pgs_rescued",
	"unevictable_pgs_mlocked",
	"unevictable_pgs_munlocked",
	"unevictable_pgs_cleared",
	"unevictable_pgs_stranded",

#ifdef CONFIG_TRANSPARENT_HUGEPAGE
	"thp_fault_alloc",
	"thp_fault_fallback",
	"thp_collapse_alloc",
	"thp_collapse_alloc_failed",
	"thp_file_alloc",
	"thp_file_mapped",
	"thp_split_page",
	"thp_split_page_failed",
	"thp_deferred_split_page",
	"thp_split_pmd",
	"thp_zero_page_alloc",
	"thp_zero_page_alloc_failed",
#endif
#ifdef CONFIG_MEMORY_BALLOON
	"balloon_inflate",
	"balloon_deflate",
#ifdef CONFIG_BALLOON_COMPACTION
	"balloon_migrate",
#endif
#endif /* CONFIG_MEMORY_BALLOON */
#ifdef CONFIG_DEBUG_TLBFLUSH
#ifdef CONFIG_SMP
	"nr_tlb_remote_flush",
	"nr_tlb_remote_flush_received",
#endif /* CONFIG_SMP */
	"nr_tlb_local_flush_all",
	"nr_tlb_local_flush_one",
#endif /* CONFIG_DEBUG_TLBFLUSH */

#ifdef CONFIG_DEBUG_VM_VMACACHE
	"vmacache_find_calls",
	"vmacache_find_hits",
	"vmacache_full_flushes",
#endif
#endif /* CONFIG_VM_EVENTS_COUNTERS */
};
#endif /* CONFIG_PROC_FS || CONFIG_SYSFS || CONFIG_NUMA */


#if (defined(CONFIG_DEBUG_FS) && defined(CONFIG_COMPACTION)) || \
     defined(CONFIG_PROC_FS)
static void *frag_start(struct seq_file *m, loff_t *pos)
{
	pg_data_t *pgdat;
	loff_t node = *pos;

	for (pgdat = first_online_pgdat();
	     pgdat && node;
	     pgdat = next_online_pgdat(pgdat))
		--node;

	return pgdat;
}

static void *frag_next(struct seq_file *m, void *arg, loff_t *pos)
{
	pg_data_t *pgdat = (pg_data_t *)arg;

	(*pos)++;
	return next_online_pgdat(pgdat);
}

static void frag_stop(struct seq_file *m, void *arg)
{
}

/* Walk all the zones in a node and print using a callback */
static void walk_zones_in_node(struct seq_file *m, pg_data_t *pgdat,
		void (*print)(struct seq_file *m, pg_data_t *, struct zone *))
{
	struct zone *zone;
	struct zone *node_zones = pgdat->node_zones;
	unsigned long flags;

	for (zone = node_zones; zone - node_zones < MAX_NR_ZONES; ++zone) {
		if (!populated_zone(zone))
			continue;

		spin_lock_irqsave(&zone->lock, flags);
		print(m, pgdat, zone);
		spin_unlock_irqrestore(&zone->lock, flags);
	}
}
#endif

#ifdef CONFIG_PROC_FS
static void frag_show_print(struct seq_file *m, pg_data_t *pgdat,
						struct zone *zone)
{
	int order;

	seq_printf(m, "Node %d, zone %8s ", pgdat->node_id, zone->name);
	for (order = 0; order < MAX_ORDER; ++order)
		seq_printf(m, "%6lu ", zone->free_area[order].nr_free);
	seq_putc(m, '\n');
}

/*
 * This walks the free areas for each zone.
 */
static int frag_show(struct seq_file *m, void *arg)
{
	pg_data_t *pgdat = (pg_data_t *)arg;
	walk_zones_in_node(m, pgdat, frag_show_print);
	return 0;
}

static void pagetypeinfo_showfree_print(struct seq_file *m,
					pg_data_t *pgdat, struct zone *zone)
{
	int order, mtype;

	for (mtype = 0; mtype < MIGRATE_TYPES; mtype++) {
		seq_printf(m, "Node %4d, zone %8s, type %12s ",
					pgdat->node_id,
					zone->name,
					migratetype_names[mtype]);
		for (order = 0; order < MAX_ORDER; ++order) {
			unsigned long freecount = 0;
			struct free_area *area;
			struct list_head *curr;

			area = &(zone->free_area[order]);

			list_for_each(curr, &area->free_list[mtype])
				freecount++;
			seq_printf(m, "%6lu ", freecount);
		}
		seq_putc(m, '\n');
	}
}

/* Print out the free pages at each order for each migatetype */
static int pagetypeinfo_showfree(struct seq_file *m, void *arg)
{
	int order;
	pg_data_t *pgdat = (pg_data_t *)arg;

	/* Print header */
	seq_printf(m, "%-43s ", "Free pages count per migrate type at order");
	for (order = 0; order < MAX_ORDER; ++order)
		seq_printf(m, "%6d ", order);
	seq_putc(m, '\n');

	walk_zones_in_node(m, pgdat, pagetypeinfo_showfree_print);

	return 0;
}

static void pagetypeinfo_showblockcount_print(struct seq_file *m,
					pg_data_t *pgdat, struct zone *zone)
{
	int mtype;
	unsigned long pfn;
	unsigned long start_pfn = zone->zone_start_pfn;
	unsigned long end_pfn = zone_end_pfn(zone);
	unsigned long count[MIGRATE_TYPES] = { 0, };

	for (pfn = start_pfn; pfn < end_pfn; pfn += pageblock_nr_pages) {
		struct page *page;

		if (!pfn_valid(pfn))
			continue;

		page = pfn_to_page(pfn);

		/* Watch for unexpected holes punched in the memmap */
		if (!memmap_valid_within(pfn, page, zone))
			continue;

		if (page_zone(page) != zone)
			continue;

		mtype = get_pageblock_migratetype(page);

		if (mtype < MIGRATE_TYPES)
			count[mtype]++;
	}

	/* Print counts */
	seq_printf(m, "Node %d, zone %8s ", pgdat->node_id, zone->name);
	for (mtype = 0; mtype < MIGRATE_TYPES; mtype++)
		seq_printf(m, "%12lu ", count[mtype]);
	seq_putc(m, '\n');
}

/* Print out the free pages at each order for each migratetype */
static int pagetypeinfo_showblockcount(struct seq_file *m, void *arg)
{
	int mtype;
	pg_data_t *pgdat = (pg_data_t *)arg;

	seq_printf(m, "\n%-23s", "Number of blocks type ");
	for (mtype = 0; mtype < MIGRATE_TYPES; mtype++)
		seq_printf(m, "%12s ", migratetype_names[mtype]);
	seq_putc(m, '\n');
	walk_zones_in_node(m, pgdat, pagetypeinfo_showblockcount_print);

	return 0;
}

/*
 * Print out the number of pageblocks for each migratetype that contain pages
 * of other types. This gives an indication of how well fallbacks are being
 * contained by rmqueue_fallback(). It requires information from PAGE_OWNER
 * to determine what is going on
 */
static void pagetypeinfo_showmixedcount(struct seq_file *m, pg_data_t *pgdat)
{
#ifdef CONFIG_PAGE_OWNER
	int mtype;

	if (!static_branch_unlikely(&page_owner_inited))
		return;

	drain_all_pages(NULL);

	seq_printf(m, "\n%-23s", "Number of mixed blocks ");
	for (mtype = 0; mtype < MIGRATE_TYPES; mtype++)
		seq_printf(m, "%12s ", migratetype_names[mtype]);
	seq_putc(m, '\n');

	walk_zones_in_node(m, pgdat, pagetypeinfo_showmixedcount_print);
#endif /* CONFIG_PAGE_OWNER */
}

/*
 * This prints out statistics in relation to grouping pages by mobility.
 * It is expensive to collect so do not constantly read the file.
 */
static int pagetypeinfo_show(struct seq_file *m, void *arg)
{
	pg_data_t *pgdat = (pg_data_t *)arg;

	/* check memoryless node */
	if (!node_state(pgdat->node_id, N_MEMORY))
		return 0;

	seq_printf(m, "Page block order: %d\n", pageblock_order);
	seq_printf(m, "Pages per block:  %lu\n", pageblock_nr_pages);
	seq_putc(m, '\n');
	pagetypeinfo_showfree(m, pgdat);
	pagetypeinfo_showblockcount(m, pgdat);
	pagetypeinfo_showmixedcount(m, pgdat);

	return 0;
}

static const struct seq_operations fragmentation_op = {
	.start	= frag_start,
	.next	= frag_next,
	.stop	= frag_stop,
	.show	= frag_show,
};

static int fragmentation_open(struct inode *inode, struct file *file)
{
	return seq_open(file, &fragmentation_op);
}

static const struct file_operations fragmentation_file_operations = {
	.open		= fragmentation_open,
	.read		= seq_read,
	.llseek		= seq_lseek,
	.release	= seq_release,
};

static const struct seq_operations pagetypeinfo_op = {
	.start	= frag_start,
	.next	= frag_next,
	.stop	= frag_stop,
	.show	= pagetypeinfo_show,
};

static int pagetypeinfo_open(struct inode *inode, struct file *file)
{
	return seq_open(file, &pagetypeinfo_op);
}

static const struct file_operations pagetypeinfo_file_ops = {
	.open		= pagetypeinfo_open,
	.read		= seq_read,
	.llseek		= seq_lseek,
	.release	= seq_release,
};

static bool is_zone_first_populated(pg_data_t *pgdat, struct zone *zone)
{
	int zid;

	for (zid = 0; zid < MAX_NR_ZONES; zid++) {
		struct zone *compare = &pgdat->node_zones[zid];

		if (populated_zone(compare))
			return zone == compare;
	}

	/* The zone must be somewhere! */
	WARN_ON_ONCE(1);
	return false;
}

static void zoneinfo_show_print(struct seq_file *m, pg_data_t *pgdat,
							struct zone *zone)
{
	int i;
	seq_printf(m, "Node %d, zone %8s", pgdat->node_id, zone->name);
	if (is_zone_first_populated(pgdat, zone)) {
		seq_printf(m, "\n  per-node stats");
		for (i = 0; i < NR_VM_NODE_STAT_ITEMS; i++) {
			seq_printf(m, "\n      %-12s %lu",
				vmstat_text[i + NR_VM_ZONE_STAT_ITEMS],
				node_page_state(pgdat, i));
		}
	}
	seq_printf(m,
		   "\n  pages free     %lu"
		   "\n        min      %lu"
		   "\n        low      %lu"
		   "\n        high     %lu"
		   "\n   node_scanned  %lu"
		   "\n        spanned  %lu"
		   "\n        present  %lu"
		   "\n        managed  %lu",
		   zone_page_state(zone, NR_FREE_PAGES),
		   min_wmark_pages(zone),
		   low_wmark_pages(zone),
		   high_wmark_pages(zone),
		   node_page_state(zone->zone_pgdat, NR_PAGES_SCANNED),
		   zone->spanned_pages,
		   zone->present_pages,
		   zone->managed_pages);

	for (i = 0; i < NR_VM_ZONE_STAT_ITEMS; i++)
		seq_printf(m, "\n      %-12s %lu", vmstat_text[i],
				zone_page_state(zone, i));

	seq_printf(m,
		   "\n        protection: (%ld",
		   zone->lowmem_reserve[0]);
	for (i = 1; i < ARRAY_SIZE(zone->lowmem_reserve); i++)
		seq_printf(m, ", %ld", zone->lowmem_reserve[i]);
	seq_printf(m,
		   ")"
		   "\n  pagesets");
	for_each_online_cpu(i) {
		struct per_cpu_pageset *pageset;

		pageset = per_cpu_ptr(zone->pageset, i);
		seq_printf(m,
			   "\n    cpu: %i"
			   "\n              count: %i"
			   "\n              high:  %i"
			   "\n              batch: %i",
			   i,
			   pageset->pcp.count,
			   pageset->pcp.high,
			   pageset->pcp.batch);
#ifdef CONFIG_SMP
		seq_printf(m, "\n  vm stats threshold: %d",
				pageset->stat_threshold);
#endif
	}
	seq_printf(m,
		   "\n  node_unreclaimable:  %u"
		   "\n  start_pfn:           %lu"
		   "\n  node_inactive_ratio: %u",
		   !pgdat_reclaimable(zone->zone_pgdat),
		   zone->zone_start_pfn,
		   zone->zone_pgdat->inactive_ratio);
	seq_putc(m, '\n');
}

/*
 * Output information about zones in @pgdat.
 */
static int zoneinfo_show(struct seq_file *m, void *arg)
{
	pg_data_t *pgdat = (pg_data_t *)arg;
	walk_zones_in_node(m, pgdat, zoneinfo_show_print);
	return 0;
}

static const struct seq_operations zoneinfo_op = {
	.start	= frag_start, /* iterate over all zones. The same as in
			       * fragmentation. */
	.next	= frag_next,
	.stop	= frag_stop,
	.show	= zoneinfo_show,
};

static int zoneinfo_open(struct inode *inode, struct file *file)
{
	return seq_open(file, &zoneinfo_op);
}

static const struct file_operations proc_zoneinfo_file_operations = {
	.open		= zoneinfo_open,
	.read		= seq_read,
	.llseek		= seq_lseek,
	.release	= seq_release,
};

enum writeback_stat_item {
	NR_DIRTY_THRESHOLD,
	NR_DIRTY_BG_THRESHOLD,
	NR_VM_WRITEBACK_STAT_ITEMS,
};

static void *vmstat_start(struct seq_file *m, loff_t *pos)
{
	unsigned long *v;
	int i, stat_items_size;

	if (*pos >= ARRAY_SIZE(vmstat_text))
		return NULL;
	stat_items_size = NR_VM_ZONE_STAT_ITEMS * sizeof(unsigned long) +
			  NR_VM_NODE_STAT_ITEMS * sizeof(unsigned long) +
			  NR_VM_WRITEBACK_STAT_ITEMS * sizeof(unsigned long);

#ifdef CONFIG_VM_EVENT_COUNTERS
	stat_items_size += sizeof(struct vm_event_state);
#endif

	v = kmalloc(stat_items_size, GFP_KERNEL);
	m->private = v;
	if (!v)
		return ERR_PTR(-ENOMEM);
	for (i = 0; i < NR_VM_ZONE_STAT_ITEMS; i++)
		v[i] = global_page_state(i);
	v += NR_VM_ZONE_STAT_ITEMS;

	for (i = 0; i < NR_VM_NODE_STAT_ITEMS; i++)
		v[i] = global_node_page_state(i);
	v += NR_VM_NODE_STAT_ITEMS;

	global_dirty_limits(v + NR_DIRTY_BG_THRESHOLD,
			    v + NR_DIRTY_THRESHOLD);
	v += NR_VM_WRITEBACK_STAT_ITEMS;

#ifdef CONFIG_VM_EVENT_COUNTERS
	all_vm_events(v);
	v[PGPGIN] /= 2;		/* sectors -> kbytes */
	v[PGPGOUT] /= 2;
#endif
	return (unsigned long *)m->private + *pos;
}

static void *vmstat_next(struct seq_file *m, void *arg, loff_t *pos)
{
	(*pos)++;
	if (*pos >= ARRAY_SIZE(vmstat_text))
		return NULL;
	return (unsigned long *)m->private + *pos;
}

static int vmstat_show(struct seq_file *m, void *arg)
{
	unsigned long *l = arg;
	unsigned long off = l - (unsigned long *)m->private;

	seq_puts(m, vmstat_text[off]);
	seq_put_decimal_ull(m, " ", *l);
	seq_putc(m, '\n');
	return 0;
}

static void vmstat_stop(struct seq_file *m, void *arg)
{
	kfree(m->private);
	m->private = NULL;
}

static const struct seq_operations vmstat_op = {
	.start	= vmstat_start,
	.next	= vmstat_next,
	.stop	= vmstat_stop,
	.show	= vmstat_show,
};

static int vmstat_open(struct inode *inode, struct file *file)
{
	return seq_open(file, &vmstat_op);
}

static const struct file_operations proc_vmstat_file_operations = {
	.open		= vmstat_open,
	.read		= seq_read,
	.llseek		= seq_lseek,
	.release	= seq_release,
};
#endif /* CONFIG_PROC_FS */

#ifdef CONFIG_SMP
static struct workqueue_struct *vmstat_wq;
static DEFINE_PER_CPU(struct delayed_work, vmstat_work);
int sysctl_stat_interval __read_mostly = HZ;

#ifdef CONFIG_PROC_FS
static void refresh_vm_stats(struct work_struct *work)
{
	refresh_cpu_vm_stats(true);
}

int vmstat_refresh(struct ctl_table *table, int write,
		   void __user *buffer, size_t *lenp, loff_t *ppos)
{
	long val;
	int err;
	int i;

	/*
	 * The regular update, every sysctl_stat_interval, may come later
	 * than expected: leaving a significant amount in per_cpu buckets.
	 * This is particularly misleading when checking a quantity of HUGE
	 * pages, immediately after running a test.  /proc/sys/vm/stat_refresh,
	 * which can equally be echo'ed to or cat'ted from (by root),
	 * can be used to update the stats just before reading them.
	 *
	 * Oh, and since global_page_state() etc. are so careful to hide
	 * transiently negative values, report an error here if any of
	 * the stats is negative, so we know to go looking for imbalance.
	 */
	err = schedule_on_each_cpu(refresh_vm_stats);
	if (err)
		return err;
	for (i = 0; i < NR_VM_ZONE_STAT_ITEMS; i++) {
		val = atomic_long_read(&vm_zone_stat[i]);
		if (val < 0) {
			switch (i) {
			case NR_PAGES_SCANNED:
				/*
				 * This is often seen to go negative in
				 * recent kernels, but not to go permanently
				 * negative.  Whilst it would be nicer not to
				 * have exceptions, rooting them out would be
				 * another task, of rather low priority.
				 */
				break;
			default:
				pr_warn("%s: %s %ld\n",
					__func__, vmstat_text[i], val);
				err = -EINVAL;
				break;
			}
		}
	}
	if (err)
		return err;
	if (write)
		*ppos += *lenp;
	else
		*lenp = 0;
	return 0;
}
#endif /* CONFIG_PROC_FS */

static void vmstat_update(struct work_struct *w)
{
	if (refresh_cpu_vm_stats(true)) {
		/*
		 * Counters were updated so we expect more updates
		 * to occur in the future. Keep on running the
		 * update worker thread.
		 */
		queue_delayed_work_on(smp_processor_id(), vmstat_wq,
				this_cpu_ptr(&vmstat_work),
				round_jiffies_relative(sysctl_stat_interval));
	}
}

/*
 * Switch off vmstat processing and then fold all the remaining differentials
 * until the diffs stay at zero. The function is used by NOHZ and can only be
 * invoked when tick processing is not active.
 */
/*
 * Check if the diffs for a certain cpu indicate that
 * an update is needed.
 */
static bool need_update(int cpu)
{
	struct zone *zone;

	for_each_populated_zone(zone) {
		struct per_cpu_pageset *p = per_cpu_ptr(zone->pageset, cpu);

		BUILD_BUG_ON(sizeof(p->vm_stat_diff[0]) != 1);
		/*
		 * The fast way of checking if there are any vmstat diffs.
		 * This works because the diffs are byte sized items.
		 */
		if (memchr_inv(p->vm_stat_diff, 0, NR_VM_ZONE_STAT_ITEMS))
			return true;

	}
	return false;
}

/*
 * Switch off vmstat processing and then fold all the remaining differentials
 * until the diffs stay at zero. The function is used by NOHZ and can only be
 * invoked when tick processing is not active.
 */
void quiet_vmstat(void)
{
	if (system_state != SYSTEM_RUNNING)
		return;

	if (!delayed_work_pending(this_cpu_ptr(&vmstat_work)))
		return;

	if (!need_update(smp_processor_id()))
		return;

	/*
	 * Just refresh counters and do not care about the pending delayed
	 * vmstat_update. It doesn't fire that often to matter and canceling
	 * it would be too expensive from this path.
	 * vmstat_shepherd will take care about that for us.
	 */
	refresh_cpu_vm_stats(false);
}

/*
 * Shepherd worker thread that checks the
 * differentials of processors that have their worker
 * threads for vm statistics updates disabled because of
 * inactivity.
 */
static void vmstat_shepherd(struct work_struct *w);

static DECLARE_DEFERRABLE_WORK(shepherd, vmstat_shepherd);

static void vmstat_shepherd(struct work_struct *w)
{
	int cpu;

	get_online_cpus();
	/* Check processors whose vmstat worker threads have been disabled */
	for_each_online_cpu(cpu) {
		struct delayed_work *dw = &per_cpu(vmstat_work, cpu);

		if (!delayed_work_pending(dw) && need_update(cpu))
			queue_delayed_work_on(cpu, vmstat_wq, dw, 0);
	}
	put_online_cpus();

	schedule_delayed_work(&shepherd,
		round_jiffies_relative(sysctl_stat_interval));
}

static void __init start_shepherd_timer(void)
{
	int cpu;

	for_each_possible_cpu(cpu)
		INIT_DEFERRABLE_WORK(per_cpu_ptr(&vmstat_work, cpu),
			vmstat_update);

	vmstat_wq = alloc_workqueue("vmstat", WQ_FREEZABLE|WQ_MEM_RECLAIM, 0);
	schedule_delayed_work(&shepherd,
		round_jiffies_relative(sysctl_stat_interval));
}

static void __init init_cpu_node_state(void)
<<<<<<< HEAD
{
	int cpu;

	get_online_cpus();
	for_each_online_cpu(cpu)
		node_set_state(cpu_to_node(cpu), N_CPU);
	put_online_cpus();
}

static void vmstat_cpu_dead(int node)
=======
>>>>>>> 405182c2
{
	int node;

	for_each_online_node(node) {
		if (cpumask_weight(cpumask_of_node(node)) > 0)
			node_set_state(node, N_CPU);
	}
}

static int vmstat_cpu_online(unsigned int cpu)
{
	refresh_zone_stat_thresholds();
	node_set_state(cpu_to_node(cpu), N_CPU);
	return 0;
}

static int vmstat_cpu_down_prep(unsigned int cpu)
{
	cancel_delayed_work_sync(&per_cpu(vmstat_work, cpu));
	return 0;
}

static int vmstat_cpu_dead(unsigned int cpu)
{
	const struct cpumask *node_cpus;
	int node;

	node = cpu_to_node(cpu);

	refresh_zone_stat_thresholds();
	node_cpus = cpumask_of_node(node);
	if (cpumask_weight(node_cpus) > 0)
		return 0;

	node_clear_state(node, N_CPU);
	return 0;
}

#endif

static int __init setup_vmstat(void)
{
#ifdef CONFIG_SMP
<<<<<<< HEAD
	cpu_notifier_register_begin();
	__register_cpu_notifier(&vmstat_notifier);
	init_cpu_node_state();
=======
	int ret;

	ret = cpuhp_setup_state_nocalls(CPUHP_MM_VMSTAT_DEAD, "mm/vmstat:dead",
					NULL, vmstat_cpu_dead);
	if (ret < 0)
		pr_err("vmstat: failed to register 'dead' hotplug state\n");

	ret = cpuhp_setup_state_nocalls(CPUHP_AP_ONLINE_DYN, "mm/vmstat:online",
					vmstat_cpu_online,
					vmstat_cpu_down_prep);
	if (ret < 0)
		pr_err("vmstat: failed to register 'online' hotplug state\n");

	get_online_cpus();
	init_cpu_node_state();
	put_online_cpus();
>>>>>>> 405182c2

	start_shepherd_timer();
#endif
#ifdef CONFIG_PROC_FS
	proc_create("buddyinfo", S_IRUGO, NULL, &fragmentation_file_operations);
	proc_create("pagetypeinfo", S_IRUGO, NULL, &pagetypeinfo_file_ops);
	proc_create("vmstat", S_IRUGO, NULL, &proc_vmstat_file_operations);
	proc_create("zoneinfo", S_IRUGO, NULL, &proc_zoneinfo_file_operations);
#endif
	return 0;
}
module_init(setup_vmstat)

#if defined(CONFIG_DEBUG_FS) && defined(CONFIG_COMPACTION)

/*
 * Return an index indicating how much of the available free memory is
 * unusable for an allocation of the requested size.
 */
static int unusable_free_index(unsigned int order,
				struct contig_page_info *info)
{
	/* No free memory is interpreted as all free memory is unusable */
	if (info->free_pages == 0)
		return 1000;

	/*
	 * Index should be a value between 0 and 1. Return a value to 3
	 * decimal places.
	 *
	 * 0 => no fragmentation
	 * 1 => high fragmentation
	 */
	return div_u64((info->free_pages - (info->free_blocks_suitable << order)) * 1000ULL, info->free_pages);

}

static void unusable_show_print(struct seq_file *m,
					pg_data_t *pgdat, struct zone *zone)
{
	unsigned int order;
	int index;
	struct contig_page_info info;

	seq_printf(m, "Node %d, zone %8s ",
				pgdat->node_id,
				zone->name);
	for (order = 0; order < MAX_ORDER; ++order) {
		fill_contig_page_info(zone, order, &info);
		index = unusable_free_index(order, &info);
		seq_printf(m, "%d.%03d ", index / 1000, index % 1000);
	}

	seq_putc(m, '\n');
}

/*
 * Display unusable free space index
 *
 * The unusable free space index measures how much of the available free
 * memory cannot be used to satisfy an allocation of a given size and is a
 * value between 0 and 1. The higher the value, the more of free memory is
 * unusable and by implication, the worse the external fragmentation is. This
 * can be expressed as a percentage by multiplying by 100.
 */
static int unusable_show(struct seq_file *m, void *arg)
{
	pg_data_t *pgdat = (pg_data_t *)arg;

	/* check memoryless node */
	if (!node_state(pgdat->node_id, N_MEMORY))
		return 0;

	walk_zones_in_node(m, pgdat, unusable_show_print);

	return 0;
}

static const struct seq_operations unusable_op = {
	.start	= frag_start,
	.next	= frag_next,
	.stop	= frag_stop,
	.show	= unusable_show,
};

static int unusable_open(struct inode *inode, struct file *file)
{
	return seq_open(file, &unusable_op);
}

static const struct file_operations unusable_file_ops = {
	.open		= unusable_open,
	.read		= seq_read,
	.llseek		= seq_lseek,
	.release	= seq_release,
};

static void extfrag_show_print(struct seq_file *m,
					pg_data_t *pgdat, struct zone *zone)
{
	unsigned int order;
	int index;

	/* Alloc on stack as interrupts are disabled for zone walk */
	struct contig_page_info info;

	seq_printf(m, "Node %d, zone %8s ",
				pgdat->node_id,
				zone->name);
	for (order = 0; order < MAX_ORDER; ++order) {
		fill_contig_page_info(zone, order, &info);
		index = __fragmentation_index(order, &info);
		seq_printf(m, "%d.%03d ", index / 1000, index % 1000);
	}

	seq_putc(m, '\n');
}

/*
 * Display fragmentation index for orders that allocations would fail for
 */
static int extfrag_show(struct seq_file *m, void *arg)
{
	pg_data_t *pgdat = (pg_data_t *)arg;

	walk_zones_in_node(m, pgdat, extfrag_show_print);

	return 0;
}

static const struct seq_operations extfrag_op = {
	.start	= frag_start,
	.next	= frag_next,
	.stop	= frag_stop,
	.show	= extfrag_show,
};

static int extfrag_open(struct inode *inode, struct file *file)
{
	return seq_open(file, &extfrag_op);
}

static const struct file_operations extfrag_file_ops = {
	.open		= extfrag_open,
	.read		= seq_read,
	.llseek		= seq_lseek,
	.release	= seq_release,
};

static int __init extfrag_debug_init(void)
{
	struct dentry *extfrag_debug_root;

	extfrag_debug_root = debugfs_create_dir("extfrag", NULL);
	if (!extfrag_debug_root)
		return -ENOMEM;

	if (!debugfs_create_file("unusable_index", 0444,
			extfrag_debug_root, NULL, &unusable_file_ops))
		goto fail;

	if (!debugfs_create_file("extfrag_index", 0444,
			extfrag_debug_root, NULL, &extfrag_file_ops))
		goto fail;

	return 0;
fail:
	debugfs_remove_recursive(extfrag_debug_root);
	return -ENOMEM;
}

module_init(extfrag_debug_init);
#endif<|MERGE_RESOLUTION|>--- conflicted
+++ resolved
@@ -1719,19 +1719,6 @@
 }
 
 static void __init init_cpu_node_state(void)
-<<<<<<< HEAD
-{
-	int cpu;
-
-	get_online_cpus();
-	for_each_online_cpu(cpu)
-		node_set_state(cpu_to_node(cpu), N_CPU);
-	put_online_cpus();
-}
-
-static void vmstat_cpu_dead(int node)
-=======
->>>>>>> 405182c2
 {
 	int node;
 
@@ -1775,11 +1762,6 @@
 static int __init setup_vmstat(void)
 {
 #ifdef CONFIG_SMP
-<<<<<<< HEAD
-	cpu_notifier_register_begin();
-	__register_cpu_notifier(&vmstat_notifier);
-	init_cpu_node_state();
-=======
 	int ret;
 
 	ret = cpuhp_setup_state_nocalls(CPUHP_MM_VMSTAT_DEAD, "mm/vmstat:dead",
@@ -1796,7 +1778,6 @@
 	get_online_cpus();
 	init_cpu_node_state();
 	put_online_cpus();
->>>>>>> 405182c2
 
 	start_shepherd_timer();
 #endif
