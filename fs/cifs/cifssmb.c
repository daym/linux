/*
 *   fs/cifs/cifssmb.c
 *
 *   Copyright (C) International Business Machines  Corp., 2002,2010
 *   Author(s): Steve French (sfrench@us.ibm.com)
 *
 *   Contains the routines for constructing the SMB PDUs themselves
 *
 *   This library is free software; you can redistribute it and/or modify
 *   it under the terms of the GNU Lesser General Public License as published
 *   by the Free Software Foundation; either version 2.1 of the License, or
 *   (at your option) any later version.
 *
 *   This library is distributed in the hope that it will be useful,
 *   but WITHOUT ANY WARRANTY; without even the implied warranty of
 *   MERCHANTABILITY or FITNESS FOR A PARTICULAR PURPOSE.  See
 *   the GNU Lesser General Public License for more details.
 *
 *   You should have received a copy of the GNU Lesser General Public License
 *   along with this library; if not, write to the Free Software
 *   Foundation, Inc., 59 Temple Place, Suite 330, Boston, MA 02111-1307 USA
 */

 /* SMB/CIFS PDU handling routines here - except for leftovers in connect.c   */
 /* These are mostly routines that operate on a pathname, or on a tree id     */
 /* (mounted volume), but there are eight handle based routines which must be */
 /* treated slightly differently for reconnection purposes since we never     */
 /* want to reuse a stale file handle and only the caller knows the file info */

#include <linux/fs.h>
#include <linux/kernel.h>
#include <linux/vfs.h>
#include <linux/slab.h>
#include <linux/posix_acl_xattr.h>
#include <linux/pagemap.h>
#include <linux/swap.h>
#include <linux/task_io_accounting_ops.h>
#include <asm/uaccess.h>
#include "cifspdu.h"
#include "cifsglob.h"
#include "cifsacl.h"
#include "cifsproto.h"
#include "cifs_unicode.h"
#include "cifs_debug.h"
#include "fscache.h"

#ifdef CONFIG_CIFS_POSIX
static struct {
	int index;
	char *name;
} protocols[] = {
#ifdef CONFIG_CIFS_WEAK_PW_HASH
	{LANMAN_PROT, "\2LM1.2X002"},
	{LANMAN2_PROT, "\2LANMAN2.1"},
#endif /* weak password hashing for legacy clients */
	{CIFS_PROT, "\2NT LM 0.12"},
	{POSIX_PROT, "\2POSIX 2"},
	{BAD_PROT, "\2"}
};
#else
static struct {
	int index;
	char *name;
} protocols[] = {
#ifdef CONFIG_CIFS_WEAK_PW_HASH
	{LANMAN_PROT, "\2LM1.2X002"},
	{LANMAN2_PROT, "\2LANMAN2.1"},
#endif /* weak password hashing for legacy clients */
	{CIFS_PROT, "\2NT LM 0.12"},
	{BAD_PROT, "\2"}
};
#endif

/* define the number of elements in the cifs dialect array */
#ifdef CONFIG_CIFS_POSIX
#ifdef CONFIG_CIFS_WEAK_PW_HASH
#define CIFS_NUM_PROT 4
#else
#define CIFS_NUM_PROT 2
#endif /* CIFS_WEAK_PW_HASH */
#else /* not posix */
#ifdef CONFIG_CIFS_WEAK_PW_HASH
#define CIFS_NUM_PROT 3
#else
#define CIFS_NUM_PROT 1
#endif /* CONFIG_CIFS_WEAK_PW_HASH */
#endif /* CIFS_POSIX */

/*
 * Mark as invalid, all open files on tree connections since they
 * were closed when session to server was lost.
 */
void
cifs_mark_open_files_invalid(struct cifs_tcon *tcon)
{
	struct cifsFileInfo *open_file = NULL;
	struct list_head *tmp;
	struct list_head *tmp1;

	/* list all files open on tree connection and mark them invalid */
	spin_lock(&tcon->open_file_lock);
	list_for_each_safe(tmp, tmp1, &tcon->openFileList) {
		open_file = list_entry(tmp, struct cifsFileInfo, tlist);
		open_file->invalidHandle = true;
		open_file->oplock_break_cancelled = true;
	}
	spin_unlock(&tcon->open_file_lock);
	/*
	 * BB Add call to invalidate_inodes(sb) for all superblocks mounted
	 * to this tcon.
	 */
}

/* reconnect the socket, tcon, and smb session if needed */
static int
cifs_reconnect_tcon(struct cifs_tcon *tcon, int smb_command)
{
	int rc;
	struct cifs_ses *ses;
	struct TCP_Server_Info *server;
	struct nls_table *nls_codepage;

	/*
	 * SMBs NegProt, SessSetup, uLogoff do not have tcon yet so check for
	 * tcp and smb session status done differently for those three - in the
	 * calling routine
	 */
	if (!tcon)
		return 0;

	ses = tcon->ses;
	server = ses->server;

	/*
	 * only tree disconnect, open, and write, (and ulogoff which does not
	 * have tcon) are allowed as we start force umount
	 */
	if (tcon->tidStatus == CifsExiting) {
		if (smb_command != SMB_COM_WRITE_ANDX &&
		    smb_command != SMB_COM_OPEN_ANDX &&
		    smb_command != SMB_COM_TREE_DISCONNECT) {
			cifs_dbg(FYI, "can not send cmd %d while umounting\n",
				 smb_command);
			return -ENODEV;
		}
	}

	/*
	 * Give demultiplex thread up to 10 seconds to reconnect, should be
	 * greater than cifs socket timeout which is 7 seconds
	 */
	while (server->tcpStatus == CifsNeedReconnect) {
		wait_event_interruptible_timeout(server->response_q,
			(server->tcpStatus != CifsNeedReconnect), 10 * HZ);

		/* are we still trying to reconnect? */
		if (server->tcpStatus != CifsNeedReconnect)
			break;

		/*
		 * on "soft" mounts we wait once. Hard mounts keep
		 * retrying until process is killed or server comes
		 * back on-line
		 */
		if (!tcon->retry) {
			cifs_dbg(FYI, "gave up waiting on reconnect in smb_init\n");
			return -EHOSTDOWN;
		}
	}

	if (!ses->need_reconnect && !tcon->need_reconnect)
		return 0;

	nls_codepage = load_nls_default();

	/*
	 * need to prevent multiple threads trying to simultaneously
	 * reconnect the same SMB session
	 */
	mutex_lock(&ses->session_mutex);
	rc = cifs_negotiate_protocol(0, ses);
	if (rc == 0 && ses->need_reconnect)
		rc = cifs_setup_session(0, ses, nls_codepage);

	/* do we need to reconnect tcon? */
	if (rc || !tcon->need_reconnect) {
		mutex_unlock(&ses->session_mutex);
		goto out;
	}

	cifs_mark_open_files_invalid(tcon);
	rc = CIFSTCon(0, ses, tcon->treeName, tcon, nls_codepage);
	mutex_unlock(&ses->session_mutex);
	cifs_dbg(FYI, "reconnect tcon rc = %d\n", rc);

	if (rc)
		goto out;

	atomic_inc(&tconInfoReconnectCount);

	/* tell server Unix caps we support */
	if (ses->capabilities & CAP_UNIX)
		reset_cifs_unix_caps(0, tcon, NULL, NULL);

	/*
	 * Removed call to reopen open files here. It is safer (and faster) to
	 * reopen files one at a time as needed in read and write.
	 *
	 * FIXME: what about file locks? don't we need to reclaim them ASAP?
	 */

out:
	/*
	 * Check if handle based operation so we know whether we can continue
	 * or not without returning to caller to reset file handle
	 */
	switch (smb_command) {
	case SMB_COM_READ_ANDX:
	case SMB_COM_WRITE_ANDX:
	case SMB_COM_CLOSE:
	case SMB_COM_FIND_CLOSE2:
	case SMB_COM_LOCKING_ANDX:
		rc = -EAGAIN;
	}

	unload_nls(nls_codepage);
	return rc;
}

/* Allocate and return pointer to an SMB request buffer, and set basic
   SMB information in the SMB header.  If the return code is zero, this
   function must have filled in request_buf pointer */
static int
small_smb_init(int smb_command, int wct, struct cifs_tcon *tcon,
		void **request_buf)
{
	int rc;

	rc = cifs_reconnect_tcon(tcon, smb_command);
	if (rc)
		return rc;

	*request_buf = cifs_small_buf_get();
	if (*request_buf == NULL) {
		/* BB should we add a retry in here if not a writepage? */
		return -ENOMEM;
	}

	header_assemble((struct smb_hdr *) *request_buf, smb_command,
			tcon, wct);

	if (tcon != NULL)
		cifs_stats_inc(&tcon->num_smbs_sent);

	return 0;
}

int
small_smb_init_no_tc(const int smb_command, const int wct,
		     struct cifs_ses *ses, void **request_buf)
{
	int rc;
	struct smb_hdr *buffer;

	rc = small_smb_init(smb_command, wct, NULL, request_buf);
	if (rc)
		return rc;

	buffer = (struct smb_hdr *)*request_buf;
	buffer->Mid = get_next_mid(ses->server);
	if (ses->capabilities & CAP_UNICODE)
		buffer->Flags2 |= SMBFLG2_UNICODE;
	if (ses->capabilities & CAP_STATUS32)
		buffer->Flags2 |= SMBFLG2_ERR_STATUS;

	/* uid, tid can stay at zero as set in header assemble */

	/* BB add support for turning on the signing when
	this function is used after 1st of session setup requests */

	return rc;
}

/* If the return code is zero, this function must fill in request_buf pointer */
static int
__smb_init(int smb_command, int wct, struct cifs_tcon *tcon,
			void **request_buf, void **response_buf)
{
	*request_buf = cifs_buf_get();
	if (*request_buf == NULL) {
		/* BB should we add a retry in here if not a writepage? */
		return -ENOMEM;
	}
    /* Although the original thought was we needed the response buf for  */
    /* potential retries of smb operations it turns out we can determine */
    /* from the mid flags when the request buffer can be resent without  */
    /* having to use a second distinct buffer for the response */
	if (response_buf)
		*response_buf = *request_buf;

	header_assemble((struct smb_hdr *) *request_buf, smb_command, tcon,
			wct);

	if (tcon != NULL)
		cifs_stats_inc(&tcon->num_smbs_sent);

	return 0;
}

/* If the return code is zero, this function must fill in request_buf pointer */
static int
smb_init(int smb_command, int wct, struct cifs_tcon *tcon,
	 void **request_buf, void **response_buf)
{
	int rc;

	rc = cifs_reconnect_tcon(tcon, smb_command);
	if (rc)
		return rc;

	return __smb_init(smb_command, wct, tcon, request_buf, response_buf);
}

static int
smb_init_no_reconnect(int smb_command, int wct, struct cifs_tcon *tcon,
			void **request_buf, void **response_buf)
{
	if (tcon->ses->need_reconnect || tcon->need_reconnect)
		return -EHOSTDOWN;

	return __smb_init(smb_command, wct, tcon, request_buf, response_buf);
}

static int validate_t2(struct smb_t2_rsp *pSMB)
{
	unsigned int total_size;

	/* check for plausible wct */
	if (pSMB->hdr.WordCount < 10)
		goto vt2_err;

	/* check for parm and data offset going beyond end of smb */
	if (get_unaligned_le16(&pSMB->t2_rsp.ParameterOffset) > 1024 ||
	    get_unaligned_le16(&pSMB->t2_rsp.DataOffset) > 1024)
		goto vt2_err;

	total_size = get_unaligned_le16(&pSMB->t2_rsp.ParameterCount);
	if (total_size >= 512)
		goto vt2_err;

	/* check that bcc is at least as big as parms + data, and that it is
	 * less than negotiated smb buffer
	 */
	total_size += get_unaligned_le16(&pSMB->t2_rsp.DataCount);
	if (total_size > get_bcc(&pSMB->hdr) ||
	    total_size >= CIFSMaxBufSize + MAX_CIFS_HDR_SIZE)
		goto vt2_err;

	return 0;
vt2_err:
	cifs_dump_mem("Invalid transact2 SMB: ", (char *)pSMB,
		sizeof(struct smb_t2_rsp) + 16);
	return -EINVAL;
}

static int
decode_ext_sec_blob(struct cifs_ses *ses, NEGOTIATE_RSP *pSMBr)
{
	int	rc = 0;
	u16	count;
	char	*guid = pSMBr->u.extended_response.GUID;
	struct TCP_Server_Info *server = ses->server;

	count = get_bcc(&pSMBr->hdr);
	if (count < SMB1_CLIENT_GUID_SIZE)
		return -EIO;

	spin_lock(&cifs_tcp_ses_lock);
	if (server->srv_count > 1) {
		spin_unlock(&cifs_tcp_ses_lock);
		if (memcmp(server->server_GUID, guid, SMB1_CLIENT_GUID_SIZE) != 0) {
			cifs_dbg(FYI, "server UID changed\n");
			memcpy(server->server_GUID, guid, SMB1_CLIENT_GUID_SIZE);
		}
	} else {
		spin_unlock(&cifs_tcp_ses_lock);
		memcpy(server->server_GUID, guid, SMB1_CLIENT_GUID_SIZE);
	}

	if (count == SMB1_CLIENT_GUID_SIZE) {
		server->sec_ntlmssp = true;
	} else {
		count -= SMB1_CLIENT_GUID_SIZE;
		rc = decode_negTokenInit(
			pSMBr->u.extended_response.SecurityBlob, count, server);
		if (rc != 1)
			return -EINVAL;
	}

	return 0;
}

int
cifs_enable_signing(struct TCP_Server_Info *server, bool mnt_sign_required)
{
	bool srv_sign_required = server->sec_mode & server->vals->signing_required;
	bool srv_sign_enabled = server->sec_mode & server->vals->signing_enabled;
	bool mnt_sign_enabled = global_secflags & CIFSSEC_MAY_SIGN;

	/*
	 * Is signing required by mnt options? If not then check
	 * global_secflags to see if it is there.
	 */
	if (!mnt_sign_required)
		mnt_sign_required = ((global_secflags & CIFSSEC_MUST_SIGN) ==
						CIFSSEC_MUST_SIGN);

	/*
	 * If signing is required then it's automatically enabled too,
	 * otherwise, check to see if the secflags allow it.
	 */
	mnt_sign_enabled = mnt_sign_required ? mnt_sign_required :
				(global_secflags & CIFSSEC_MAY_SIGN);

	/* If server requires signing, does client allow it? */
	if (srv_sign_required) {
		if (!mnt_sign_enabled) {
			cifs_dbg(VFS, "Server requires signing, but it's disabled in SecurityFlags!");
			return -ENOTSUPP;
		}
		server->sign = true;
	}

	/* If client requires signing, does server allow it? */
	if (mnt_sign_required) {
		if (!srv_sign_enabled) {
			cifs_dbg(VFS, "Server does not support signing!");
			return -ENOTSUPP;
		}
		server->sign = true;
	}

	return 0;
}

#ifdef CONFIG_CIFS_WEAK_PW_HASH
static int
decode_lanman_negprot_rsp(struct TCP_Server_Info *server, NEGOTIATE_RSP *pSMBr)
{
	__s16 tmp;
	struct lanman_neg_rsp *rsp = (struct lanman_neg_rsp *)pSMBr;

	if (server->dialect != LANMAN_PROT && server->dialect != LANMAN2_PROT)
		return -EOPNOTSUPP;

	server->sec_mode = le16_to_cpu(rsp->SecurityMode);
	server->maxReq = min_t(unsigned int,
			       le16_to_cpu(rsp->MaxMpxCount),
			       cifs_max_pending);
	set_credits(server, server->maxReq);
	server->maxBuf = le16_to_cpu(rsp->MaxBufSize);
	/* even though we do not use raw we might as well set this
	accurately, in case we ever find a need for it */
	if ((le16_to_cpu(rsp->RawMode) & RAW_ENABLE) == RAW_ENABLE) {
		server->max_rw = 0xFF00;
		server->capabilities = CAP_MPX_MODE | CAP_RAW_MODE;
	} else {
		server->max_rw = 0;/* do not need to use raw anyway */
		server->capabilities = CAP_MPX_MODE;
	}
	tmp = (__s16)le16_to_cpu(rsp->ServerTimeZone);
	if (tmp == -1) {
		/* OS/2 often does not set timezone therefore
		 * we must use server time to calc time zone.
		 * Could deviate slightly from the right zone.
		 * Smallest defined timezone difference is 15 minutes
		 * (i.e. Nepal).  Rounding up/down is done to match
		 * this requirement.
		 */
		int val, seconds, remain, result;
		struct timespec ts, utc;
		utc = CURRENT_TIME;
		ts = cnvrtDosUnixTm(rsp->SrvTime.Date,
				    rsp->SrvTime.Time, 0);
		cifs_dbg(FYI, "SrvTime %d sec since 1970 (utc: %d) diff: %d\n",
			 (int)ts.tv_sec, (int)utc.tv_sec,
			 (int)(utc.tv_sec - ts.tv_sec));
		val = (int)(utc.tv_sec - ts.tv_sec);
		seconds = abs(val);
		result = (seconds / MIN_TZ_ADJ) * MIN_TZ_ADJ;
		remain = seconds % MIN_TZ_ADJ;
		if (remain >= (MIN_TZ_ADJ / 2))
			result += MIN_TZ_ADJ;
		if (val < 0)
			result = -result;
		server->timeAdj = result;
	} else {
		server->timeAdj = (int)tmp;
		server->timeAdj *= 60; /* also in seconds */
	}
	cifs_dbg(FYI, "server->timeAdj: %d seconds\n", server->timeAdj);


	/* BB get server time for time conversions and add
	code to use it and timezone since this is not UTC */

	if (rsp->EncryptionKeyLength ==
			cpu_to_le16(CIFS_CRYPTO_KEY_SIZE)) {
		memcpy(server->cryptkey, rsp->EncryptionKey,
			CIFS_CRYPTO_KEY_SIZE);
	} else if (server->sec_mode & SECMODE_PW_ENCRYPT) {
		return -EIO; /* need cryptkey unless plain text */
	}

	cifs_dbg(FYI, "LANMAN negotiated\n");
	return 0;
}
#else
static inline int
decode_lanman_negprot_rsp(struct TCP_Server_Info *server, NEGOTIATE_RSP *pSMBr)
{
	cifs_dbg(VFS, "mount failed, cifs module not built with CIFS_WEAK_PW_HASH support\n");
	return -EOPNOTSUPP;
}
#endif

static bool
should_set_ext_sec_flag(enum securityEnum sectype)
{
	switch (sectype) {
	case RawNTLMSSP:
	case Kerberos:
		return true;
	case Unspecified:
		if (global_secflags &
		    (CIFSSEC_MAY_KRB5 | CIFSSEC_MAY_NTLMSSP))
			return true;
		/* Fallthrough */
	default:
		return false;
	}
}

int
CIFSSMBNegotiate(const unsigned int xid, struct cifs_ses *ses)
{
	NEGOTIATE_REQ *pSMB;
	NEGOTIATE_RSP *pSMBr;
	int rc = 0;
	int bytes_returned;
	int i;
	struct TCP_Server_Info *server = ses->server;
	u16 count;

	if (!server) {
		WARN(1, "%s: server is NULL!\n", __func__);
		return -EIO;
	}

	rc = smb_init(SMB_COM_NEGOTIATE, 0, NULL /* no tcon yet */ ,
		      (void **) &pSMB, (void **) &pSMBr);
	if (rc)
		return rc;

	pSMB->hdr.Mid = get_next_mid(server);
	pSMB->hdr.Flags2 |= (SMBFLG2_UNICODE | SMBFLG2_ERR_STATUS);

	if (should_set_ext_sec_flag(ses->sectype)) {
		cifs_dbg(FYI, "Requesting extended security.");
		pSMB->hdr.Flags2 |= SMBFLG2_EXT_SEC;
	}

	count = 0;
	for (i = 0; i < CIFS_NUM_PROT; i++) {
		strncpy(pSMB->DialectsArray+count, protocols[i].name, 16);
		count += strlen(protocols[i].name) + 1;
		/* null at end of source and target buffers anyway */
	}
	inc_rfc1001_len(pSMB, count);
	pSMB->ByteCount = cpu_to_le16(count);

	rc = SendReceive(xid, ses, (struct smb_hdr *) pSMB,
			 (struct smb_hdr *) pSMBr, &bytes_returned, 0);
	if (rc != 0)
		goto neg_err_exit;

	server->dialect = le16_to_cpu(pSMBr->DialectIndex);
	cifs_dbg(FYI, "Dialect: %d\n", server->dialect);
	/* Check wct = 1 error case */
	if ((pSMBr->hdr.WordCount < 13) || (server->dialect == BAD_PROT)) {
		/* core returns wct = 1, but we do not ask for core - otherwise
		small wct just comes when dialect index is -1 indicating we
		could not negotiate a common dialect */
		rc = -EOPNOTSUPP;
		goto neg_err_exit;
	} else if (pSMBr->hdr.WordCount == 13) {
		server->negflavor = CIFS_NEGFLAVOR_LANMAN;
		rc = decode_lanman_negprot_rsp(server, pSMBr);
		goto signing_check;
	} else if (pSMBr->hdr.WordCount != 17) {
		/* unknown wct */
		rc = -EOPNOTSUPP;
		goto neg_err_exit;
	}
	/* else wct == 17, NTLM or better */

	server->sec_mode = pSMBr->SecurityMode;
	if ((server->sec_mode & SECMODE_USER) == 0)
		cifs_dbg(FYI, "share mode security\n");

	/* one byte, so no need to convert this or EncryptionKeyLen from
	   little endian */
	server->maxReq = min_t(unsigned int, le16_to_cpu(pSMBr->MaxMpxCount),
			       cifs_max_pending);
	set_credits(server, server->maxReq);
	/* probably no need to store and check maxvcs */
	server->maxBuf = le32_to_cpu(pSMBr->MaxBufferSize);
	server->max_rw = le32_to_cpu(pSMBr->MaxRawSize);
	cifs_dbg(NOISY, "Max buf = %d\n", ses->server->maxBuf);
	server->capabilities = le32_to_cpu(pSMBr->Capabilities);
	server->timeAdj = (int)(__s16)le16_to_cpu(pSMBr->ServerTimeZone);
	server->timeAdj *= 60;

	if (pSMBr->EncryptionKeyLength == CIFS_CRYPTO_KEY_SIZE) {
		server->negflavor = CIFS_NEGFLAVOR_UNENCAP;
		memcpy(ses->server->cryptkey, pSMBr->u.EncryptionKey,
		       CIFS_CRYPTO_KEY_SIZE);
	} else if (pSMBr->hdr.Flags2 & SMBFLG2_EXT_SEC ||
			server->capabilities & CAP_EXTENDED_SECURITY) {
		server->negflavor = CIFS_NEGFLAVOR_EXTENDED;
		rc = decode_ext_sec_blob(ses, pSMBr);
	} else if (server->sec_mode & SECMODE_PW_ENCRYPT) {
		rc = -EIO; /* no crypt key only if plain text pwd */
	} else {
		server->negflavor = CIFS_NEGFLAVOR_UNENCAP;
		server->capabilities &= ~CAP_EXTENDED_SECURITY;
	}

signing_check:
	if (!rc)
		rc = cifs_enable_signing(server, ses->sign);
neg_err_exit:
	cifs_buf_release(pSMB);

	cifs_dbg(FYI, "negprot rc %d\n", rc);
	return rc;
}

int
CIFSSMBTDis(const unsigned int xid, struct cifs_tcon *tcon)
{
	struct smb_hdr *smb_buffer;
	int rc = 0;

	cifs_dbg(FYI, "In tree disconnect\n");

	/* BB: do we need to check this? These should never be NULL. */
	if ((tcon->ses == NULL) || (tcon->ses->server == NULL))
		return -EIO;

	/*
	 * No need to return error on this operation if tid invalidated and
	 * closed on server already e.g. due to tcp session crashing. Also,
	 * the tcon is no longer on the list, so no need to take lock before
	 * checking this.
	 */
	if ((tcon->need_reconnect) || (tcon->ses->need_reconnect))
		return 0;

	rc = small_smb_init(SMB_COM_TREE_DISCONNECT, 0, tcon,
			    (void **)&smb_buffer);
	if (rc)
		return rc;

	rc = SendReceiveNoRsp(xid, tcon->ses, (char *)smb_buffer, 0);
	if (rc)
		cifs_dbg(FYI, "Tree disconnect failed %d\n", rc);

	/* No need to return error on this operation if tid invalidated and
	   closed on server already e.g. due to tcp session crashing */
	if (rc == -EAGAIN)
		rc = 0;

	return rc;
}

/*
 * This is a no-op for now. We're not really interested in the reply, but
 * rather in the fact that the server sent one and that server->lstrp
 * gets updated.
 *
 * FIXME: maybe we should consider checking that the reply matches request?
 */
static void
cifs_echo_callback(struct mid_q_entry *mid)
{
	struct TCP_Server_Info *server = mid->callback_data;

	mutex_lock(&server->srv_mutex);
	DeleteMidQEntry(mid);
	mutex_unlock(&server->srv_mutex);
	add_credits(server, 1, CIFS_ECHO_OP);
}

int
CIFSSMBEcho(struct TCP_Server_Info *server)
{
	ECHO_REQ *smb;
	int rc = 0;
	struct kvec iov;
	struct smb_rqst rqst = { .rq_iov = &iov,
				 .rq_nvec = 1 };

	cifs_dbg(FYI, "In echo request\n");

	rc = small_smb_init(SMB_COM_ECHO, 0, NULL, (void **)&smb);
	if (rc)
		return rc;

	/* set up echo request */
	smb->hdr.Tid = 0xffff;
	smb->hdr.WordCount = 1;
	put_unaligned_le16(1, &smb->EchoCount);
	put_bcc(1, &smb->hdr);
	smb->Data[0] = 'a';
	inc_rfc1001_len(smb, 3);
	iov.iov_base = smb;
	iov.iov_len = be32_to_cpu(smb->hdr.smb_buf_length) + 4;

	rc = cifs_call_async(server, &rqst, NULL, cifs_echo_callback,
			     server, CIFS_ASYNC_OP | CIFS_ECHO_OP);
	if (rc)
		cifs_dbg(FYI, "Echo request failed: %d\n", rc);

	cifs_small_buf_release(smb);

	return rc;
}

int
CIFSSMBLogoff(const unsigned int xid, struct cifs_ses *ses)
{
	LOGOFF_ANDX_REQ *pSMB;
	int rc = 0;

	cifs_dbg(FYI, "In SMBLogoff for session disconnect\n");

	/*
	 * BB: do we need to check validity of ses and server? They should
	 * always be valid since we have an active reference. If not, that
	 * should probably be a BUG()
	 */
	if (!ses || !ses->server)
		return -EIO;

	mutex_lock(&ses->session_mutex);
	if (ses->need_reconnect)
		goto session_already_dead; /* no need to send SMBlogoff if uid
					      already closed due to reconnect */
	rc = small_smb_init(SMB_COM_LOGOFF_ANDX, 2, NULL, (void **)&pSMB);
	if (rc) {
		mutex_unlock(&ses->session_mutex);
		return rc;
	}

	pSMB->hdr.Mid = get_next_mid(ses->server);

	if (ses->server->sign)
		pSMB->hdr.Flags2 |= SMBFLG2_SECURITY_SIGNATURE;

	pSMB->hdr.Uid = ses->Suid;

	pSMB->AndXCommand = 0xFF;
	rc = SendReceiveNoRsp(xid, ses, (char *) pSMB, 0);
session_already_dead:
	mutex_unlock(&ses->session_mutex);

	/* if session dead then we do not need to do ulogoff,
		since server closed smb session, no sense reporting
		error */
	if (rc == -EAGAIN)
		rc = 0;
	return rc;
}

int
CIFSPOSIXDelFile(const unsigned int xid, struct cifs_tcon *tcon,
		 const char *fileName, __u16 type,
		 const struct nls_table *nls_codepage, int remap)
{
	TRANSACTION2_SPI_REQ *pSMB = NULL;
	TRANSACTION2_SPI_RSP *pSMBr = NULL;
	struct unlink_psx_rq *pRqD;
	int name_len;
	int rc = 0;
	int bytes_returned = 0;
	__u16 params, param_offset, offset, byte_count;

	cifs_dbg(FYI, "In POSIX delete\n");
PsxDelete:
	rc = smb_init(SMB_COM_TRANSACTION2, 15, tcon, (void **) &pSMB,
		      (void **) &pSMBr);
	if (rc)
		return rc;

	if (pSMB->hdr.Flags2 & SMBFLG2_UNICODE) {
		name_len =
		    cifsConvertToUTF16((__le16 *) pSMB->FileName, fileName,
				       PATH_MAX, nls_codepage, remap);
		name_len++;	/* trailing null */
		name_len *= 2;
	} else { /* BB add path length overrun check */
		name_len = strnlen(fileName, PATH_MAX);
		name_len++;	/* trailing null */
		strncpy(pSMB->FileName, fileName, name_len);
	}

	params = 6 + name_len;
	pSMB->MaxParameterCount = cpu_to_le16(2);
	pSMB->MaxDataCount = 0; /* BB double check this with jra */
	pSMB->MaxSetupCount = 0;
	pSMB->Reserved = 0;
	pSMB->Flags = 0;
	pSMB->Timeout = 0;
	pSMB->Reserved2 = 0;
	param_offset = offsetof(struct smb_com_transaction2_spi_req,
				InformationLevel) - 4;
	offset = param_offset + params;

	/* Setup pointer to Request Data (inode type) */
	pRqD = (struct unlink_psx_rq *)(((char *)&pSMB->hdr.Protocol) + offset);
	pRqD->type = cpu_to_le16(type);
	pSMB->ParameterOffset = cpu_to_le16(param_offset);
	pSMB->DataOffset = cpu_to_le16(offset);
	pSMB->SetupCount = 1;
	pSMB->Reserved3 = 0;
	pSMB->SubCommand = cpu_to_le16(TRANS2_SET_PATH_INFORMATION);
	byte_count = 3 /* pad */  + params + sizeof(struct unlink_psx_rq);

	pSMB->DataCount = cpu_to_le16(sizeof(struct unlink_psx_rq));
	pSMB->TotalDataCount = cpu_to_le16(sizeof(struct unlink_psx_rq));
	pSMB->ParameterCount = cpu_to_le16(params);
	pSMB->TotalParameterCount = pSMB->ParameterCount;
	pSMB->InformationLevel = cpu_to_le16(SMB_POSIX_UNLINK);
	pSMB->Reserved4 = 0;
	inc_rfc1001_len(pSMB, byte_count);
	pSMB->ByteCount = cpu_to_le16(byte_count);
	rc = SendReceive(xid, tcon->ses, (struct smb_hdr *) pSMB,
			 (struct smb_hdr *) pSMBr, &bytes_returned, 0);
	if (rc)
		cifs_dbg(FYI, "Posix delete returned %d\n", rc);
	cifs_buf_release(pSMB);

	cifs_stats_inc(&tcon->stats.cifs_stats.num_deletes);

	if (rc == -EAGAIN)
		goto PsxDelete;

	return rc;
}

int
CIFSSMBDelFile(const unsigned int xid, struct cifs_tcon *tcon, const char *name,
	       struct cifs_sb_info *cifs_sb)
{
	DELETE_FILE_REQ *pSMB = NULL;
	DELETE_FILE_RSP *pSMBr = NULL;
	int rc = 0;
	int bytes_returned;
	int name_len;
	int remap = cifs_remap(cifs_sb);

DelFileRetry:
	rc = smb_init(SMB_COM_DELETE, 1, tcon, (void **) &pSMB,
		      (void **) &pSMBr);
	if (rc)
		return rc;

	if (pSMB->hdr.Flags2 & SMBFLG2_UNICODE) {
		name_len = cifsConvertToUTF16((__le16 *) pSMB->fileName, name,
					      PATH_MAX, cifs_sb->local_nls,
					      remap);
		name_len++;	/* trailing null */
		name_len *= 2;
	} else {		/* BB improve check for buffer overruns BB */
		name_len = strnlen(name, PATH_MAX);
		name_len++;	/* trailing null */
		strncpy(pSMB->fileName, name, name_len);
	}
	pSMB->SearchAttributes =
	    cpu_to_le16(ATTR_READONLY | ATTR_HIDDEN | ATTR_SYSTEM);
	pSMB->BufferFormat = 0x04;
	inc_rfc1001_len(pSMB, name_len + 1);
	pSMB->ByteCount = cpu_to_le16(name_len + 1);
	rc = SendReceive(xid, tcon->ses, (struct smb_hdr *) pSMB,
			 (struct smb_hdr *) pSMBr, &bytes_returned, 0);
	cifs_stats_inc(&tcon->stats.cifs_stats.num_deletes);
	if (rc)
		cifs_dbg(FYI, "Error in RMFile = %d\n", rc);

	cifs_buf_release(pSMB);
	if (rc == -EAGAIN)
		goto DelFileRetry;

	return rc;
}

int
CIFSSMBRmDir(const unsigned int xid, struct cifs_tcon *tcon, const char *name,
	     struct cifs_sb_info *cifs_sb)
{
	DELETE_DIRECTORY_REQ *pSMB = NULL;
	DELETE_DIRECTORY_RSP *pSMBr = NULL;
	int rc = 0;
	int bytes_returned;
	int name_len;
	int remap = cifs_remap(cifs_sb);

	cifs_dbg(FYI, "In CIFSSMBRmDir\n");
RmDirRetry:
	rc = smb_init(SMB_COM_DELETE_DIRECTORY, 0, tcon, (void **) &pSMB,
		      (void **) &pSMBr);
	if (rc)
		return rc;

	if (pSMB->hdr.Flags2 & SMBFLG2_UNICODE) {
		name_len = cifsConvertToUTF16((__le16 *) pSMB->DirName, name,
					      PATH_MAX, cifs_sb->local_nls,
					      remap);
		name_len++;	/* trailing null */
		name_len *= 2;
	} else {		/* BB improve check for buffer overruns BB */
		name_len = strnlen(name, PATH_MAX);
		name_len++;	/* trailing null */
		strncpy(pSMB->DirName, name, name_len);
	}

	pSMB->BufferFormat = 0x04;
	inc_rfc1001_len(pSMB, name_len + 1);
	pSMB->ByteCount = cpu_to_le16(name_len + 1);
	rc = SendReceive(xid, tcon->ses, (struct smb_hdr *) pSMB,
			 (struct smb_hdr *) pSMBr, &bytes_returned, 0);
	cifs_stats_inc(&tcon->stats.cifs_stats.num_rmdirs);
	if (rc)
		cifs_dbg(FYI, "Error in RMDir = %d\n", rc);

	cifs_buf_release(pSMB);
	if (rc == -EAGAIN)
		goto RmDirRetry;
	return rc;
}

int
CIFSSMBMkDir(const unsigned int xid, struct cifs_tcon *tcon, const char *name,
	     struct cifs_sb_info *cifs_sb)
{
	int rc = 0;
	CREATE_DIRECTORY_REQ *pSMB = NULL;
	CREATE_DIRECTORY_RSP *pSMBr = NULL;
	int bytes_returned;
	int name_len;
	int remap = cifs_remap(cifs_sb);

	cifs_dbg(FYI, "In CIFSSMBMkDir\n");
MkDirRetry:
	rc = smb_init(SMB_COM_CREATE_DIRECTORY, 0, tcon, (void **) &pSMB,
		      (void **) &pSMBr);
	if (rc)
		return rc;

	if (pSMB->hdr.Flags2 & SMBFLG2_UNICODE) {
		name_len = cifsConvertToUTF16((__le16 *) pSMB->DirName, name,
					      PATH_MAX, cifs_sb->local_nls,
					      remap);
		name_len++;	/* trailing null */
		name_len *= 2;
	} else {		/* BB improve check for buffer overruns BB */
		name_len = strnlen(name, PATH_MAX);
		name_len++;	/* trailing null */
		strncpy(pSMB->DirName, name, name_len);
	}

	pSMB->BufferFormat = 0x04;
	inc_rfc1001_len(pSMB, name_len + 1);
	pSMB->ByteCount = cpu_to_le16(name_len + 1);
	rc = SendReceive(xid, tcon->ses, (struct smb_hdr *) pSMB,
			 (struct smb_hdr *) pSMBr, &bytes_returned, 0);
	cifs_stats_inc(&tcon->stats.cifs_stats.num_mkdirs);
	if (rc)
		cifs_dbg(FYI, "Error in Mkdir = %d\n", rc);

	cifs_buf_release(pSMB);
	if (rc == -EAGAIN)
		goto MkDirRetry;
	return rc;
}

int
CIFSPOSIXCreate(const unsigned int xid, struct cifs_tcon *tcon,
		__u32 posix_flags, __u64 mode, __u16 *netfid,
		FILE_UNIX_BASIC_INFO *pRetData, __u32 *pOplock,
		const char *name, const struct nls_table *nls_codepage,
		int remap)
{
	TRANSACTION2_SPI_REQ *pSMB = NULL;
	TRANSACTION2_SPI_RSP *pSMBr = NULL;
	int name_len;
	int rc = 0;
	int bytes_returned = 0;
	__u16 params, param_offset, offset, byte_count, count;
	OPEN_PSX_REQ *pdata;
	OPEN_PSX_RSP *psx_rsp;

	cifs_dbg(FYI, "In POSIX Create\n");
PsxCreat:
	rc = smb_init(SMB_COM_TRANSACTION2, 15, tcon, (void **) &pSMB,
		      (void **) &pSMBr);
	if (rc)
		return rc;

	if (pSMB->hdr.Flags2 & SMBFLG2_UNICODE) {
		name_len =
		    cifsConvertToUTF16((__le16 *) pSMB->FileName, name,
				       PATH_MAX, nls_codepage, remap);
		name_len++;	/* trailing null */
		name_len *= 2;
	} else {	/* BB improve the check for buffer overruns BB */
		name_len = strnlen(name, PATH_MAX);
		name_len++;	/* trailing null */
		strncpy(pSMB->FileName, name, name_len);
	}

	params = 6 + name_len;
	count = sizeof(OPEN_PSX_REQ);
	pSMB->MaxParameterCount = cpu_to_le16(2);
	pSMB->MaxDataCount = cpu_to_le16(1000);	/* large enough */
	pSMB->MaxSetupCount = 0;
	pSMB->Reserved = 0;
	pSMB->Flags = 0;
	pSMB->Timeout = 0;
	pSMB->Reserved2 = 0;
	param_offset = offsetof(struct smb_com_transaction2_spi_req,
				InformationLevel) - 4;
	offset = param_offset + params;
	pdata = (OPEN_PSX_REQ *)(((char *)&pSMB->hdr.Protocol) + offset);
	pdata->Level = cpu_to_le16(SMB_QUERY_FILE_UNIX_BASIC);
	pdata->Permissions = cpu_to_le64(mode);
	pdata->PosixOpenFlags = cpu_to_le32(posix_flags);
	pdata->OpenFlags =  cpu_to_le32(*pOplock);
	pSMB->ParameterOffset = cpu_to_le16(param_offset);
	pSMB->DataOffset = cpu_to_le16(offset);
	pSMB->SetupCount = 1;
	pSMB->Reserved3 = 0;
	pSMB->SubCommand = cpu_to_le16(TRANS2_SET_PATH_INFORMATION);
	byte_count = 3 /* pad */  + params + count;

	pSMB->DataCount = cpu_to_le16(count);
	pSMB->ParameterCount = cpu_to_le16(params);
	pSMB->TotalDataCount = pSMB->DataCount;
	pSMB->TotalParameterCount = pSMB->ParameterCount;
	pSMB->InformationLevel = cpu_to_le16(SMB_POSIX_OPEN);
	pSMB->Reserved4 = 0;
	inc_rfc1001_len(pSMB, byte_count);
	pSMB->ByteCount = cpu_to_le16(byte_count);
	rc = SendReceive(xid, tcon->ses, (struct smb_hdr *) pSMB,
			 (struct smb_hdr *) pSMBr, &bytes_returned, 0);
	if (rc) {
		cifs_dbg(FYI, "Posix create returned %d\n", rc);
		goto psx_create_err;
	}

	cifs_dbg(FYI, "copying inode info\n");
	rc = validate_t2((struct smb_t2_rsp *)pSMBr);

	if (rc || get_bcc(&pSMBr->hdr) < sizeof(OPEN_PSX_RSP)) {
		rc = -EIO;	/* bad smb */
		goto psx_create_err;
	}

	/* copy return information to pRetData */
	psx_rsp = (OPEN_PSX_RSP *)((char *) &pSMBr->hdr.Protocol
			+ le16_to_cpu(pSMBr->t2.DataOffset));

	*pOplock = le16_to_cpu(psx_rsp->OplockFlags);
	if (netfid)
		*netfid = psx_rsp->Fid;   /* cifs fid stays in le */
	/* Let caller know file was created so we can set the mode. */
	/* Do we care about the CreateAction in any other cases? */
	if (cpu_to_le32(FILE_CREATE) == psx_rsp->CreateAction)
		*pOplock |= CIFS_CREATE_ACTION;
	/* check to make sure response data is there */
	if (psx_rsp->ReturnedLevel != cpu_to_le16(SMB_QUERY_FILE_UNIX_BASIC)) {
		pRetData->Type = cpu_to_le32(-1); /* unknown */
		cifs_dbg(NOISY, "unknown type\n");
	} else {
		if (get_bcc(&pSMBr->hdr) < sizeof(OPEN_PSX_RSP)
					+ sizeof(FILE_UNIX_BASIC_INFO)) {
			cifs_dbg(VFS, "Open response data too small\n");
			pRetData->Type = cpu_to_le32(-1);
			goto psx_create_err;
		}
		memcpy((char *) pRetData,
			(char *)psx_rsp + sizeof(OPEN_PSX_RSP),
			sizeof(FILE_UNIX_BASIC_INFO));
	}

psx_create_err:
	cifs_buf_release(pSMB);

	if (posix_flags & SMB_O_DIRECTORY)
		cifs_stats_inc(&tcon->stats.cifs_stats.num_posixmkdirs);
	else
		cifs_stats_inc(&tcon->stats.cifs_stats.num_posixopens);

	if (rc == -EAGAIN)
		goto PsxCreat;

	return rc;
}

static __u16 convert_disposition(int disposition)
{
	__u16 ofun = 0;

	switch (disposition) {
		case FILE_SUPERSEDE:
			ofun = SMBOPEN_OCREATE | SMBOPEN_OTRUNC;
			break;
		case FILE_OPEN:
			ofun = SMBOPEN_OAPPEND;
			break;
		case FILE_CREATE:
			ofun = SMBOPEN_OCREATE;
			break;
		case FILE_OPEN_IF:
			ofun = SMBOPEN_OCREATE | SMBOPEN_OAPPEND;
			break;
		case FILE_OVERWRITE:
			ofun = SMBOPEN_OTRUNC;
			break;
		case FILE_OVERWRITE_IF:
			ofun = SMBOPEN_OCREATE | SMBOPEN_OTRUNC;
			break;
		default:
			cifs_dbg(FYI, "unknown disposition %d\n", disposition);
			ofun =  SMBOPEN_OAPPEND; /* regular open */
	}
	return ofun;
}

static int
access_flags_to_smbopen_mode(const int access_flags)
{
	int masked_flags = access_flags & (GENERIC_READ | GENERIC_WRITE);

	if (masked_flags == GENERIC_READ)
		return SMBOPEN_READ;
	else if (masked_flags == GENERIC_WRITE)
		return SMBOPEN_WRITE;

	/* just go for read/write */
	return SMBOPEN_READWRITE;
}

int
SMBLegacyOpen(const unsigned int xid, struct cifs_tcon *tcon,
	    const char *fileName, const int openDisposition,
	    const int access_flags, const int create_options, __u16 *netfid,
	    int *pOplock, FILE_ALL_INFO *pfile_info,
	    const struct nls_table *nls_codepage, int remap)
{
	int rc = -EACCES;
	OPENX_REQ *pSMB = NULL;
	OPENX_RSP *pSMBr = NULL;
	int bytes_returned;
	int name_len;
	__u16 count;

OldOpenRetry:
	rc = smb_init(SMB_COM_OPEN_ANDX, 15, tcon, (void **) &pSMB,
		      (void **) &pSMBr);
	if (rc)
		return rc;

	pSMB->AndXCommand = 0xFF;       /* none */

	if (pSMB->hdr.Flags2 & SMBFLG2_UNICODE) {
		count = 1;      /* account for one byte pad to word boundary */
		name_len =
		   cifsConvertToUTF16((__le16 *) (pSMB->fileName + 1),
				      fileName, PATH_MAX, nls_codepage, remap);
		name_len++;     /* trailing null */
		name_len *= 2;
	} else {                /* BB improve check for buffer overruns BB */
		count = 0;      /* no pad */
		name_len = strnlen(fileName, PATH_MAX);
		name_len++;     /* trailing null */
		strncpy(pSMB->fileName, fileName, name_len);
	}
	if (*pOplock & REQ_OPLOCK)
		pSMB->OpenFlags = cpu_to_le16(REQ_OPLOCK);
	else if (*pOplock & REQ_BATCHOPLOCK)
		pSMB->OpenFlags = cpu_to_le16(REQ_BATCHOPLOCK);

	pSMB->OpenFlags |= cpu_to_le16(REQ_MORE_INFO);
	pSMB->Mode = cpu_to_le16(access_flags_to_smbopen_mode(access_flags));
	pSMB->Mode |= cpu_to_le16(0x40); /* deny none */
	/* set file as system file if special file such
	   as fifo and server expecting SFU style and
	   no Unix extensions */

	if (create_options & CREATE_OPTION_SPECIAL)
		pSMB->FileAttributes = cpu_to_le16(ATTR_SYSTEM);
	else /* BB FIXME BB */
		pSMB->FileAttributes = cpu_to_le16(0/*ATTR_NORMAL*/);

	if (create_options & CREATE_OPTION_READONLY)
		pSMB->FileAttributes |= cpu_to_le16(ATTR_READONLY);

	/* BB FIXME BB */
/*	pSMB->CreateOptions = cpu_to_le32(create_options &
						 CREATE_OPTIONS_MASK); */
	/* BB FIXME END BB */

	pSMB->Sattr = cpu_to_le16(ATTR_HIDDEN | ATTR_SYSTEM | ATTR_DIRECTORY);
	pSMB->OpenFunction = cpu_to_le16(convert_disposition(openDisposition));
	count += name_len;
	inc_rfc1001_len(pSMB, count);

	pSMB->ByteCount = cpu_to_le16(count);
	rc = SendReceive(xid, tcon->ses, (struct smb_hdr *) pSMB,
			(struct smb_hdr *)pSMBr, &bytes_returned, 0);
	cifs_stats_inc(&tcon->stats.cifs_stats.num_opens);
	if (rc) {
		cifs_dbg(FYI, "Error in Open = %d\n", rc);
	} else {
	/* BB verify if wct == 15 */

/*		*pOplock = pSMBr->OplockLevel; */ /* BB take from action field*/

		*netfid = pSMBr->Fid;   /* cifs fid stays in le */
		/* Let caller know file was created so we can set the mode. */
		/* Do we care about the CreateAction in any other cases? */
	/* BB FIXME BB */
/*		if (cpu_to_le32(FILE_CREATE) == pSMBr->CreateAction)
			*pOplock |= CIFS_CREATE_ACTION; */
	/* BB FIXME END */

		if (pfile_info) {
			pfile_info->CreationTime = 0; /* BB convert CreateTime*/
			pfile_info->LastAccessTime = 0; /* BB fixme */
			pfile_info->LastWriteTime = 0; /* BB fixme */
			pfile_info->ChangeTime = 0;  /* BB fixme */
			pfile_info->Attributes =
				cpu_to_le32(le16_to_cpu(pSMBr->FileAttributes));
			/* the file_info buf is endian converted by caller */
			pfile_info->AllocationSize =
				cpu_to_le64(le32_to_cpu(pSMBr->EndOfFile));
			pfile_info->EndOfFile = pfile_info->AllocationSize;
			pfile_info->NumberOfLinks = cpu_to_le32(1);
			pfile_info->DeletePending = 0;
		}
	}

	cifs_buf_release(pSMB);
	if (rc == -EAGAIN)
		goto OldOpenRetry;
	return rc;
}

int
CIFS_open(const unsigned int xid, struct cifs_open_parms *oparms, int *oplock,
	  FILE_ALL_INFO *buf)
{
	int rc = -EACCES;
	OPEN_REQ *req = NULL;
	OPEN_RSP *rsp = NULL;
	int bytes_returned;
	int name_len;
	__u16 count;
	struct cifs_sb_info *cifs_sb = oparms->cifs_sb;
	struct cifs_tcon *tcon = oparms->tcon;
	int remap = cifs_remap(cifs_sb);
	const struct nls_table *nls = cifs_sb->local_nls;
	int create_options = oparms->create_options;
	int desired_access = oparms->desired_access;
	int disposition = oparms->disposition;
	const char *path = oparms->path;

openRetry:
	rc = smb_init(SMB_COM_NT_CREATE_ANDX, 24, tcon, (void **)&req,
		      (void **)&rsp);
	if (rc)
		return rc;

	/* no commands go after this */
	req->AndXCommand = 0xFF;

	if (req->hdr.Flags2 & SMBFLG2_UNICODE) {
		/* account for one byte pad to word boundary */
		count = 1;
		name_len = cifsConvertToUTF16((__le16 *)(req->fileName + 1),
					      path, PATH_MAX, nls, remap);
		/* trailing null */
		name_len++;
		name_len *= 2;
		req->NameLength = cpu_to_le16(name_len);
	} else {
		/* BB improve check for buffer overruns BB */
		/* no pad */
		count = 0;
		name_len = strnlen(path, PATH_MAX);
		/* trailing null */
		name_len++;
		req->NameLength = cpu_to_le16(name_len);
		strncpy(req->fileName, path, name_len);
	}

	if (*oplock & REQ_OPLOCK)
		req->OpenFlags = cpu_to_le32(REQ_OPLOCK);
	else if (*oplock & REQ_BATCHOPLOCK)
		req->OpenFlags = cpu_to_le32(REQ_BATCHOPLOCK);

	req->DesiredAccess = cpu_to_le32(desired_access);
	req->AllocationSize = 0;

	/*
	 * Set file as system file if special file such as fifo and server
	 * expecting SFU style and no Unix extensions.
	 */
	if (create_options & CREATE_OPTION_SPECIAL)
		req->FileAttributes = cpu_to_le32(ATTR_SYSTEM);
	else
		req->FileAttributes = cpu_to_le32(ATTR_NORMAL);

	/*
	 * XP does not handle ATTR_POSIX_SEMANTICS but it helps speed up case
	 * sensitive checks for other servers such as Samba.
	 */
	if (tcon->ses->capabilities & CAP_UNIX)
		req->FileAttributes |= cpu_to_le32(ATTR_POSIX_SEMANTICS);

	if (create_options & CREATE_OPTION_READONLY)
		req->FileAttributes |= cpu_to_le32(ATTR_READONLY);

	req->ShareAccess = cpu_to_le32(FILE_SHARE_ALL);
	req->CreateDisposition = cpu_to_le32(disposition);
	req->CreateOptions = cpu_to_le32(create_options & CREATE_OPTIONS_MASK);

	/* BB Expirement with various impersonation levels and verify */
	req->ImpersonationLevel = cpu_to_le32(SECURITY_IMPERSONATION);
	req->SecurityFlags = SECURITY_CONTEXT_TRACKING|SECURITY_EFFECTIVE_ONLY;

	count += name_len;
	inc_rfc1001_len(req, count);

	req->ByteCount = cpu_to_le16(count);
	rc = SendReceive(xid, tcon->ses, (struct smb_hdr *)req,
			 (struct smb_hdr *)rsp, &bytes_returned, 0);
	cifs_stats_inc(&tcon->stats.cifs_stats.num_opens);
	if (rc) {
		cifs_dbg(FYI, "Error in Open = %d\n", rc);
		cifs_buf_release(req);
		if (rc == -EAGAIN)
			goto openRetry;
		return rc;
	}

	/* 1 byte no need to le_to_cpu */
	*oplock = rsp->OplockLevel;
	/* cifs fid stays in le */
	oparms->fid->netfid = rsp->Fid;

	/* Let caller know file was created so we can set the mode. */
	/* Do we care about the CreateAction in any other cases? */
	if (cpu_to_le32(FILE_CREATE) == rsp->CreateAction)
		*oplock |= CIFS_CREATE_ACTION;

	if (buf) {
		/* copy from CreationTime to Attributes */
		memcpy((char *)buf, (char *)&rsp->CreationTime, 36);
		/* the file_info buf is endian converted by caller */
		buf->AllocationSize = rsp->AllocationSize;
		buf->EndOfFile = rsp->EndOfFile;
		buf->NumberOfLinks = cpu_to_le32(1);
		buf->DeletePending = 0;
	}

	cifs_buf_release(req);
	return rc;
}

/*
 * Discard any remaining data in the current SMB. To do this, we borrow the
 * current bigbuf.
 */
static int
discard_remaining_data(struct TCP_Server_Info *server)
{
	unsigned int rfclen = get_rfc1002_length(server->smallbuf);
	int remaining = rfclen + 4 - server->total_read;

	while (remaining > 0) {
		int length;

		length = cifs_read_from_socket(server, server->bigbuf,
				min_t(unsigned int, remaining,
				    CIFSMaxBufSize + MAX_HEADER_SIZE(server)));
		if (length < 0)
			return length;
		server->total_read += length;
		remaining -= length;
	}

	return 0;
}

static int
cifs_readv_discard(struct TCP_Server_Info *server, struct mid_q_entry *mid)
{
	int length;
	struct cifs_readdata *rdata = mid->callback_data;

	length = discard_remaining_data(server);
	dequeue_mid(mid, rdata->result);
	return length;
}

int
cifs_readv_receive(struct TCP_Server_Info *server, struct mid_q_entry *mid)
{
	int length, len;
	unsigned int data_offset, data_len;
	struct cifs_readdata *rdata = mid->callback_data;
	char *buf = server->smallbuf;
	unsigned int buflen = get_rfc1002_length(buf) + 4;

	cifs_dbg(FYI, "%s: mid=%llu offset=%llu bytes=%u\n",
		 __func__, mid->mid, rdata->offset, rdata->bytes);

	/*
	 * read the rest of READ_RSP header (sans Data array), or whatever we
	 * can if there's not enough data. At this point, we've read down to
	 * the Mid.
	 */
	len = min_t(unsigned int, buflen, server->vals->read_rsp_size) -
							HEADER_SIZE(server) + 1;

	length = cifs_read_from_socket(server,
				       buf + HEADER_SIZE(server) - 1, len);
	if (length < 0)
		return length;
	server->total_read += length;

	if (server->ops->is_status_pending &&
	    server->ops->is_status_pending(buf, server, 0)) {
		discard_remaining_data(server);
		return -1;
	}

	/* Was the SMB read successful? */
	rdata->result = server->ops->map_error(buf, false);
	if (rdata->result != 0) {
		cifs_dbg(FYI, "%s: server returned error %d\n",
			 __func__, rdata->result);
		return cifs_readv_discard(server, mid);
	}

	/* Is there enough to get to the rest of the READ_RSP header? */
	if (server->total_read < server->vals->read_rsp_size) {
		cifs_dbg(FYI, "%s: server returned short header. got=%u expected=%zu\n",
			 __func__, server->total_read,
			 server->vals->read_rsp_size);
		rdata->result = -EIO;
		return cifs_readv_discard(server, mid);
	}

	data_offset = server->ops->read_data_offset(buf) + 4;
	if (data_offset < server->total_read) {
		/*
		 * win2k8 sometimes sends an offset of 0 when the read
		 * is beyond the EOF. Treat it as if the data starts just after
		 * the header.
		 */
		cifs_dbg(FYI, "%s: data offset (%u) inside read response header\n",
			 __func__, data_offset);
		data_offset = server->total_read;
	} else if (data_offset > MAX_CIFS_SMALL_BUFFER_SIZE) {
		/* data_offset is beyond the end of smallbuf */
		cifs_dbg(FYI, "%s: data offset (%u) beyond end of smallbuf\n",
			 __func__, data_offset);
		rdata->result = -EIO;
		return cifs_readv_discard(server, mid);
	}

	cifs_dbg(FYI, "%s: total_read=%u data_offset=%u\n",
		 __func__, server->total_read, data_offset);

	len = data_offset - server->total_read;
	if (len > 0) {
		/* read any junk before data into the rest of smallbuf */
		length = cifs_read_from_socket(server,
					       buf + server->total_read, len);
		if (length < 0)
			return length;
		server->total_read += length;
	}

	/* set up first iov for signature check */
	rdata->iov.iov_base = buf;
	rdata->iov.iov_len = server->total_read;
	cifs_dbg(FYI, "0: iov_base=%p iov_len=%zu\n",
		 rdata->iov.iov_base, rdata->iov.iov_len);

	/* how much data is in the response? */
	data_len = server->ops->read_data_length(buf);
	if (data_offset + data_len > buflen) {
		/* data_len is corrupt -- discard frame */
		rdata->result = -EIO;
		return cifs_readv_discard(server, mid);
	}

	length = rdata->read_into_pages(server, rdata, data_len);
	if (length < 0)
		return length;

	server->total_read += length;

	cifs_dbg(FYI, "total_read=%u buflen=%u remaining=%u\n",
		 server->total_read, buflen, data_len);

	/* discard anything left over */
	if (server->total_read < buflen)
		return cifs_readv_discard(server, mid);

	dequeue_mid(mid, false);
	return length;
}

static void
cifs_readv_callback(struct mid_q_entry *mid)
{
	struct cifs_readdata *rdata = mid->callback_data;
	struct cifs_tcon *tcon = tlink_tcon(rdata->cfile->tlink);
	struct TCP_Server_Info *server = tcon->ses->server;
	struct smb_rqst rqst = { .rq_iov = &rdata->iov,
				 .rq_nvec = 1,
				 .rq_pages = rdata->pages,
				 .rq_npages = rdata->nr_pages,
				 .rq_pagesz = rdata->pagesz,
				 .rq_tailsz = rdata->tailsz };

	cifs_dbg(FYI, "%s: mid=%llu state=%d result=%d bytes=%u\n",
		 __func__, mid->mid, mid->mid_state, rdata->result,
		 rdata->bytes);

	switch (mid->mid_state) {
	case MID_RESPONSE_RECEIVED:
		/* result already set, check signature */
		if (server->sign) {
			int rc = 0;

			rc = cifs_verify_signature(&rqst, server,
						  mid->sequence_number);
			if (rc)
				cifs_dbg(VFS, "SMB signature verification returned error = %d\n",
					 rc);
		}
		/* FIXME: should this be counted toward the initiating task? */
		task_io_account_read(rdata->got_bytes);
		cifs_stats_bytes_read(tcon, rdata->got_bytes);
		break;
	case MID_REQUEST_SUBMITTED:
	case MID_RETRY_NEEDED:
		rdata->result = -EAGAIN;
		if (server->sign && rdata->got_bytes)
			/* reset bytes number since we can not check a sign */
			rdata->got_bytes = 0;
		/* FIXME: should this be counted toward the initiating task? */
		task_io_account_read(rdata->got_bytes);
		cifs_stats_bytes_read(tcon, rdata->got_bytes);
		break;
	default:
		rdata->result = -EIO;
	}

	queue_work(cifsiod_wq, &rdata->work);
	mutex_lock(&server->srv_mutex);
	DeleteMidQEntry(mid);
	mutex_unlock(&server->srv_mutex);
	add_credits(server, 1, 0);
}

/* cifs_async_readv - send an async write, and set up mid to handle result */
int
cifs_async_readv(struct cifs_readdata *rdata)
{
	int rc;
	READ_REQ *smb = NULL;
	int wct;
	struct cifs_tcon *tcon = tlink_tcon(rdata->cfile->tlink);
	struct smb_rqst rqst = { .rq_iov = &rdata->iov,
				 .rq_nvec = 1 };

	cifs_dbg(FYI, "%s: offset=%llu bytes=%u\n",
		 __func__, rdata->offset, rdata->bytes);

	if (tcon->ses->capabilities & CAP_LARGE_FILES)
		wct = 12;
	else {
		wct = 10; /* old style read */
		if ((rdata->offset >> 32) > 0)  {
			/* can not handle this big offset for old */
			return -EIO;
		}
	}

	rc = small_smb_init(SMB_COM_READ_ANDX, wct, tcon, (void **)&smb);
	if (rc)
		return rc;

	smb->hdr.Pid = cpu_to_le16((__u16)rdata->pid);
	smb->hdr.PidHigh = cpu_to_le16((__u16)(rdata->pid >> 16));

	smb->AndXCommand = 0xFF;	/* none */
	smb->Fid = rdata->cfile->fid.netfid;
	smb->OffsetLow = cpu_to_le32(rdata->offset & 0xFFFFFFFF);
	if (wct == 12)
		smb->OffsetHigh = cpu_to_le32(rdata->offset >> 32);
	smb->Remaining = 0;
	smb->MaxCount = cpu_to_le16(rdata->bytes & 0xFFFF);
	smb->MaxCountHigh = cpu_to_le32(rdata->bytes >> 16);
	if (wct == 12)
		smb->ByteCount = 0;
	else {
		/* old style read */
		struct smb_com_readx_req *smbr =
			(struct smb_com_readx_req *)smb;
		smbr->ByteCount = 0;
	}

	/* 4 for RFC1001 length + 1 for BCC */
	rdata->iov.iov_base = smb;
	rdata->iov.iov_len = be32_to_cpu(smb->hdr.smb_buf_length) + 4;

	kref_get(&rdata->refcount);
	rc = cifs_call_async(tcon->ses->server, &rqst, cifs_readv_receive,
			     cifs_readv_callback, rdata, 0);

	if (rc == 0)
		cifs_stats_inc(&tcon->stats.cifs_stats.num_reads);
	else
		kref_put(&rdata->refcount, cifs_readdata_release);

	cifs_small_buf_release(smb);
	return rc;
}

int
CIFSSMBRead(const unsigned int xid, struct cifs_io_parms *io_parms,
	    unsigned int *nbytes, char **buf, int *pbuf_type)
{
	int rc = -EACCES;
	READ_REQ *pSMB = NULL;
	READ_RSP *pSMBr = NULL;
	char *pReadData = NULL;
	int wct;
	int resp_buf_type = 0;
	struct kvec iov[1];
	__u32 pid = io_parms->pid;
	__u16 netfid = io_parms->netfid;
	__u64 offset = io_parms->offset;
	struct cifs_tcon *tcon = io_parms->tcon;
	unsigned int count = io_parms->length;

	cifs_dbg(FYI, "Reading %d bytes on fid %d\n", count, netfid);
	if (tcon->ses->capabilities & CAP_LARGE_FILES)
		wct = 12;
	else {
		wct = 10; /* old style read */
		if ((offset >> 32) > 0)  {
			/* can not handle this big offset for old */
			return -EIO;
		}
	}

	*nbytes = 0;
	rc = small_smb_init(SMB_COM_READ_ANDX, wct, tcon, (void **) &pSMB);
	if (rc)
		return rc;

	pSMB->hdr.Pid = cpu_to_le16((__u16)pid);
	pSMB->hdr.PidHigh = cpu_to_le16((__u16)(pid >> 16));

	/* tcon and ses pointer are checked in smb_init */
	if (tcon->ses->server == NULL)
		return -ECONNABORTED;

	pSMB->AndXCommand = 0xFF;       /* none */
	pSMB->Fid = netfid;
	pSMB->OffsetLow = cpu_to_le32(offset & 0xFFFFFFFF);
	if (wct == 12)
		pSMB->OffsetHigh = cpu_to_le32(offset >> 32);

	pSMB->Remaining = 0;
	pSMB->MaxCount = cpu_to_le16(count & 0xFFFF);
	pSMB->MaxCountHigh = cpu_to_le32(count >> 16);
	if (wct == 12)
		pSMB->ByteCount = 0;  /* no need to do le conversion since 0 */
	else {
		/* old style read */
		struct smb_com_readx_req *pSMBW =
			(struct smb_com_readx_req *)pSMB;
		pSMBW->ByteCount = 0;
	}

	iov[0].iov_base = (char *)pSMB;
	iov[0].iov_len = be32_to_cpu(pSMB->hdr.smb_buf_length) + 4;
	rc = SendReceive2(xid, tcon->ses, iov, 1 /* num iovecs */,
			 &resp_buf_type, CIFS_LOG_ERROR);
	cifs_stats_inc(&tcon->stats.cifs_stats.num_reads);
	pSMBr = (READ_RSP *)iov[0].iov_base;
	if (rc) {
		cifs_dbg(VFS, "Send error in read = %d\n", rc);
	} else {
		int data_length = le16_to_cpu(pSMBr->DataLengthHigh);
		data_length = data_length << 16;
		data_length += le16_to_cpu(pSMBr->DataLength);
		*nbytes = data_length;

		/*check that DataLength would not go beyond end of SMB */
		if ((data_length > CIFSMaxBufSize)
				|| (data_length > count)) {
			cifs_dbg(FYI, "bad length %d for count %d\n",
				 data_length, count);
			rc = -EIO;
			*nbytes = 0;
		} else {
			pReadData = (char *) (&pSMBr->hdr.Protocol) +
					le16_to_cpu(pSMBr->DataOffset);
/*			if (rc = copy_to_user(buf, pReadData, data_length)) {
				cifs_dbg(VFS, "Faulting on read rc = %d\n",rc);
				rc = -EFAULT;
			}*/ /* can not use copy_to_user when using page cache*/
			if (*buf)
				memcpy(*buf, pReadData, data_length);
		}
	}

/*	cifs_small_buf_release(pSMB); */ /* Freed earlier now in SendReceive2 */
	if (*buf) {
		free_rsp_buf(resp_buf_type, iov[0].iov_base);
	} else if (resp_buf_type != CIFS_NO_BUFFER) {
		/* return buffer to caller to free */
		*buf = iov[0].iov_base;
		if (resp_buf_type == CIFS_SMALL_BUFFER)
			*pbuf_type = CIFS_SMALL_BUFFER;
		else if (resp_buf_type == CIFS_LARGE_BUFFER)
			*pbuf_type = CIFS_LARGE_BUFFER;
	} /* else no valid buffer on return - leave as null */

	/* Note: On -EAGAIN error only caller can retry on handle based calls
		since file handle passed in no longer valid */
	return rc;
}


int
CIFSSMBWrite(const unsigned int xid, struct cifs_io_parms *io_parms,
	     unsigned int *nbytes, const char *buf)
{
	int rc = -EACCES;
	WRITE_REQ *pSMB = NULL;
	WRITE_RSP *pSMBr = NULL;
	int bytes_returned, wct;
	__u32 bytes_sent;
	__u16 byte_count;
	__u32 pid = io_parms->pid;
	__u16 netfid = io_parms->netfid;
	__u64 offset = io_parms->offset;
	struct cifs_tcon *tcon = io_parms->tcon;
	unsigned int count = io_parms->length;

	*nbytes = 0;

	/* cifs_dbg(FYI, "write at %lld %d bytes\n", offset, count);*/
	if (tcon->ses == NULL)
		return -ECONNABORTED;

	if (tcon->ses->capabilities & CAP_LARGE_FILES)
		wct = 14;
	else {
		wct = 12;
		if ((offset >> 32) > 0) {
			/* can not handle big offset for old srv */
			return -EIO;
		}
	}

	rc = smb_init(SMB_COM_WRITE_ANDX, wct, tcon, (void **) &pSMB,
		      (void **) &pSMBr);
	if (rc)
		return rc;

	pSMB->hdr.Pid = cpu_to_le16((__u16)pid);
	pSMB->hdr.PidHigh = cpu_to_le16((__u16)(pid >> 16));

	/* tcon and ses pointer are checked in smb_init */
	if (tcon->ses->server == NULL)
		return -ECONNABORTED;

	pSMB->AndXCommand = 0xFF;	/* none */
	pSMB->Fid = netfid;
	pSMB->OffsetLow = cpu_to_le32(offset & 0xFFFFFFFF);
	if (wct == 14)
		pSMB->OffsetHigh = cpu_to_le32(offset >> 32);

	pSMB->Reserved = 0xFFFFFFFF;
	pSMB->WriteMode = 0;
	pSMB->Remaining = 0;

	/* Can increase buffer size if buffer is big enough in some cases ie we
	can send more if LARGE_WRITE_X capability returned by the server and if
	our buffer is big enough or if we convert to iovecs on socket writes
	and eliminate the copy to the CIFS buffer */
	if (tcon->ses->capabilities & CAP_LARGE_WRITE_X) {
		bytes_sent = min_t(const unsigned int, CIFSMaxBufSize, count);
	} else {
		bytes_sent = (tcon->ses->server->maxBuf - MAX_CIFS_HDR_SIZE)
			 & ~0xFF;
	}

	if (bytes_sent > count)
		bytes_sent = count;
	pSMB->DataOffset =
		cpu_to_le16(offsetof(struct smb_com_write_req, Data) - 4);
	if (buf)
		memcpy(pSMB->Data, buf, bytes_sent);
	else if (count != 0) {
		/* No buffer */
		cifs_buf_release(pSMB);
		return -EINVAL;
	} /* else setting file size with write of zero bytes */
	if (wct == 14)
		byte_count = bytes_sent + 1; /* pad */
	else /* wct == 12 */
		byte_count = bytes_sent + 5; /* bigger pad, smaller smb hdr */

	pSMB->DataLengthLow = cpu_to_le16(bytes_sent & 0xFFFF);
	pSMB->DataLengthHigh = cpu_to_le16(bytes_sent >> 16);
	inc_rfc1001_len(pSMB, byte_count);

	if (wct == 14)
		pSMB->ByteCount = cpu_to_le16(byte_count);
	else { /* old style write has byte count 4 bytes earlier
		  so 4 bytes pad  */
		struct smb_com_writex_req *pSMBW =
			(struct smb_com_writex_req *)pSMB;
		pSMBW->ByteCount = cpu_to_le16(byte_count);
	}

	rc = SendReceive(xid, tcon->ses, (struct smb_hdr *) pSMB,
			 (struct smb_hdr *) pSMBr, &bytes_returned, 0);
	cifs_stats_inc(&tcon->stats.cifs_stats.num_writes);
	if (rc) {
		cifs_dbg(FYI, "Send error in write = %d\n", rc);
	} else {
		*nbytes = le16_to_cpu(pSMBr->CountHigh);
		*nbytes = (*nbytes) << 16;
		*nbytes += le16_to_cpu(pSMBr->Count);

		/*
		 * Mask off high 16 bits when bytes written as returned by the
		 * server is greater than bytes requested by the client. Some
		 * OS/2 servers are known to set incorrect CountHigh values.
		 */
		if (*nbytes > count)
			*nbytes &= 0xFFFF;
	}

	cifs_buf_release(pSMB);

	/* Note: On -EAGAIN error only caller can retry on handle based calls
		since file handle passed in no longer valid */

	return rc;
}

void
cifs_writedata_release(struct kref *refcount)
{
	struct cifs_writedata *wdata = container_of(refcount,
					struct cifs_writedata, refcount);

	if (wdata->cfile)
		cifsFileInfo_put(wdata->cfile);

	kfree(wdata);
}

/*
 * Write failed with a retryable error. Resend the write request. It's also
 * possible that the page was redirtied so re-clean the page.
 */
static void
cifs_writev_requeue(struct cifs_writedata *wdata)
{
	int i, rc = 0;
	struct inode *inode = d_inode(wdata->cfile->dentry);
	struct TCP_Server_Info *server;
	unsigned int rest_len;

	server = tlink_tcon(wdata->cfile->tlink)->ses->server;
	i = 0;
	rest_len = wdata->bytes;
	do {
		struct cifs_writedata *wdata2;
		unsigned int j, nr_pages, wsize, tailsz, cur_len;

		wsize = server->ops->wp_retry_size(inode);
		if (wsize < rest_len) {
			nr_pages = wsize / PAGE_SIZE;
			if (!nr_pages) {
				rc = -ENOTSUPP;
				break;
			}
			cur_len = nr_pages * PAGE_SIZE;
			tailsz = PAGE_SIZE;
		} else {
			nr_pages = DIV_ROUND_UP(rest_len, PAGE_SIZE);
			cur_len = rest_len;
			tailsz = rest_len - (nr_pages - 1) * PAGE_SIZE;
		}

		wdata2 = cifs_writedata_alloc(nr_pages, cifs_writev_complete);
		if (!wdata2) {
			rc = -ENOMEM;
			break;
		}

		for (j = 0; j < nr_pages; j++) {
			wdata2->pages[j] = wdata->pages[i + j];
			lock_page(wdata2->pages[j]);
			clear_page_dirty_for_io(wdata2->pages[j]);
		}

		wdata2->sync_mode = wdata->sync_mode;
		wdata2->nr_pages = nr_pages;
		wdata2->offset = page_offset(wdata2->pages[0]);
		wdata2->pagesz = PAGE_SIZE;
		wdata2->tailsz = tailsz;
		wdata2->bytes = cur_len;

		wdata2->cfile = find_writable_file(CIFS_I(inode), false);
		if (!wdata2->cfile) {
			cifs_dbg(VFS, "No writable handles for inode\n");
			rc = -EBADF;
			break;
		}
		wdata2->pid = wdata2->cfile->pid;
		rc = server->ops->async_writev(wdata2, cifs_writedata_release);

		for (j = 0; j < nr_pages; j++) {
			unlock_page(wdata2->pages[j]);
			if (rc != 0 && rc != -EAGAIN) {
				SetPageError(wdata2->pages[j]);
				end_page_writeback(wdata2->pages[j]);
				put_page(wdata2->pages[j]);
			}
		}

		if (rc) {
			kref_put(&wdata2->refcount, cifs_writedata_release);
			if (rc == -EAGAIN)
				continue;
			break;
		}

		rest_len -= cur_len;
		i += nr_pages;
	} while (i < wdata->nr_pages);

	mapping_set_error(inode->i_mapping, rc);
	kref_put(&wdata->refcount, cifs_writedata_release);
}

void
cifs_writev_complete(struct work_struct *work)
{
	struct cifs_writedata *wdata = container_of(work,
						struct cifs_writedata, work);
	struct inode *inode = d_inode(wdata->cfile->dentry);
	int i = 0;

	if (wdata->result == 0) {
		spin_lock(&inode->i_lock);
		cifs_update_eof(CIFS_I(inode), wdata->offset, wdata->bytes);
		spin_unlock(&inode->i_lock);
		cifs_stats_bytes_written(tlink_tcon(wdata->cfile->tlink),
					 wdata->bytes);
	} else if (wdata->sync_mode == WB_SYNC_ALL && wdata->result == -EAGAIN)
		return cifs_writev_requeue(wdata);

	for (i = 0; i < wdata->nr_pages; i++) {
		struct page *page = wdata->pages[i];
		if (wdata->result == -EAGAIN)
			__set_page_dirty_nobuffers(page);
		else if (wdata->result < 0)
			SetPageError(page);
		end_page_writeback(page);
		put_page(page);
	}
	if (wdata->result != -EAGAIN)
		mapping_set_error(inode->i_mapping, wdata->result);
	kref_put(&wdata->refcount, cifs_writedata_release);
}

struct cifs_writedata *
cifs_writedata_alloc(unsigned int nr_pages, work_func_t complete)
{
	struct cifs_writedata *wdata;

	/* writedata + number of page pointers */
	wdata = kzalloc(sizeof(*wdata) +
			sizeof(struct page *) * nr_pages, GFP_NOFS);
	if (wdata != NULL) {
		kref_init(&wdata->refcount);
		INIT_LIST_HEAD(&wdata->list);
		init_completion(&wdata->done);
		INIT_WORK(&wdata->work, complete);
	}
	return wdata;
}

/*
 * Check the mid_state and signature on received buffer (if any), and queue the
 * workqueue completion task.
 */
static void
cifs_writev_callback(struct mid_q_entry *mid)
{
	struct cifs_writedata *wdata = mid->callback_data;
	struct cifs_tcon *tcon = tlink_tcon(wdata->cfile->tlink);
	struct TCP_Server_Info *server = tcon->ses->server;
	unsigned int written;
	WRITE_RSP *smb = (WRITE_RSP *)mid->resp_buf;

	switch (mid->mid_state) {
	case MID_RESPONSE_RECEIVED:
		wdata->result = cifs_check_receive(mid, tcon->ses->server, 0);
		if (wdata->result != 0)
			break;

		written = le16_to_cpu(smb->CountHigh);
		written <<= 16;
		written += le16_to_cpu(smb->Count);
		/*
		 * Mask off high 16 bits when bytes written as returned
		 * by the server is greater than bytes requested by the
		 * client. OS/2 servers are known to set incorrect
		 * CountHigh values.
		 */
		if (written > wdata->bytes)
			written &= 0xFFFF;

		if (written < wdata->bytes)
			wdata->result = -ENOSPC;
		else
			wdata->bytes = written;
		break;
	case MID_REQUEST_SUBMITTED:
	case MID_RETRY_NEEDED:
		wdata->result = -EAGAIN;
		break;
	default:
		wdata->result = -EIO;
		break;
	}

	queue_work(cifsiod_wq, &wdata->work);
	mutex_lock(&server->srv_mutex);
	DeleteMidQEntry(mid);
	mutex_unlock(&server->srv_mutex);
	add_credits(tcon->ses->server, 1, 0);
}

/* cifs_async_writev - send an async write, and set up mid to handle result */
int
cifs_async_writev(struct cifs_writedata *wdata,
		  void (*release)(struct kref *kref))
{
	int rc = -EACCES;
	WRITE_REQ *smb = NULL;
	int wct;
	struct cifs_tcon *tcon = tlink_tcon(wdata->cfile->tlink);
	struct kvec iov;
	struct smb_rqst rqst = { };

	if (tcon->ses->capabilities & CAP_LARGE_FILES) {
		wct = 14;
	} else {
		wct = 12;
		if (wdata->offset >> 32 > 0) {
			/* can not handle big offset for old srv */
			return -EIO;
		}
	}

	rc = small_smb_init(SMB_COM_WRITE_ANDX, wct, tcon, (void **)&smb);
	if (rc)
		goto async_writev_out;

	smb->hdr.Pid = cpu_to_le16((__u16)wdata->pid);
	smb->hdr.PidHigh = cpu_to_le16((__u16)(wdata->pid >> 16));

	smb->AndXCommand = 0xFF;	/* none */
	smb->Fid = wdata->cfile->fid.netfid;
	smb->OffsetLow = cpu_to_le32(wdata->offset & 0xFFFFFFFF);
	if (wct == 14)
		smb->OffsetHigh = cpu_to_le32(wdata->offset >> 32);
	smb->Reserved = 0xFFFFFFFF;
	smb->WriteMode = 0;
	smb->Remaining = 0;

	smb->DataOffset =
	    cpu_to_le16(offsetof(struct smb_com_write_req, Data) - 4);

	/* 4 for RFC1001 length + 1 for BCC */
	iov.iov_len = be32_to_cpu(smb->hdr.smb_buf_length) + 4 + 1;
	iov.iov_base = smb;

	rqst.rq_iov = &iov;
	rqst.rq_nvec = 1;
	rqst.rq_pages = wdata->pages;
	rqst.rq_npages = wdata->nr_pages;
	rqst.rq_pagesz = wdata->pagesz;
	rqst.rq_tailsz = wdata->tailsz;

	cifs_dbg(FYI, "async write at %llu %u bytes\n",
		 wdata->offset, wdata->bytes);

	smb->DataLengthLow = cpu_to_le16(wdata->bytes & 0xFFFF);
	smb->DataLengthHigh = cpu_to_le16(wdata->bytes >> 16);

	if (wct == 14) {
		inc_rfc1001_len(&smb->hdr, wdata->bytes + 1);
		put_bcc(wdata->bytes + 1, &smb->hdr);
	} else {
		/* wct == 12 */
		struct smb_com_writex_req *smbw =
				(struct smb_com_writex_req *)smb;
		inc_rfc1001_len(&smbw->hdr, wdata->bytes + 5);
		put_bcc(wdata->bytes + 5, &smbw->hdr);
		iov.iov_len += 4; /* pad bigger by four bytes */
	}

	kref_get(&wdata->refcount);
	rc = cifs_call_async(tcon->ses->server, &rqst, NULL,
				cifs_writev_callback, wdata, 0);

	if (rc == 0)
		cifs_stats_inc(&tcon->stats.cifs_stats.num_writes);
	else
		kref_put(&wdata->refcount, release);

async_writev_out:
	cifs_small_buf_release(smb);
	return rc;
}

int
CIFSSMBWrite2(const unsigned int xid, struct cifs_io_parms *io_parms,
	      unsigned int *nbytes, struct kvec *iov, int n_vec)
{
	int rc = -EACCES;
	WRITE_REQ *pSMB = NULL;
	int wct;
	int smb_hdr_len;
	int resp_buf_type = 0;
	__u32 pid = io_parms->pid;
	__u16 netfid = io_parms->netfid;
	__u64 offset = io_parms->offset;
	struct cifs_tcon *tcon = io_parms->tcon;
	unsigned int count = io_parms->length;

	*nbytes = 0;

	cifs_dbg(FYI, "write2 at %lld %d bytes\n", (long long)offset, count);

	if (tcon->ses->capabilities & CAP_LARGE_FILES) {
		wct = 14;
	} else {
		wct = 12;
		if ((offset >> 32) > 0) {
			/* can not handle big offset for old srv */
			return -EIO;
		}
	}
	rc = small_smb_init(SMB_COM_WRITE_ANDX, wct, tcon, (void **) &pSMB);
	if (rc)
		return rc;

	pSMB->hdr.Pid = cpu_to_le16((__u16)pid);
	pSMB->hdr.PidHigh = cpu_to_le16((__u16)(pid >> 16));

	/* tcon and ses pointer are checked in smb_init */
	if (tcon->ses->server == NULL)
		return -ECONNABORTED;

	pSMB->AndXCommand = 0xFF;	/* none */
	pSMB->Fid = netfid;
	pSMB->OffsetLow = cpu_to_le32(offset & 0xFFFFFFFF);
	if (wct == 14)
		pSMB->OffsetHigh = cpu_to_le32(offset >> 32);
	pSMB->Reserved = 0xFFFFFFFF;
	pSMB->WriteMode = 0;
	pSMB->Remaining = 0;

	pSMB->DataOffset =
	    cpu_to_le16(offsetof(struct smb_com_write_req, Data) - 4);

	pSMB->DataLengthLow = cpu_to_le16(count & 0xFFFF);
	pSMB->DataLengthHigh = cpu_to_le16(count >> 16);
	/* header + 1 byte pad */
	smb_hdr_len = be32_to_cpu(pSMB->hdr.smb_buf_length) + 1;
	if (wct == 14)
		inc_rfc1001_len(pSMB, count + 1);
	else /* wct == 12 */
		inc_rfc1001_len(pSMB, count + 5); /* smb data starts later */
	if (wct == 14)
		pSMB->ByteCount = cpu_to_le16(count + 1);
	else /* wct == 12 */ /* bigger pad, smaller smb hdr, keep offset ok */ {
		struct smb_com_writex_req *pSMBW =
				(struct smb_com_writex_req *)pSMB;
		pSMBW->ByteCount = cpu_to_le16(count + 5);
	}
	iov[0].iov_base = pSMB;
	if (wct == 14)
		iov[0].iov_len = smb_hdr_len + 4;
	else /* wct == 12 pad bigger by four bytes */
		iov[0].iov_len = smb_hdr_len + 8;


	rc = SendReceive2(xid, tcon->ses, iov, n_vec + 1, &resp_buf_type, 0);
	cifs_stats_inc(&tcon->stats.cifs_stats.num_writes);
	if (rc) {
		cifs_dbg(FYI, "Send error Write2 = %d\n", rc);
	} else if (resp_buf_type == 0) {
		/* presumably this can not happen, but best to be safe */
		rc = -EIO;
	} else {
		WRITE_RSP *pSMBr = (WRITE_RSP *)iov[0].iov_base;
		*nbytes = le16_to_cpu(pSMBr->CountHigh);
		*nbytes = (*nbytes) << 16;
		*nbytes += le16_to_cpu(pSMBr->Count);

		/*
		 * Mask off high 16 bits when bytes written as returned by the
		 * server is greater than bytes requested by the client. OS/2
		 * servers are known to set incorrect CountHigh values.
		 */
		if (*nbytes > count)
			*nbytes &= 0xFFFF;
	}

/*	cifs_small_buf_release(pSMB); */ /* Freed earlier now in SendReceive2 */
	free_rsp_buf(resp_buf_type, iov[0].iov_base);

	/* Note: On -EAGAIN error only caller can retry on handle based calls
		since file handle passed in no longer valid */

	return rc;
}

int cifs_lockv(const unsigned int xid, struct cifs_tcon *tcon,
	       const __u16 netfid, const __u8 lock_type, const __u32 num_unlock,
	       const __u32 num_lock, LOCKING_ANDX_RANGE *buf)
{
	int rc = 0;
	LOCK_REQ *pSMB = NULL;
	struct kvec iov[2];
	int resp_buf_type;
	__u16 count;

	cifs_dbg(FYI, "cifs_lockv num lock %d num unlock %d\n",
		 num_lock, num_unlock);

	rc = small_smb_init(SMB_COM_LOCKING_ANDX, 8, tcon, (void **) &pSMB);
	if (rc)
		return rc;

	pSMB->Timeout = 0;
	pSMB->NumberOfLocks = cpu_to_le16(num_lock);
	pSMB->NumberOfUnlocks = cpu_to_le16(num_unlock);
	pSMB->LockType = lock_type;
	pSMB->AndXCommand = 0xFF; /* none */
	pSMB->Fid = netfid; /* netfid stays le */

	count = (num_unlock + num_lock) * sizeof(LOCKING_ANDX_RANGE);
	inc_rfc1001_len(pSMB, count);
	pSMB->ByteCount = cpu_to_le16(count);

	iov[0].iov_base = (char *)pSMB;
	iov[0].iov_len = be32_to_cpu(pSMB->hdr.smb_buf_length) + 4 -
			 (num_unlock + num_lock) * sizeof(LOCKING_ANDX_RANGE);
	iov[1].iov_base = (char *)buf;
	iov[1].iov_len = (num_unlock + num_lock) * sizeof(LOCKING_ANDX_RANGE);

	cifs_stats_inc(&tcon->stats.cifs_stats.num_locks);
	rc = SendReceive2(xid, tcon->ses, iov, 2, &resp_buf_type, CIFS_NO_RESP);
	if (rc)
		cifs_dbg(FYI, "Send error in cifs_lockv = %d\n", rc);

	return rc;
}

int
CIFSSMBLock(const unsigned int xid, struct cifs_tcon *tcon,
	    const __u16 smb_file_id, const __u32 netpid, const __u64 len,
	    const __u64 offset, const __u32 numUnlock,
	    const __u32 numLock, const __u8 lockType,
	    const bool waitFlag, const __u8 oplock_level)
{
	int rc = 0;
	LOCK_REQ *pSMB = NULL;
/*	LOCK_RSP *pSMBr = NULL; */ /* No response data other than rc to parse */
	int bytes_returned;
	int flags = 0;
	__u16 count;

	cifs_dbg(FYI, "CIFSSMBLock timeout %d numLock %d\n",
		 (int)waitFlag, numLock);
	rc = small_smb_init(SMB_COM_LOCKING_ANDX, 8, tcon, (void **) &pSMB);

	if (rc)
		return rc;

	if (lockType == LOCKING_ANDX_OPLOCK_RELEASE) {
		/* no response expected */
		flags = CIFS_ASYNC_OP | CIFS_OBREAK_OP;
		pSMB->Timeout = 0;
	} else if (waitFlag) {
		flags = CIFS_BLOCKING_OP; /* blocking operation, no timeout */
		pSMB->Timeout = cpu_to_le32(-1);/* blocking - do not time out */
	} else {
		pSMB->Timeout = 0;
	}

	pSMB->NumberOfLocks = cpu_to_le16(numLock);
	pSMB->NumberOfUnlocks = cpu_to_le16(numUnlock);
	pSMB->LockType = lockType;
	pSMB->OplockLevel = oplock_level;
	pSMB->AndXCommand = 0xFF;	/* none */
	pSMB->Fid = smb_file_id; /* netfid stays le */

	if ((numLock != 0) || (numUnlock != 0)) {
		pSMB->Locks[0].Pid = cpu_to_le16(netpid);
		/* BB where to store pid high? */
		pSMB->Locks[0].LengthLow = cpu_to_le32((u32)len);
		pSMB->Locks[0].LengthHigh = cpu_to_le32((u32)(len>>32));
		pSMB->Locks[0].OffsetLow = cpu_to_le32((u32)offset);
		pSMB->Locks[0].OffsetHigh = cpu_to_le32((u32)(offset>>32));
		count = sizeof(LOCKING_ANDX_RANGE);
	} else {
		/* oplock break */
		count = 0;
	}
	inc_rfc1001_len(pSMB, count);
	pSMB->ByteCount = cpu_to_le16(count);

	if (waitFlag) {
		rc = SendReceiveBlockingLock(xid, tcon, (struct smb_hdr *) pSMB,
			(struct smb_hdr *) pSMB, &bytes_returned);
		cifs_small_buf_release(pSMB);
	} else {
		rc = SendReceiveNoRsp(xid, tcon->ses, (char *)pSMB, flags);
		/* SMB buffer freed by function above */
	}
	cifs_stats_inc(&tcon->stats.cifs_stats.num_locks);
	if (rc)
		cifs_dbg(FYI, "Send error in Lock = %d\n", rc);

	/* Note: On -EAGAIN error only caller can retry on handle based calls
	since file handle passed in no longer valid */
	return rc;
}

int
CIFSSMBPosixLock(const unsigned int xid, struct cifs_tcon *tcon,
		const __u16 smb_file_id, const __u32 netpid,
		const loff_t start_offset, const __u64 len,
		struct file_lock *pLockData, const __u16 lock_type,
		const bool waitFlag)
{
	struct smb_com_transaction2_sfi_req *pSMB  = NULL;
	struct smb_com_transaction2_sfi_rsp *pSMBr = NULL;
	struct cifs_posix_lock *parm_data;
	int rc = 0;
	int timeout = 0;
	int bytes_returned = 0;
	int resp_buf_type = 0;
	__u16 params, param_offset, offset, byte_count, count;
	struct kvec iov[1];

	cifs_dbg(FYI, "Posix Lock\n");

	rc = small_smb_init(SMB_COM_TRANSACTION2, 15, tcon, (void **) &pSMB);

	if (rc)
		return rc;

	pSMBr = (struct smb_com_transaction2_sfi_rsp *)pSMB;

	params = 6;
	pSMB->MaxSetupCount = 0;
	pSMB->Reserved = 0;
	pSMB->Flags = 0;
	pSMB->Reserved2 = 0;
	param_offset = offsetof(struct smb_com_transaction2_sfi_req, Fid) - 4;
	offset = param_offset + params;

	count = sizeof(struct cifs_posix_lock);
	pSMB->MaxParameterCount = cpu_to_le16(2);
	pSMB->MaxDataCount = cpu_to_le16(1000); /* BB find max SMB from sess */
	pSMB->SetupCount = 1;
	pSMB->Reserved3 = 0;
	if (pLockData)
		pSMB->SubCommand = cpu_to_le16(TRANS2_QUERY_FILE_INFORMATION);
	else
		pSMB->SubCommand = cpu_to_le16(TRANS2_SET_FILE_INFORMATION);
	byte_count = 3 /* pad */  + params + count;
	pSMB->DataCount = cpu_to_le16(count);
	pSMB->ParameterCount = cpu_to_le16(params);
	pSMB->TotalDataCount = pSMB->DataCount;
	pSMB->TotalParameterCount = pSMB->ParameterCount;
	pSMB->ParameterOffset = cpu_to_le16(param_offset);
	parm_data = (struct cifs_posix_lock *)
			(((char *) &pSMB->hdr.Protocol) + offset);

	parm_data->lock_type = cpu_to_le16(lock_type);
	if (waitFlag) {
		timeout = CIFS_BLOCKING_OP; /* blocking operation, no timeout */
		parm_data->lock_flags = cpu_to_le16(1);
		pSMB->Timeout = cpu_to_le32(-1);
	} else
		pSMB->Timeout = 0;

	parm_data->pid = cpu_to_le32(netpid);
	parm_data->start = cpu_to_le64(start_offset);
	parm_data->length = cpu_to_le64(len);  /* normalize negative numbers */

	pSMB->DataOffset = cpu_to_le16(offset);
	pSMB->Fid = smb_file_id;
	pSMB->InformationLevel = cpu_to_le16(SMB_SET_POSIX_LOCK);
	pSMB->Reserved4 = 0;
	inc_rfc1001_len(pSMB, byte_count);
	pSMB->ByteCount = cpu_to_le16(byte_count);
	if (waitFlag) {
		rc = SendReceiveBlockingLock(xid, tcon, (struct smb_hdr *) pSMB,
			(struct smb_hdr *) pSMBr, &bytes_returned);
	} else {
		iov[0].iov_base = (char *)pSMB;
		iov[0].iov_len = be32_to_cpu(pSMB->hdr.smb_buf_length) + 4;
		rc = SendReceive2(xid, tcon->ses, iov, 1 /* num iovecs */,
				&resp_buf_type, timeout);
		pSMB = NULL; /* request buf already freed by SendReceive2. Do
				not try to free it twice below on exit */
		pSMBr = (struct smb_com_transaction2_sfi_rsp *)iov[0].iov_base;
	}

	if (rc) {
		cifs_dbg(FYI, "Send error in Posix Lock = %d\n", rc);
	} else if (pLockData) {
		/* lock structure can be returned on get */
		__u16 data_offset;
		__u16 data_count;
		rc = validate_t2((struct smb_t2_rsp *)pSMBr);

		if (rc || get_bcc(&pSMBr->hdr) < sizeof(*parm_data)) {
			rc = -EIO;      /* bad smb */
			goto plk_err_exit;
		}
		data_offset = le16_to_cpu(pSMBr->t2.DataOffset);
		data_count  = le16_to_cpu(pSMBr->t2.DataCount);
		if (data_count < sizeof(struct cifs_posix_lock)) {
			rc = -EIO;
			goto plk_err_exit;
		}
		parm_data = (struct cifs_posix_lock *)
			((char *)&pSMBr->hdr.Protocol + data_offset);
		if (parm_data->lock_type == cpu_to_le16(CIFS_UNLCK))
			pLockData->fl_type = F_UNLCK;
		else {
			if (parm_data->lock_type ==
					cpu_to_le16(CIFS_RDLCK))
				pLockData->fl_type = F_RDLCK;
			else if (parm_data->lock_type ==
					cpu_to_le16(CIFS_WRLCK))
				pLockData->fl_type = F_WRLCK;

			pLockData->fl_start = le64_to_cpu(parm_data->start);
			pLockData->fl_end = pLockData->fl_start +
					le64_to_cpu(parm_data->length) - 1;
			pLockData->fl_pid = le32_to_cpu(parm_data->pid);
		}
	}

plk_err_exit:
	if (pSMB)
		cifs_small_buf_release(pSMB);

	free_rsp_buf(resp_buf_type, iov[0].iov_base);

	/* Note: On -EAGAIN error only caller can retry on handle based calls
	   since file handle passed in no longer valid */

	return rc;
}


int
CIFSSMBClose(const unsigned int xid, struct cifs_tcon *tcon, int smb_file_id)
{
	int rc = 0;
	CLOSE_REQ *pSMB = NULL;
	cifs_dbg(FYI, "In CIFSSMBClose\n");

/* do not retry on dead session on close */
	rc = small_smb_init(SMB_COM_CLOSE, 3, tcon, (void **) &pSMB);
	if (rc == -EAGAIN)
		return 0;
	if (rc)
		return rc;

	pSMB->FileID = (__u16) smb_file_id;
	pSMB->LastWriteTime = 0xFFFFFFFF;
	pSMB->ByteCount = 0;
	rc = SendReceiveNoRsp(xid, tcon->ses, (char *) pSMB, 0);
	cifs_stats_inc(&tcon->stats.cifs_stats.num_closes);
	if (rc) {
		if (rc != -EINTR) {
			/* EINTR is expected when user ctl-c to kill app */
			cifs_dbg(VFS, "Send error in Close = %d\n", rc);
		}
	}

	/* Since session is dead, file will be closed on server already */
	if (rc == -EAGAIN)
		rc = 0;

	return rc;
}

int
CIFSSMBFlush(const unsigned int xid, struct cifs_tcon *tcon, int smb_file_id)
{
	int rc = 0;
	FLUSH_REQ *pSMB = NULL;
	cifs_dbg(FYI, "In CIFSSMBFlush\n");

	rc = small_smb_init(SMB_COM_FLUSH, 1, tcon, (void **) &pSMB);
	if (rc)
		return rc;

	pSMB->FileID = (__u16) smb_file_id;
	pSMB->ByteCount = 0;
	rc = SendReceiveNoRsp(xid, tcon->ses, (char *) pSMB, 0);
	cifs_stats_inc(&tcon->stats.cifs_stats.num_flushes);
	if (rc)
		cifs_dbg(VFS, "Send error in Flush = %d\n", rc);

	return rc;
}

int
CIFSSMBRename(const unsigned int xid, struct cifs_tcon *tcon,
	      const char *from_name, const char *to_name,
	      struct cifs_sb_info *cifs_sb)
{
	int rc = 0;
	RENAME_REQ *pSMB = NULL;
	RENAME_RSP *pSMBr = NULL;
	int bytes_returned;
	int name_len, name_len2;
	__u16 count;
	int remap = cifs_remap(cifs_sb);

	cifs_dbg(FYI, "In CIFSSMBRename\n");
renameRetry:
	rc = smb_init(SMB_COM_RENAME, 1, tcon, (void **) &pSMB,
		      (void **) &pSMBr);
	if (rc)
		return rc;

	pSMB->BufferFormat = 0x04;
	pSMB->SearchAttributes =
	    cpu_to_le16(ATTR_READONLY | ATTR_HIDDEN | ATTR_SYSTEM |
			ATTR_DIRECTORY);

	if (pSMB->hdr.Flags2 & SMBFLG2_UNICODE) {
		name_len = cifsConvertToUTF16((__le16 *) pSMB->OldFileName,
					      from_name, PATH_MAX,
					      cifs_sb->local_nls, remap);
		name_len++;	/* trailing null */
		name_len *= 2;
		pSMB->OldFileName[name_len] = 0x04;	/* pad */
	/* protocol requires ASCII signature byte on Unicode string */
		pSMB->OldFileName[name_len + 1] = 0x00;
		name_len2 =
		    cifsConvertToUTF16((__le16 *)&pSMB->OldFileName[name_len+2],
				       to_name, PATH_MAX, cifs_sb->local_nls,
				       remap);
		name_len2 += 1 /* trailing null */  + 1 /* Signature word */ ;
		name_len2 *= 2;	/* convert to bytes */
	} else {	/* BB improve the check for buffer overruns BB */
		name_len = strnlen(from_name, PATH_MAX);
		name_len++;	/* trailing null */
		strncpy(pSMB->OldFileName, from_name, name_len);
		name_len2 = strnlen(to_name, PATH_MAX);
		name_len2++;	/* trailing null */
		pSMB->OldFileName[name_len] = 0x04;  /* 2nd buffer format */
		strncpy(&pSMB->OldFileName[name_len + 1], to_name, name_len2);
		name_len2++;	/* trailing null */
		name_len2++;	/* signature byte */
	}

	count = 1 /* 1st signature byte */  + name_len + name_len2;
	inc_rfc1001_len(pSMB, count);
	pSMB->ByteCount = cpu_to_le16(count);

	rc = SendReceive(xid, tcon->ses, (struct smb_hdr *) pSMB,
			 (struct smb_hdr *) pSMBr, &bytes_returned, 0);
	cifs_stats_inc(&tcon->stats.cifs_stats.num_renames);
	if (rc)
		cifs_dbg(FYI, "Send error in rename = %d\n", rc);

	cifs_buf_release(pSMB);

	if (rc == -EAGAIN)
		goto renameRetry;

	return rc;
}

int CIFSSMBRenameOpenFile(const unsigned int xid, struct cifs_tcon *pTcon,
		int netfid, const char *target_name,
		const struct nls_table *nls_codepage, int remap)
{
	struct smb_com_transaction2_sfi_req *pSMB  = NULL;
	struct smb_com_transaction2_sfi_rsp *pSMBr = NULL;
	struct set_file_rename *rename_info;
	char *data_offset;
	char dummy_string[30];
	int rc = 0;
	int bytes_returned = 0;
	int len_of_str;
	__u16 params, param_offset, offset, count, byte_count;

	cifs_dbg(FYI, "Rename to File by handle\n");
	rc = smb_init(SMB_COM_TRANSACTION2, 15, pTcon, (void **) &pSMB,
			(void **) &pSMBr);
	if (rc)
		return rc;

	params = 6;
	pSMB->MaxSetupCount = 0;
	pSMB->Reserved = 0;
	pSMB->Flags = 0;
	pSMB->Timeout = 0;
	pSMB->Reserved2 = 0;
	param_offset = offsetof(struct smb_com_transaction2_sfi_req, Fid) - 4;
	offset = param_offset + params;

	data_offset = (char *) (&pSMB->hdr.Protocol) + offset;
	rename_info = (struct set_file_rename *) data_offset;
	pSMB->MaxParameterCount = cpu_to_le16(2);
	pSMB->MaxDataCount = cpu_to_le16(1000); /* BB find max SMB from sess */
	pSMB->SetupCount = 1;
	pSMB->Reserved3 = 0;
	pSMB->SubCommand = cpu_to_le16(TRANS2_SET_FILE_INFORMATION);
	byte_count = 3 /* pad */  + params;
	pSMB->ParameterCount = cpu_to_le16(params);
	pSMB->TotalParameterCount = pSMB->ParameterCount;
	pSMB->ParameterOffset = cpu_to_le16(param_offset);
	pSMB->DataOffset = cpu_to_le16(offset);
	/* construct random name ".cifs_tmp<inodenum><mid>" */
	rename_info->overwrite = cpu_to_le32(1);
	rename_info->root_fid  = 0;
	/* unicode only call */
	if (target_name == NULL) {
		sprintf(dummy_string, "cifs%x", pSMB->hdr.Mid);
		len_of_str =
			cifsConvertToUTF16((__le16 *)rename_info->target_name,
					dummy_string, 24, nls_codepage, remap);
	} else {
		len_of_str =
			cifsConvertToUTF16((__le16 *)rename_info->target_name,
					target_name, PATH_MAX, nls_codepage,
					remap);
	}
	rename_info->target_name_len = cpu_to_le32(2 * len_of_str);
	count = 12 /* sizeof(struct set_file_rename) */ + (2 * len_of_str);
	byte_count += count;
	pSMB->DataCount = cpu_to_le16(count);
	pSMB->TotalDataCount = pSMB->DataCount;
	pSMB->Fid = netfid;
	pSMB->InformationLevel =
		cpu_to_le16(SMB_SET_FILE_RENAME_INFORMATION);
	pSMB->Reserved4 = 0;
	inc_rfc1001_len(pSMB, byte_count);
	pSMB->ByteCount = cpu_to_le16(byte_count);
	rc = SendReceive(xid, pTcon->ses, (struct smb_hdr *) pSMB,
			 (struct smb_hdr *) pSMBr, &bytes_returned, 0);
	cifs_stats_inc(&pTcon->stats.cifs_stats.num_t2renames);
	if (rc)
		cifs_dbg(FYI, "Send error in Rename (by file handle) = %d\n",
			 rc);

	cifs_buf_release(pSMB);

	/* Note: On -EAGAIN error only caller can retry on handle based calls
		since file handle passed in no longer valid */

	return rc;
}

int
CIFSSMBCopy(const unsigned int xid, struct cifs_tcon *tcon,
	    const char *fromName, const __u16 target_tid, const char *toName,
	    const int flags, const struct nls_table *nls_codepage, int remap)
{
	int rc = 0;
	COPY_REQ *pSMB = NULL;
	COPY_RSP *pSMBr = NULL;
	int bytes_returned;
	int name_len, name_len2;
	__u16 count;

	cifs_dbg(FYI, "In CIFSSMBCopy\n");
copyRetry:
	rc = smb_init(SMB_COM_COPY, 1, tcon, (void **) &pSMB,
			(void **) &pSMBr);
	if (rc)
		return rc;

	pSMB->BufferFormat = 0x04;
	pSMB->Tid2 = target_tid;

	pSMB->Flags = cpu_to_le16(flags & COPY_TREE);

	if (pSMB->hdr.Flags2 & SMBFLG2_UNICODE) {
		name_len = cifsConvertToUTF16((__le16 *) pSMB->OldFileName,
					      fromName, PATH_MAX, nls_codepage,
					      remap);
		name_len++;     /* trailing null */
		name_len *= 2;
		pSMB->OldFileName[name_len] = 0x04;     /* pad */
		/* protocol requires ASCII signature byte on Unicode string */
		pSMB->OldFileName[name_len + 1] = 0x00;
		name_len2 =
		    cifsConvertToUTF16((__le16 *)&pSMB->OldFileName[name_len+2],
				       toName, PATH_MAX, nls_codepage, remap);
		name_len2 += 1 /* trailing null */  + 1 /* Signature word */ ;
		name_len2 *= 2; /* convert to bytes */
	} else { 	/* BB improve the check for buffer overruns BB */
		name_len = strnlen(fromName, PATH_MAX);
		name_len++;     /* trailing null */
		strncpy(pSMB->OldFileName, fromName, name_len);
		name_len2 = strnlen(toName, PATH_MAX);
		name_len2++;    /* trailing null */
		pSMB->OldFileName[name_len] = 0x04;  /* 2nd buffer format */
		strncpy(&pSMB->OldFileName[name_len + 1], toName, name_len2);
		name_len2++;    /* trailing null */
		name_len2++;    /* signature byte */
	}

	count = 1 /* 1st signature byte */  + name_len + name_len2;
	inc_rfc1001_len(pSMB, count);
	pSMB->ByteCount = cpu_to_le16(count);

	rc = SendReceive(xid, tcon->ses, (struct smb_hdr *) pSMB,
		(struct smb_hdr *) pSMBr, &bytes_returned, 0);
	if (rc) {
		cifs_dbg(FYI, "Send error in copy = %d with %d files copied\n",
			 rc, le16_to_cpu(pSMBr->CopyCount));
	}
	cifs_buf_release(pSMB);

	if (rc == -EAGAIN)
		goto copyRetry;

	return rc;
}

int
CIFSUnixCreateSymLink(const unsigned int xid, struct cifs_tcon *tcon,
		      const char *fromName, const char *toName,
		      const struct nls_table *nls_codepage, int remap)
{
	TRANSACTION2_SPI_REQ *pSMB = NULL;
	TRANSACTION2_SPI_RSP *pSMBr = NULL;
	char *data_offset;
	int name_len;
	int name_len_target;
	int rc = 0;
	int bytes_returned = 0;
	__u16 params, param_offset, offset, byte_count;

	cifs_dbg(FYI, "In Symlink Unix style\n");
createSymLinkRetry:
	rc = smb_init(SMB_COM_TRANSACTION2, 15, tcon, (void **) &pSMB,
		      (void **) &pSMBr);
	if (rc)
		return rc;

	if (pSMB->hdr.Flags2 & SMBFLG2_UNICODE) {
		name_len =
		    cifsConvertToUTF16((__le16 *) pSMB->FileName, fromName,
				/* find define for this maxpathcomponent */
					PATH_MAX, nls_codepage, remap);
		name_len++;	/* trailing null */
		name_len *= 2;

	} else {	/* BB improve the check for buffer overruns BB */
		name_len = strnlen(fromName, PATH_MAX);
		name_len++;	/* trailing null */
		strncpy(pSMB->FileName, fromName, name_len);
	}
	params = 6 + name_len;
	pSMB->MaxSetupCount = 0;
	pSMB->Reserved = 0;
	pSMB->Flags = 0;
	pSMB->Timeout = 0;
	pSMB->Reserved2 = 0;
	param_offset = offsetof(struct smb_com_transaction2_spi_req,
				InformationLevel) - 4;
	offset = param_offset + params;

	data_offset = (char *) (&pSMB->hdr.Protocol) + offset;
	if (pSMB->hdr.Flags2 & SMBFLG2_UNICODE) {
		name_len_target =
		    cifsConvertToUTF16((__le16 *) data_offset, toName,
				/* find define for this maxpathcomponent */
					PATH_MAX, nls_codepage, remap);
		name_len_target++;	/* trailing null */
		name_len_target *= 2;
	} else {	/* BB improve the check for buffer overruns BB */
		name_len_target = strnlen(toName, PATH_MAX);
		name_len_target++;	/* trailing null */
		strncpy(data_offset, toName, name_len_target);
	}

	pSMB->MaxParameterCount = cpu_to_le16(2);
	/* BB find exact max on data count below from sess */
	pSMB->MaxDataCount = cpu_to_le16(1000);
	pSMB->SetupCount = 1;
	pSMB->Reserved3 = 0;
	pSMB->SubCommand = cpu_to_le16(TRANS2_SET_PATH_INFORMATION);
	byte_count = 3 /* pad */  + params + name_len_target;
	pSMB->DataCount = cpu_to_le16(name_len_target);
	pSMB->ParameterCount = cpu_to_le16(params);
	pSMB->TotalDataCount = pSMB->DataCount;
	pSMB->TotalParameterCount = pSMB->ParameterCount;
	pSMB->ParameterOffset = cpu_to_le16(param_offset);
	pSMB->DataOffset = cpu_to_le16(offset);
	pSMB->InformationLevel = cpu_to_le16(SMB_SET_FILE_UNIX_LINK);
	pSMB->Reserved4 = 0;
	inc_rfc1001_len(pSMB, byte_count);
	pSMB->ByteCount = cpu_to_le16(byte_count);
	rc = SendReceive(xid, tcon->ses, (struct smb_hdr *) pSMB,
			 (struct smb_hdr *) pSMBr, &bytes_returned, 0);
	cifs_stats_inc(&tcon->stats.cifs_stats.num_symlinks);
	if (rc)
		cifs_dbg(FYI, "Send error in SetPathInfo create symlink = %d\n",
			 rc);

	cifs_buf_release(pSMB);

	if (rc == -EAGAIN)
		goto createSymLinkRetry;

	return rc;
}

int
CIFSUnixCreateHardLink(const unsigned int xid, struct cifs_tcon *tcon,
		       const char *fromName, const char *toName,
		       const struct nls_table *nls_codepage, int remap)
{
	TRANSACTION2_SPI_REQ *pSMB = NULL;
	TRANSACTION2_SPI_RSP *pSMBr = NULL;
	char *data_offset;
	int name_len;
	int name_len_target;
	int rc = 0;
	int bytes_returned = 0;
	__u16 params, param_offset, offset, byte_count;

	cifs_dbg(FYI, "In Create Hard link Unix style\n");
createHardLinkRetry:
	rc = smb_init(SMB_COM_TRANSACTION2, 15, tcon, (void **) &pSMB,
		      (void **) &pSMBr);
	if (rc)
		return rc;

	if (pSMB->hdr.Flags2 & SMBFLG2_UNICODE) {
		name_len = cifsConvertToUTF16((__le16 *) pSMB->FileName, toName,
					      PATH_MAX, nls_codepage, remap);
		name_len++;	/* trailing null */
		name_len *= 2;

	} else {	/* BB improve the check for buffer overruns BB */
		name_len = strnlen(toName, PATH_MAX);
		name_len++;	/* trailing null */
		strncpy(pSMB->FileName, toName, name_len);
	}
	params = 6 + name_len;
	pSMB->MaxSetupCount = 0;
	pSMB->Reserved = 0;
	pSMB->Flags = 0;
	pSMB->Timeout = 0;
	pSMB->Reserved2 = 0;
	param_offset = offsetof(struct smb_com_transaction2_spi_req,
				InformationLevel) - 4;
	offset = param_offset + params;

	data_offset = (char *) (&pSMB->hdr.Protocol) + offset;
	if (pSMB->hdr.Flags2 & SMBFLG2_UNICODE) {
		name_len_target =
		    cifsConvertToUTF16((__le16 *) data_offset, fromName,
				       PATH_MAX, nls_codepage, remap);
		name_len_target++;	/* trailing null */
		name_len_target *= 2;
	} else {	/* BB improve the check for buffer overruns BB */
		name_len_target = strnlen(fromName, PATH_MAX);
		name_len_target++;	/* trailing null */
		strncpy(data_offset, fromName, name_len_target);
	}

	pSMB->MaxParameterCount = cpu_to_le16(2);
	/* BB find exact max on data count below from sess*/
	pSMB->MaxDataCount = cpu_to_le16(1000);
	pSMB->SetupCount = 1;
	pSMB->Reserved3 = 0;
	pSMB->SubCommand = cpu_to_le16(TRANS2_SET_PATH_INFORMATION);
	byte_count = 3 /* pad */  + params + name_len_target;
	pSMB->ParameterCount = cpu_to_le16(params);
	pSMB->TotalParameterCount = pSMB->ParameterCount;
	pSMB->DataCount = cpu_to_le16(name_len_target);
	pSMB->TotalDataCount = pSMB->DataCount;
	pSMB->ParameterOffset = cpu_to_le16(param_offset);
	pSMB->DataOffset = cpu_to_le16(offset);
	pSMB->InformationLevel = cpu_to_le16(SMB_SET_FILE_UNIX_HLINK);
	pSMB->Reserved4 = 0;
	inc_rfc1001_len(pSMB, byte_count);
	pSMB->ByteCount = cpu_to_le16(byte_count);
	rc = SendReceive(xid, tcon->ses, (struct smb_hdr *) pSMB,
			 (struct smb_hdr *) pSMBr, &bytes_returned, 0);
	cifs_stats_inc(&tcon->stats.cifs_stats.num_hardlinks);
	if (rc)
		cifs_dbg(FYI, "Send error in SetPathInfo (hard link) = %d\n",
			 rc);

	cifs_buf_release(pSMB);
	if (rc == -EAGAIN)
		goto createHardLinkRetry;

	return rc;
}

int
CIFSCreateHardLink(const unsigned int xid, struct cifs_tcon *tcon,
		   const char *from_name, const char *to_name,
		   struct cifs_sb_info *cifs_sb)
{
	int rc = 0;
	NT_RENAME_REQ *pSMB = NULL;
	RENAME_RSP *pSMBr = NULL;
	int bytes_returned;
	int name_len, name_len2;
	__u16 count;
	int remap = cifs_remap(cifs_sb);

	cifs_dbg(FYI, "In CIFSCreateHardLink\n");
winCreateHardLinkRetry:

	rc = smb_init(SMB_COM_NT_RENAME, 4, tcon, (void **) &pSMB,
		      (void **) &pSMBr);
	if (rc)
		return rc;

	pSMB->SearchAttributes =
	    cpu_to_le16(ATTR_READONLY | ATTR_HIDDEN | ATTR_SYSTEM |
			ATTR_DIRECTORY);
	pSMB->Flags = cpu_to_le16(CREATE_HARD_LINK);
	pSMB->ClusterCount = 0;

	pSMB->BufferFormat = 0x04;

	if (pSMB->hdr.Flags2 & SMBFLG2_UNICODE) {
		name_len =
		    cifsConvertToUTF16((__le16 *) pSMB->OldFileName, from_name,
				       PATH_MAX, cifs_sb->local_nls, remap);
		name_len++;	/* trailing null */
		name_len *= 2;

		/* protocol specifies ASCII buffer format (0x04) for unicode */
		pSMB->OldFileName[name_len] = 0x04;
		pSMB->OldFileName[name_len + 1] = 0x00; /* pad */
		name_len2 =
		    cifsConvertToUTF16((__le16 *)&pSMB->OldFileName[name_len+2],
				       to_name, PATH_MAX, cifs_sb->local_nls,
				       remap);
		name_len2 += 1 /* trailing null */  + 1 /* Signature word */ ;
		name_len2 *= 2;	/* convert to bytes */
	} else {	/* BB improve the check for buffer overruns BB */
		name_len = strnlen(from_name, PATH_MAX);
		name_len++;	/* trailing null */
		strncpy(pSMB->OldFileName, from_name, name_len);
		name_len2 = strnlen(to_name, PATH_MAX);
		name_len2++;	/* trailing null */
		pSMB->OldFileName[name_len] = 0x04;	/* 2nd buffer format */
		strncpy(&pSMB->OldFileName[name_len + 1], to_name, name_len2);
		name_len2++;	/* trailing null */
		name_len2++;	/* signature byte */
	}

	count = 1 /* string type byte */  + name_len + name_len2;
	inc_rfc1001_len(pSMB, count);
	pSMB->ByteCount = cpu_to_le16(count);

	rc = SendReceive(xid, tcon->ses, (struct smb_hdr *) pSMB,
			 (struct smb_hdr *) pSMBr, &bytes_returned, 0);
	cifs_stats_inc(&tcon->stats.cifs_stats.num_hardlinks);
	if (rc)
		cifs_dbg(FYI, "Send error in hard link (NT rename) = %d\n", rc);

	cifs_buf_release(pSMB);
	if (rc == -EAGAIN)
		goto winCreateHardLinkRetry;

	return rc;
}

int
CIFSSMBUnixQuerySymLink(const unsigned int xid, struct cifs_tcon *tcon,
			const unsigned char *searchName, char **symlinkinfo,
			const struct nls_table *nls_codepage, int remap)
{
/* SMB_QUERY_FILE_UNIX_LINK */
	TRANSACTION2_QPI_REQ *pSMB = NULL;
	TRANSACTION2_QPI_RSP *pSMBr = NULL;
	int rc = 0;
	int bytes_returned;
	int name_len;
	__u16 params, byte_count;
	char *data_start;

	cifs_dbg(FYI, "In QPathSymLinkInfo (Unix) for path %s\n", searchName);

querySymLinkRetry:
	rc = smb_init(SMB_COM_TRANSACTION2, 15, tcon, (void **) &pSMB,
		      (void **) &pSMBr);
	if (rc)
		return rc;

	if (pSMB->hdr.Flags2 & SMBFLG2_UNICODE) {
		name_len =
			cifsConvertToUTF16((__le16 *) pSMB->FileName,
					   searchName, PATH_MAX, nls_codepage,
					   remap);
		name_len++;	/* trailing null */
		name_len *= 2;
	} else {	/* BB improve the check for buffer overruns BB */
		name_len = strnlen(searchName, PATH_MAX);
		name_len++;	/* trailing null */
		strncpy(pSMB->FileName, searchName, name_len);
	}

	params = 2 /* level */  + 4 /* rsrvd */  + name_len /* incl null */ ;
	pSMB->TotalDataCount = 0;
	pSMB->MaxParameterCount = cpu_to_le16(2);
	pSMB->MaxDataCount = cpu_to_le16(CIFSMaxBufSize);
	pSMB->MaxSetupCount = 0;
	pSMB->Reserved = 0;
	pSMB->Flags = 0;
	pSMB->Timeout = 0;
	pSMB->Reserved2 = 0;
	pSMB->ParameterOffset = cpu_to_le16(offsetof(
	struct smb_com_transaction2_qpi_req, InformationLevel) - 4);
	pSMB->DataCount = 0;
	pSMB->DataOffset = 0;
	pSMB->SetupCount = 1;
	pSMB->Reserved3 = 0;
	pSMB->SubCommand = cpu_to_le16(TRANS2_QUERY_PATH_INFORMATION);
	byte_count = params + 1 /* pad */ ;
	pSMB->TotalParameterCount = cpu_to_le16(params);
	pSMB->ParameterCount = pSMB->TotalParameterCount;
	pSMB->InformationLevel = cpu_to_le16(SMB_QUERY_FILE_UNIX_LINK);
	pSMB->Reserved4 = 0;
	inc_rfc1001_len(pSMB, byte_count);
	pSMB->ByteCount = cpu_to_le16(byte_count);

	rc = SendReceive(xid, tcon->ses, (struct smb_hdr *) pSMB,
			 (struct smb_hdr *) pSMBr, &bytes_returned, 0);
	if (rc) {
		cifs_dbg(FYI, "Send error in QuerySymLinkInfo = %d\n", rc);
	} else {
		/* decode response */

		rc = validate_t2((struct smb_t2_rsp *)pSMBr);
		/* BB also check enough total bytes returned */
		if (rc || get_bcc(&pSMBr->hdr) < 2)
			rc = -EIO;
		else {
			bool is_unicode;
			u16 count = le16_to_cpu(pSMBr->t2.DataCount);

			data_start = ((char *) &pSMBr->hdr.Protocol) +
					   le16_to_cpu(pSMBr->t2.DataOffset);

			if (pSMBr->hdr.Flags2 & SMBFLG2_UNICODE)
				is_unicode = true;
			else
				is_unicode = false;

			/* BB FIXME investigate remapping reserved chars here */
			*symlinkinfo = cifs_strndup_from_utf16(data_start,
					count, is_unicode, nls_codepage);
			if (!*symlinkinfo)
				rc = -ENOMEM;
		}
	}
	cifs_buf_release(pSMB);
	if (rc == -EAGAIN)
		goto querySymLinkRetry;
	return rc;
}

/*
 *	Recent Windows versions now create symlinks more frequently
 *	and they use the "reparse point" mechanism below.  We can of course
 *	do symlinks nicely to Samba and other servers which support the
 *	CIFS Unix Extensions and we can also do SFU symlinks and "client only"
 *	"MF" symlinks optionally, but for recent Windows we really need to
 *	reenable the code below and fix the cifs_symlink callers to handle this.
 *	In the interim this code has been moved to its own config option so
 *	it is not compiled in by default until callers fixed up and more tested.
 */
int
CIFSSMBQuerySymLink(const unsigned int xid, struct cifs_tcon *tcon,
		    __u16 fid, char **symlinkinfo,
		    const struct nls_table *nls_codepage)
{
	int rc = 0;
	int bytes_returned;
	struct smb_com_transaction_ioctl_req *pSMB;
	struct smb_com_transaction_ioctl_rsp *pSMBr;
	bool is_unicode;
	unsigned int sub_len;
	char *sub_start;
	struct reparse_symlink_data *reparse_buf;
	struct reparse_posix_data *posix_buf;
	__u32 data_offset, data_count;
	char *end_of_smb;

	cifs_dbg(FYI, "In Windows reparse style QueryLink for fid %u\n", fid);
	rc = smb_init(SMB_COM_NT_TRANSACT, 23, tcon, (void **) &pSMB,
		      (void **) &pSMBr);
	if (rc)
		return rc;

	pSMB->TotalParameterCount = 0 ;
	pSMB->TotalDataCount = 0;
	pSMB->MaxParameterCount = cpu_to_le32(2);
	/* BB find exact data count max from sess structure BB */
	pSMB->MaxDataCount = cpu_to_le32(CIFSMaxBufSize & 0xFFFFFF00);
	pSMB->MaxSetupCount = 4;
	pSMB->Reserved = 0;
	pSMB->ParameterOffset = 0;
	pSMB->DataCount = 0;
	pSMB->DataOffset = 0;
	pSMB->SetupCount = 4;
	pSMB->SubCommand = cpu_to_le16(NT_TRANSACT_IOCTL);
	pSMB->ParameterCount = pSMB->TotalParameterCount;
	pSMB->FunctionCode = cpu_to_le32(FSCTL_GET_REPARSE_POINT);
	pSMB->IsFsctl = 1; /* FSCTL */
	pSMB->IsRootFlag = 0;
	pSMB->Fid = fid; /* file handle always le */
	pSMB->ByteCount = 0;

	rc = SendReceive(xid, tcon->ses, (struct smb_hdr *) pSMB,
			 (struct smb_hdr *) pSMBr, &bytes_returned, 0);
	if (rc) {
		cifs_dbg(FYI, "Send error in QueryReparseLinkInfo = %d\n", rc);
		goto qreparse_out;
	}

	data_offset = le32_to_cpu(pSMBr->DataOffset);
	data_count = le32_to_cpu(pSMBr->DataCount);
	if (get_bcc(&pSMBr->hdr) < 2 || data_offset > 512) {
		/* BB also check enough total bytes returned */
		rc = -EIO;	/* bad smb */
		goto qreparse_out;
	}
	if (!data_count || (data_count > 2048)) {
		rc = -EIO;
		cifs_dbg(FYI, "Invalid return data count on get reparse info ioctl\n");
		goto qreparse_out;
	}
	end_of_smb = 2 + get_bcc(&pSMBr->hdr) + (char *)&pSMBr->ByteCount;
	reparse_buf = (struct reparse_symlink_data *)
				((char *)&pSMBr->hdr.Protocol + data_offset);
	if ((char *)reparse_buf >= end_of_smb) {
		rc = -EIO;
		goto qreparse_out;
	}
	if (reparse_buf->ReparseTag == cpu_to_le32(IO_REPARSE_TAG_NFS)) {
		cifs_dbg(FYI, "NFS style reparse tag\n");
		posix_buf =  (struct reparse_posix_data *)reparse_buf;

		if (posix_buf->InodeType != cpu_to_le64(NFS_SPECFILE_LNK)) {
			cifs_dbg(FYI, "unsupported file type 0x%llx\n",
				 le64_to_cpu(posix_buf->InodeType));
			rc = -EOPNOTSUPP;
			goto qreparse_out;
		}
		is_unicode = true;
		sub_len = le16_to_cpu(reparse_buf->ReparseDataLength);
		if (posix_buf->PathBuffer + sub_len > end_of_smb) {
			cifs_dbg(FYI, "reparse buf beyond SMB\n");
			rc = -EIO;
			goto qreparse_out;
		}
		*symlinkinfo = cifs_strndup_from_utf16(posix_buf->PathBuffer,
				sub_len, is_unicode, nls_codepage);
		goto qreparse_out;
	} else if (reparse_buf->ReparseTag !=
			cpu_to_le32(IO_REPARSE_TAG_SYMLINK)) {
		rc = -EOPNOTSUPP;
		goto qreparse_out;
	}

	/* Reparse tag is NTFS symlink */
	sub_start = le16_to_cpu(reparse_buf->SubstituteNameOffset) +
				reparse_buf->PathBuffer;
	sub_len = le16_to_cpu(reparse_buf->SubstituteNameLength);
	if (sub_start + sub_len > end_of_smb) {
		cifs_dbg(FYI, "reparse buf beyond SMB\n");
		rc = -EIO;
		goto qreparse_out;
	}
	if (pSMBr->hdr.Flags2 & SMBFLG2_UNICODE)
		is_unicode = true;
	else
		is_unicode = false;

	/* BB FIXME investigate remapping reserved chars here */
	*symlinkinfo = cifs_strndup_from_utf16(sub_start, sub_len, is_unicode,
					       nls_codepage);
	if (!*symlinkinfo)
		rc = -ENOMEM;
qreparse_out:
	cifs_buf_release(pSMB);

	/*
	 * Note: On -EAGAIN error only caller can retry on handle based calls
	 * since file handle passed in no longer valid.
	 */
	return rc;
}

int
CIFSSMB_set_compression(const unsigned int xid, struct cifs_tcon *tcon,
		    __u16 fid)
{
	int rc = 0;
	int bytes_returned;
	struct smb_com_transaction_compr_ioctl_req *pSMB;
	struct smb_com_transaction_ioctl_rsp *pSMBr;

	cifs_dbg(FYI, "Set compression for %u\n", fid);
	rc = smb_init(SMB_COM_NT_TRANSACT, 23, tcon, (void **) &pSMB,
		      (void **) &pSMBr);
	if (rc)
		return rc;

	pSMB->compression_state = cpu_to_le16(COMPRESSION_FORMAT_DEFAULT);

	pSMB->TotalParameterCount = 0;
	pSMB->TotalDataCount = cpu_to_le32(2);
	pSMB->MaxParameterCount = 0;
	pSMB->MaxDataCount = 0;
	pSMB->MaxSetupCount = 4;
	pSMB->Reserved = 0;
	pSMB->ParameterOffset = 0;
	pSMB->DataCount = cpu_to_le32(2);
	pSMB->DataOffset =
		cpu_to_le32(offsetof(struct smb_com_transaction_compr_ioctl_req,
				compression_state) - 4);  /* 84 */
	pSMB->SetupCount = 4;
	pSMB->SubCommand = cpu_to_le16(NT_TRANSACT_IOCTL);
	pSMB->ParameterCount = 0;
	pSMB->FunctionCode = cpu_to_le32(FSCTL_SET_COMPRESSION);
	pSMB->IsFsctl = 1; /* FSCTL */
	pSMB->IsRootFlag = 0;
	pSMB->Fid = fid; /* file handle always le */
	/* 3 byte pad, followed by 2 byte compress state */
	pSMB->ByteCount = cpu_to_le16(5);
	inc_rfc1001_len(pSMB, 5);

	rc = SendReceive(xid, tcon->ses, (struct smb_hdr *) pSMB,
			 (struct smb_hdr *) pSMBr, &bytes_returned, 0);
	if (rc)
		cifs_dbg(FYI, "Send error in SetCompression = %d\n", rc);

	cifs_buf_release(pSMB);

	/*
	 * Note: On -EAGAIN error only caller can retry on handle based calls
	 * since file handle passed in no longer valid.
	 */
	return rc;
}


#ifdef CONFIG_CIFS_POSIX

/*Convert an Access Control Entry from wire format to local POSIX xattr format*/
static void cifs_convert_ace(struct posix_acl_xattr_entry *ace,
			     struct cifs_posix_ace *cifs_ace)
{
	/* u8 cifs fields do not need le conversion */
	ace->e_perm = cpu_to_le16(cifs_ace->cifs_e_perm);
	ace->e_tag  = cpu_to_le16(cifs_ace->cifs_e_tag);
	ace->e_id   = cpu_to_le32(le64_to_cpu(cifs_ace->cifs_uid));
/*
	cifs_dbg(FYI, "perm %d tag %d id %d\n",
		 ace->e_perm, ace->e_tag, ace->e_id);
*/

	return;
}

/* Convert ACL from CIFS POSIX wire format to local Linux POSIX ACL xattr */
static int cifs_copy_posix_acl(char *trgt, char *src, const int buflen,
			       const int acl_type, const int size_of_data_area)
{
	int size =  0;
	int i;
	__u16 count;
	struct cifs_posix_ace *pACE;
	struct cifs_posix_acl *cifs_acl = (struct cifs_posix_acl *)src;
	struct posix_acl_xattr_header *local_acl = (void *)trgt;

	if (le16_to_cpu(cifs_acl->version) != CIFS_ACL_VERSION)
		return -EOPNOTSUPP;

	if (acl_type == ACL_TYPE_ACCESS) {
		count = le16_to_cpu(cifs_acl->access_entry_count);
		pACE = &cifs_acl->ace_array[0];
		size = sizeof(struct cifs_posix_acl);
		size += sizeof(struct cifs_posix_ace) * count;
		/* check if we would go beyond end of SMB */
		if (size_of_data_area < size) {
			cifs_dbg(FYI, "bad CIFS POSIX ACL size %d vs. %d\n",
				 size_of_data_area, size);
			return -EINVAL;
		}
	} else if (acl_type == ACL_TYPE_DEFAULT) {
		count = le16_to_cpu(cifs_acl->access_entry_count);
		size = sizeof(struct cifs_posix_acl);
		size += sizeof(struct cifs_posix_ace) * count;
/* skip past access ACEs to get to default ACEs */
		pACE = &cifs_acl->ace_array[count];
		count = le16_to_cpu(cifs_acl->default_entry_count);
		size += sizeof(struct cifs_posix_ace) * count;
		/* check if we would go beyond end of SMB */
		if (size_of_data_area < size)
			return -EINVAL;
	} else {
		/* illegal type */
		return -EINVAL;
	}

	size = posix_acl_xattr_size(count);
	if ((buflen == 0) || (local_acl == NULL)) {
		/* used to query ACL EA size */
	} else if (size > buflen) {
		return -ERANGE;
	} else /* buffer big enough */ {
		struct posix_acl_xattr_entry *ace = (void *)(local_acl + 1);

		local_acl->a_version = cpu_to_le32(POSIX_ACL_XATTR_VERSION);
		for (i = 0; i < count ; i++) {
			cifs_convert_ace(&ace[i], pACE);
			pACE++;
		}
	}
	return size;
}

static __u16 convert_ace_to_cifs_ace(struct cifs_posix_ace *cifs_ace,
				     const struct posix_acl_xattr_entry *local_ace)
{
	__u16 rc = 0; /* 0 = ACL converted ok */

	cifs_ace->cifs_e_perm = le16_to_cpu(local_ace->e_perm);
	cifs_ace->cifs_e_tag =  le16_to_cpu(local_ace->e_tag);
	/* BB is there a better way to handle the large uid? */
	if (local_ace->e_id == cpu_to_le32(-1)) {
	/* Probably no need to le convert -1 on any arch but can not hurt */
		cifs_ace->cifs_uid = cpu_to_le64(-1);
	} else
		cifs_ace->cifs_uid = cpu_to_le64(le32_to_cpu(local_ace->e_id));
/*
	cifs_dbg(FYI, "perm %d tag %d id %d\n",
		 ace->e_perm, ace->e_tag, ace->e_id);
*/
	return rc;
}

/* Convert ACL from local Linux POSIX xattr to CIFS POSIX ACL wire format */
static __u16 ACL_to_cifs_posix(char *parm_data, const char *pACL,
			       const int buflen, const int acl_type)
{
	__u16 rc = 0;
	struct cifs_posix_acl *cifs_acl = (struct cifs_posix_acl *)parm_data;
	struct posix_acl_xattr_header *local_acl = (void *)pACL;
<<<<<<< HEAD
=======
	struct posix_acl_xattr_entry *ace = (void *)(local_acl + 1);
>>>>>>> 405182c2
	int count;
	int i;

	if ((buflen == 0) || (pACL == NULL) || (cifs_acl == NULL))
		return 0;

	count = posix_acl_xattr_count((size_t)buflen);
	cifs_dbg(FYI, "setting acl with %d entries from buf of length %d and version of %d\n",
		 count, buflen, le32_to_cpu(local_acl->a_version));
	if (le32_to_cpu(local_acl->a_version) != 2) {
		cifs_dbg(FYI, "unknown POSIX ACL version %d\n",
			 le32_to_cpu(local_acl->a_version));
		return 0;
	}
	cifs_acl->version = cpu_to_le16(1);
	if (acl_type == ACL_TYPE_ACCESS) {
		cifs_acl->access_entry_count = cpu_to_le16(count);
		cifs_acl->default_entry_count = cpu_to_le16(0xFFFF);
	} else if (acl_type == ACL_TYPE_DEFAULT) {
		cifs_acl->default_entry_count = cpu_to_le16(count);
		cifs_acl->access_entry_count = cpu_to_le16(0xFFFF);
	} else {
		cifs_dbg(FYI, "unknown ACL type %d\n", acl_type);
		return 0;
	}
	for (i = 0; i < count; i++) {
<<<<<<< HEAD
		rc = convert_ace_to_cifs_ace(&cifs_acl->ace_array[i],
			(struct posix_acl_xattr_entry *)(local_acl + 1));
=======
		rc = convert_ace_to_cifs_ace(&cifs_acl->ace_array[i], &ace[i]);
>>>>>>> 405182c2
		if (rc != 0) {
			/* ACE not converted */
			break;
		}
	}
	if (rc == 0) {
		rc = (__u16)(count * sizeof(struct cifs_posix_ace));
		rc += sizeof(struct cifs_posix_acl);
		/* BB add check to make sure ACL does not overflow SMB */
	}
	return rc;
}

int
CIFSSMBGetPosixACL(const unsigned int xid, struct cifs_tcon *tcon,
		   const unsigned char *searchName,
		   char *acl_inf, const int buflen, const int acl_type,
		   const struct nls_table *nls_codepage, int remap)
{
/* SMB_QUERY_POSIX_ACL */
	TRANSACTION2_QPI_REQ *pSMB = NULL;
	TRANSACTION2_QPI_RSP *pSMBr = NULL;
	int rc = 0;
	int bytes_returned;
	int name_len;
	__u16 params, byte_count;

	cifs_dbg(FYI, "In GetPosixACL (Unix) for path %s\n", searchName);

queryAclRetry:
	rc = smb_init(SMB_COM_TRANSACTION2, 15, tcon, (void **) &pSMB,
		(void **) &pSMBr);
	if (rc)
		return rc;

	if (pSMB->hdr.Flags2 & SMBFLG2_UNICODE) {
		name_len =
			cifsConvertToUTF16((__le16 *) pSMB->FileName,
					   searchName, PATH_MAX, nls_codepage,
					   remap);
		name_len++;     /* trailing null */
		name_len *= 2;
		pSMB->FileName[name_len] = 0;
		pSMB->FileName[name_len+1] = 0;
	} else {	/* BB improve the check for buffer overruns BB */
		name_len = strnlen(searchName, PATH_MAX);
		name_len++;     /* trailing null */
		strncpy(pSMB->FileName, searchName, name_len);
	}

	params = 2 /* level */  + 4 /* rsrvd */  + name_len /* incl null */ ;
	pSMB->TotalDataCount = 0;
	pSMB->MaxParameterCount = cpu_to_le16(2);
	/* BB find exact max data count below from sess structure BB */
	pSMB->MaxDataCount = cpu_to_le16(4000);
	pSMB->MaxSetupCount = 0;
	pSMB->Reserved = 0;
	pSMB->Flags = 0;
	pSMB->Timeout = 0;
	pSMB->Reserved2 = 0;
	pSMB->ParameterOffset = cpu_to_le16(
		offsetof(struct smb_com_transaction2_qpi_req,
			 InformationLevel) - 4);
	pSMB->DataCount = 0;
	pSMB->DataOffset = 0;
	pSMB->SetupCount = 1;
	pSMB->Reserved3 = 0;
	pSMB->SubCommand = cpu_to_le16(TRANS2_QUERY_PATH_INFORMATION);
	byte_count = params + 1 /* pad */ ;
	pSMB->TotalParameterCount = cpu_to_le16(params);
	pSMB->ParameterCount = pSMB->TotalParameterCount;
	pSMB->InformationLevel = cpu_to_le16(SMB_QUERY_POSIX_ACL);
	pSMB->Reserved4 = 0;
	inc_rfc1001_len(pSMB, byte_count);
	pSMB->ByteCount = cpu_to_le16(byte_count);

	rc = SendReceive(xid, tcon->ses, (struct smb_hdr *) pSMB,
		(struct smb_hdr *) pSMBr, &bytes_returned, 0);
	cifs_stats_inc(&tcon->stats.cifs_stats.num_acl_get);
	if (rc) {
		cifs_dbg(FYI, "Send error in Query POSIX ACL = %d\n", rc);
	} else {
		/* decode response */

		rc = validate_t2((struct smb_t2_rsp *)pSMBr);
		/* BB also check enough total bytes returned */
		if (rc || get_bcc(&pSMBr->hdr) < 2)
			rc = -EIO;      /* bad smb */
		else {
			__u16 data_offset = le16_to_cpu(pSMBr->t2.DataOffset);
			__u16 count = le16_to_cpu(pSMBr->t2.DataCount);
			rc = cifs_copy_posix_acl(acl_inf,
				(char *)&pSMBr->hdr.Protocol+data_offset,
				buflen, acl_type, count);
		}
	}
	cifs_buf_release(pSMB);
	if (rc == -EAGAIN)
		goto queryAclRetry;
	return rc;
}

int
CIFSSMBSetPosixACL(const unsigned int xid, struct cifs_tcon *tcon,
		   const unsigned char *fileName,
		   const char *local_acl, const int buflen,
		   const int acl_type,
		   const struct nls_table *nls_codepage, int remap)
{
	struct smb_com_transaction2_spi_req *pSMB = NULL;
	struct smb_com_transaction2_spi_rsp *pSMBr = NULL;
	char *parm_data;
	int name_len;
	int rc = 0;
	int bytes_returned = 0;
	__u16 params, byte_count, data_count, param_offset, offset;

	cifs_dbg(FYI, "In SetPosixACL (Unix) for path %s\n", fileName);
setAclRetry:
	rc = smb_init(SMB_COM_TRANSACTION2, 15, tcon, (void **) &pSMB,
		      (void **) &pSMBr);
	if (rc)
		return rc;
	if (pSMB->hdr.Flags2 & SMBFLG2_UNICODE) {
		name_len =
			cifsConvertToUTF16((__le16 *) pSMB->FileName, fileName,
					   PATH_MAX, nls_codepage, remap);
		name_len++;     /* trailing null */
		name_len *= 2;
	} else {	/* BB improve the check for buffer overruns BB */
		name_len = strnlen(fileName, PATH_MAX);
		name_len++;     /* trailing null */
		strncpy(pSMB->FileName, fileName, name_len);
	}
	params = 6 + name_len;
	pSMB->MaxParameterCount = cpu_to_le16(2);
	/* BB find max SMB size from sess */
	pSMB->MaxDataCount = cpu_to_le16(1000);
	pSMB->MaxSetupCount = 0;
	pSMB->Reserved = 0;
	pSMB->Flags = 0;
	pSMB->Timeout = 0;
	pSMB->Reserved2 = 0;
	param_offset = offsetof(struct smb_com_transaction2_spi_req,
				InformationLevel) - 4;
	offset = param_offset + params;
	parm_data = ((char *) &pSMB->hdr.Protocol) + offset;
	pSMB->ParameterOffset = cpu_to_le16(param_offset);

	/* convert to on the wire format for POSIX ACL */
	data_count = ACL_to_cifs_posix(parm_data, local_acl, buflen, acl_type);

	if (data_count == 0) {
		rc = -EOPNOTSUPP;
		goto setACLerrorExit;
	}
	pSMB->DataOffset = cpu_to_le16(offset);
	pSMB->SetupCount = 1;
	pSMB->Reserved3 = 0;
	pSMB->SubCommand = cpu_to_le16(TRANS2_SET_PATH_INFORMATION);
	pSMB->InformationLevel = cpu_to_le16(SMB_SET_POSIX_ACL);
	byte_count = 3 /* pad */  + params + data_count;
	pSMB->DataCount = cpu_to_le16(data_count);
	pSMB->TotalDataCount = pSMB->DataCount;
	pSMB->ParameterCount = cpu_to_le16(params);
	pSMB->TotalParameterCount = pSMB->ParameterCount;
	pSMB->Reserved4 = 0;
	inc_rfc1001_len(pSMB, byte_count);
	pSMB->ByteCount = cpu_to_le16(byte_count);
	rc = SendReceive(xid, tcon->ses, (struct smb_hdr *) pSMB,
			 (struct smb_hdr *) pSMBr, &bytes_returned, 0);
	if (rc)
		cifs_dbg(FYI, "Set POSIX ACL returned %d\n", rc);

setACLerrorExit:
	cifs_buf_release(pSMB);
	if (rc == -EAGAIN)
		goto setAclRetry;
	return rc;
}

/* BB fix tabs in this function FIXME BB */
int
CIFSGetExtAttr(const unsigned int xid, struct cifs_tcon *tcon,
	       const int netfid, __u64 *pExtAttrBits, __u64 *pMask)
{
	int rc = 0;
	struct smb_t2_qfi_req *pSMB = NULL;
	struct smb_t2_qfi_rsp *pSMBr = NULL;
	int bytes_returned;
	__u16 params, byte_count;

	cifs_dbg(FYI, "In GetExtAttr\n");
	if (tcon == NULL)
		return -ENODEV;

GetExtAttrRetry:
	rc = smb_init(SMB_COM_TRANSACTION2, 15, tcon, (void **) &pSMB,
			(void **) &pSMBr);
	if (rc)
		return rc;

	params = 2 /* level */ + 2 /* fid */;
	pSMB->t2.TotalDataCount = 0;
	pSMB->t2.MaxParameterCount = cpu_to_le16(4);
	/* BB find exact max data count below from sess structure BB */
	pSMB->t2.MaxDataCount = cpu_to_le16(4000);
	pSMB->t2.MaxSetupCount = 0;
	pSMB->t2.Reserved = 0;
	pSMB->t2.Flags = 0;
	pSMB->t2.Timeout = 0;
	pSMB->t2.Reserved2 = 0;
	pSMB->t2.ParameterOffset = cpu_to_le16(offsetof(struct smb_t2_qfi_req,
					       Fid) - 4);
	pSMB->t2.DataCount = 0;
	pSMB->t2.DataOffset = 0;
	pSMB->t2.SetupCount = 1;
	pSMB->t2.Reserved3 = 0;
	pSMB->t2.SubCommand = cpu_to_le16(TRANS2_QUERY_FILE_INFORMATION);
	byte_count = params + 1 /* pad */ ;
	pSMB->t2.TotalParameterCount = cpu_to_le16(params);
	pSMB->t2.ParameterCount = pSMB->t2.TotalParameterCount;
	pSMB->InformationLevel = cpu_to_le16(SMB_QUERY_ATTR_FLAGS);
	pSMB->Pad = 0;
	pSMB->Fid = netfid;
	inc_rfc1001_len(pSMB, byte_count);
	pSMB->t2.ByteCount = cpu_to_le16(byte_count);

	rc = SendReceive(xid, tcon->ses, (struct smb_hdr *) pSMB,
			 (struct smb_hdr *) pSMBr, &bytes_returned, 0);
	if (rc) {
		cifs_dbg(FYI, "error %d in GetExtAttr\n", rc);
	} else {
		/* decode response */
		rc = validate_t2((struct smb_t2_rsp *)pSMBr);
		/* BB also check enough total bytes returned */
		if (rc || get_bcc(&pSMBr->hdr) < 2)
			/* If rc should we check for EOPNOSUPP and
			   disable the srvino flag? or in caller? */
			rc = -EIO;      /* bad smb */
		else {
			__u16 data_offset = le16_to_cpu(pSMBr->t2.DataOffset);
			__u16 count = le16_to_cpu(pSMBr->t2.DataCount);
			struct file_chattr_info *pfinfo;
			/* BB Do we need a cast or hash here ? */
			if (count != 16) {
				cifs_dbg(FYI, "Illegal size ret in GetExtAttr\n");
				rc = -EIO;
				goto GetExtAttrOut;
			}
			pfinfo = (struct file_chattr_info *)
				 (data_offset + (char *) &pSMBr->hdr.Protocol);
			*pExtAttrBits = le64_to_cpu(pfinfo->mode);
			*pMask = le64_to_cpu(pfinfo->mask);
		}
	}
GetExtAttrOut:
	cifs_buf_release(pSMB);
	if (rc == -EAGAIN)
		goto GetExtAttrRetry;
	return rc;
}

#endif /* CONFIG_POSIX */

#ifdef CONFIG_CIFS_ACL
/*
 * Initialize NT TRANSACT SMB into small smb request buffer.  This assumes that
 * all NT TRANSACTS that we init here have total parm and data under about 400
 * bytes (to fit in small cifs buffer size), which is the case so far, it
 * easily fits. NB: Setup words themselves and ByteCount MaxSetupCount (size of
 * returned setup area) and MaxParameterCount (returned parms size) must be set
 * by caller
 */
static int
smb_init_nttransact(const __u16 sub_command, const int setup_count,
		   const int parm_len, struct cifs_tcon *tcon,
		   void **ret_buf)
{
	int rc;
	__u32 temp_offset;
	struct smb_com_ntransact_req *pSMB;

	rc = small_smb_init(SMB_COM_NT_TRANSACT, 19 + setup_count, tcon,
				(void **)&pSMB);
	if (rc)
		return rc;
	*ret_buf = (void *)pSMB;
	pSMB->Reserved = 0;
	pSMB->TotalParameterCount = cpu_to_le32(parm_len);
	pSMB->TotalDataCount  = 0;
	pSMB->MaxDataCount = cpu_to_le32(CIFSMaxBufSize & 0xFFFFFF00);
	pSMB->ParameterCount = pSMB->TotalParameterCount;
	pSMB->DataCount  = pSMB->TotalDataCount;
	temp_offset = offsetof(struct smb_com_ntransact_req, Parms) +
			(setup_count * 2) - 4 /* for rfc1001 length itself */;
	pSMB->ParameterOffset = cpu_to_le32(temp_offset);
	pSMB->DataOffset = cpu_to_le32(temp_offset + parm_len);
	pSMB->SetupCount = setup_count; /* no need to le convert byte fields */
	pSMB->SubCommand = cpu_to_le16(sub_command);
	return 0;
}

static int
validate_ntransact(char *buf, char **ppparm, char **ppdata,
		   __u32 *pparmlen, __u32 *pdatalen)
{
	char *end_of_smb;
	__u32 data_count, data_offset, parm_count, parm_offset;
	struct smb_com_ntransact_rsp *pSMBr;
	u16 bcc;

	*pdatalen = 0;
	*pparmlen = 0;

	if (buf == NULL)
		return -EINVAL;

	pSMBr = (struct smb_com_ntransact_rsp *)buf;

	bcc = get_bcc(&pSMBr->hdr);
	end_of_smb = 2 /* sizeof byte count */ + bcc +
			(char *)&pSMBr->ByteCount;

	data_offset = le32_to_cpu(pSMBr->DataOffset);
	data_count = le32_to_cpu(pSMBr->DataCount);
	parm_offset = le32_to_cpu(pSMBr->ParameterOffset);
	parm_count = le32_to_cpu(pSMBr->ParameterCount);

	*ppparm = (char *)&pSMBr->hdr.Protocol + parm_offset;
	*ppdata = (char *)&pSMBr->hdr.Protocol + data_offset;

	/* should we also check that parm and data areas do not overlap? */
	if (*ppparm > end_of_smb) {
		cifs_dbg(FYI, "parms start after end of smb\n");
		return -EINVAL;
	} else if (parm_count + *ppparm > end_of_smb) {
		cifs_dbg(FYI, "parm end after end of smb\n");
		return -EINVAL;
	} else if (*ppdata > end_of_smb) {
		cifs_dbg(FYI, "data starts after end of smb\n");
		return -EINVAL;
	} else if (data_count + *ppdata > end_of_smb) {
		cifs_dbg(FYI, "data %p + count %d (%p) past smb end %p start %p\n",
			 *ppdata, data_count, (data_count + *ppdata),
			 end_of_smb, pSMBr);
		return -EINVAL;
	} else if (parm_count + data_count > bcc) {
		cifs_dbg(FYI, "parm count and data count larger than SMB\n");
		return -EINVAL;
	}
	*pdatalen = data_count;
	*pparmlen = parm_count;
	return 0;
}

/* Get Security Descriptor (by handle) from remote server for a file or dir */
int
CIFSSMBGetCIFSACL(const unsigned int xid, struct cifs_tcon *tcon, __u16 fid,
		  struct cifs_ntsd **acl_inf, __u32 *pbuflen)
{
	int rc = 0;
	int buf_type = 0;
	QUERY_SEC_DESC_REQ *pSMB;
	struct kvec iov[1];

	cifs_dbg(FYI, "GetCifsACL\n");

	*pbuflen = 0;
	*acl_inf = NULL;

	rc = smb_init_nttransact(NT_TRANSACT_QUERY_SECURITY_DESC, 0,
			8 /* parm len */, tcon, (void **) &pSMB);
	if (rc)
		return rc;

	pSMB->MaxParameterCount = cpu_to_le32(4);
	/* BB TEST with big acls that might need to be e.g. larger than 16K */
	pSMB->MaxSetupCount = 0;
	pSMB->Fid = fid; /* file handle always le */
	pSMB->AclFlags = cpu_to_le32(CIFS_ACL_OWNER | CIFS_ACL_GROUP |
				     CIFS_ACL_DACL);
	pSMB->ByteCount = cpu_to_le16(11); /* 3 bytes pad + 8 bytes parm */
	inc_rfc1001_len(pSMB, 11);
	iov[0].iov_base = (char *)pSMB;
	iov[0].iov_len = be32_to_cpu(pSMB->hdr.smb_buf_length) + 4;

	rc = SendReceive2(xid, tcon->ses, iov, 1 /* num iovec */, &buf_type,
			 0);
	cifs_stats_inc(&tcon->stats.cifs_stats.num_acl_get);
	if (rc) {
		cifs_dbg(FYI, "Send error in QuerySecDesc = %d\n", rc);
	} else {                /* decode response */
		__le32 *parm;
		__u32 parm_len;
		__u32 acl_len;
		struct smb_com_ntransact_rsp *pSMBr;
		char *pdata;

/* validate_nttransact */
		rc = validate_ntransact(iov[0].iov_base, (char **)&parm,
					&pdata, &parm_len, pbuflen);
		if (rc)
			goto qsec_out;
		pSMBr = (struct smb_com_ntransact_rsp *)iov[0].iov_base;

		cifs_dbg(FYI, "smb %p parm %p data %p\n",
			 pSMBr, parm, *acl_inf);

		if (le32_to_cpu(pSMBr->ParameterCount) != 4) {
			rc = -EIO;      /* bad smb */
			*pbuflen = 0;
			goto qsec_out;
		}

/* BB check that data area is minimum length and as big as acl_len */

		acl_len = le32_to_cpu(*parm);
		if (acl_len != *pbuflen) {
			cifs_dbg(VFS, "acl length %d does not match %d\n",
				 acl_len, *pbuflen);
			if (*pbuflen > acl_len)
				*pbuflen = acl_len;
		}

		/* check if buffer is big enough for the acl
		   header followed by the smallest SID */
		if ((*pbuflen < sizeof(struct cifs_ntsd) + 8) ||
		    (*pbuflen >= 64 * 1024)) {
			cifs_dbg(VFS, "bad acl length %d\n", *pbuflen);
			rc = -EINVAL;
			*pbuflen = 0;
		} else {
			*acl_inf = kmemdup(pdata, *pbuflen, GFP_KERNEL);
			if (*acl_inf == NULL) {
				*pbuflen = 0;
				rc = -ENOMEM;
			}
		}
	}
qsec_out:
	free_rsp_buf(buf_type, iov[0].iov_base);
/*	cifs_small_buf_release(pSMB); */ /* Freed earlier now in SendReceive2 */
	return rc;
}

int
CIFSSMBSetCIFSACL(const unsigned int xid, struct cifs_tcon *tcon, __u16 fid,
			struct cifs_ntsd *pntsd, __u32 acllen, int aclflag)
{
	__u16 byte_count, param_count, data_count, param_offset, data_offset;
	int rc = 0;
	int bytes_returned = 0;
	SET_SEC_DESC_REQ *pSMB = NULL;
	void *pSMBr;

setCifsAclRetry:
	rc = smb_init(SMB_COM_NT_TRANSACT, 19, tcon, (void **) &pSMB, &pSMBr);
	if (rc)
		return rc;

	pSMB->MaxSetupCount = 0;
	pSMB->Reserved = 0;

	param_count = 8;
	param_offset = offsetof(struct smb_com_transaction_ssec_req, Fid) - 4;
	data_count = acllen;
	data_offset = param_offset + param_count;
	byte_count = 3 /* pad */  + param_count;

	pSMB->DataCount = cpu_to_le32(data_count);
	pSMB->TotalDataCount = pSMB->DataCount;
	pSMB->MaxParameterCount = cpu_to_le32(4);
	pSMB->MaxDataCount = cpu_to_le32(16384);
	pSMB->ParameterCount = cpu_to_le32(param_count);
	pSMB->ParameterOffset = cpu_to_le32(param_offset);
	pSMB->TotalParameterCount = pSMB->ParameterCount;
	pSMB->DataOffset = cpu_to_le32(data_offset);
	pSMB->SetupCount = 0;
	pSMB->SubCommand = cpu_to_le16(NT_TRANSACT_SET_SECURITY_DESC);
	pSMB->ByteCount = cpu_to_le16(byte_count+data_count);

	pSMB->Fid = fid; /* file handle always le */
	pSMB->Reserved2 = 0;
	pSMB->AclFlags = cpu_to_le32(aclflag);

	if (pntsd && acllen) {
		memcpy((char *)pSMBr + offsetof(struct smb_hdr, Protocol) +
				data_offset, pntsd, acllen);
		inc_rfc1001_len(pSMB, byte_count + data_count);
	} else
		inc_rfc1001_len(pSMB, byte_count);

	rc = SendReceive(xid, tcon->ses, (struct smb_hdr *) pSMB,
		(struct smb_hdr *) pSMBr, &bytes_returned, 0);

	cifs_dbg(FYI, "SetCIFSACL bytes_returned: %d, rc: %d\n",
		 bytes_returned, rc);
	if (rc)
		cifs_dbg(FYI, "Set CIFS ACL returned %d\n", rc);
	cifs_buf_release(pSMB);

	if (rc == -EAGAIN)
		goto setCifsAclRetry;

	return (rc);
}

#endif /* CONFIG_CIFS_ACL */

/* Legacy Query Path Information call for lookup to old servers such
   as Win9x/WinME */
int
SMBQueryInformation(const unsigned int xid, struct cifs_tcon *tcon,
		    const char *search_name, FILE_ALL_INFO *data,
		    const struct nls_table *nls_codepage, int remap)
{
	QUERY_INFORMATION_REQ *pSMB;
	QUERY_INFORMATION_RSP *pSMBr;
	int rc = 0;
	int bytes_returned;
	int name_len;

	cifs_dbg(FYI, "In SMBQPath path %s\n", search_name);
QInfRetry:
	rc = smb_init(SMB_COM_QUERY_INFORMATION, 0, tcon, (void **) &pSMB,
		      (void **) &pSMBr);
	if (rc)
		return rc;

	if (pSMB->hdr.Flags2 & SMBFLG2_UNICODE) {
		name_len =
			cifsConvertToUTF16((__le16 *) pSMB->FileName,
					   search_name, PATH_MAX, nls_codepage,
					   remap);
		name_len++;     /* trailing null */
		name_len *= 2;
	} else {
		name_len = strnlen(search_name, PATH_MAX);
		name_len++;     /* trailing null */
		strncpy(pSMB->FileName, search_name, name_len);
	}
	pSMB->BufferFormat = 0x04;
	name_len++; /* account for buffer type byte */
	inc_rfc1001_len(pSMB, (__u16)name_len);
	pSMB->ByteCount = cpu_to_le16(name_len);

	rc = SendReceive(xid, tcon->ses, (struct smb_hdr *) pSMB,
			 (struct smb_hdr *) pSMBr, &bytes_returned, 0);
	if (rc) {
		cifs_dbg(FYI, "Send error in QueryInfo = %d\n", rc);
	} else if (data) {
		struct timespec ts;
		__u32 time = le32_to_cpu(pSMBr->last_write_time);

		/* decode response */
		/* BB FIXME - add time zone adjustment BB */
		memset(data, 0, sizeof(FILE_ALL_INFO));
		ts.tv_nsec = 0;
		ts.tv_sec = time;
		/* decode time fields */
		data->ChangeTime = cpu_to_le64(cifs_UnixTimeToNT(ts));
		data->LastWriteTime = data->ChangeTime;
		data->LastAccessTime = 0;
		data->AllocationSize =
			cpu_to_le64(le32_to_cpu(pSMBr->size));
		data->EndOfFile = data->AllocationSize;
		data->Attributes =
			cpu_to_le32(le16_to_cpu(pSMBr->attr));
	} else
		rc = -EIO; /* bad buffer passed in */

	cifs_buf_release(pSMB);

	if (rc == -EAGAIN)
		goto QInfRetry;

	return rc;
}

int
CIFSSMBQFileInfo(const unsigned int xid, struct cifs_tcon *tcon,
		 u16 netfid, FILE_ALL_INFO *pFindData)
{
	struct smb_t2_qfi_req *pSMB = NULL;
	struct smb_t2_qfi_rsp *pSMBr = NULL;
	int rc = 0;
	int bytes_returned;
	__u16 params, byte_count;

QFileInfoRetry:
	rc = smb_init(SMB_COM_TRANSACTION2, 15, tcon, (void **) &pSMB,
		      (void **) &pSMBr);
	if (rc)
		return rc;

	params = 2 /* level */ + 2 /* fid */;
	pSMB->t2.TotalDataCount = 0;
	pSMB->t2.MaxParameterCount = cpu_to_le16(4);
	/* BB find exact max data count below from sess structure BB */
	pSMB->t2.MaxDataCount = cpu_to_le16(CIFSMaxBufSize);
	pSMB->t2.MaxSetupCount = 0;
	pSMB->t2.Reserved = 0;
	pSMB->t2.Flags = 0;
	pSMB->t2.Timeout = 0;
	pSMB->t2.Reserved2 = 0;
	pSMB->t2.ParameterOffset = cpu_to_le16(offsetof(struct smb_t2_qfi_req,
					       Fid) - 4);
	pSMB->t2.DataCount = 0;
	pSMB->t2.DataOffset = 0;
	pSMB->t2.SetupCount = 1;
	pSMB->t2.Reserved3 = 0;
	pSMB->t2.SubCommand = cpu_to_le16(TRANS2_QUERY_FILE_INFORMATION);
	byte_count = params + 1 /* pad */ ;
	pSMB->t2.TotalParameterCount = cpu_to_le16(params);
	pSMB->t2.ParameterCount = pSMB->t2.TotalParameterCount;
	pSMB->InformationLevel = cpu_to_le16(SMB_QUERY_FILE_ALL_INFO);
	pSMB->Pad = 0;
	pSMB->Fid = netfid;
	inc_rfc1001_len(pSMB, byte_count);
	pSMB->t2.ByteCount = cpu_to_le16(byte_count);

	rc = SendReceive(xid, tcon->ses, (struct smb_hdr *) pSMB,
			 (struct smb_hdr *) pSMBr, &bytes_returned, 0);
	if (rc) {
		cifs_dbg(FYI, "Send error in QFileInfo = %d", rc);
	} else {		/* decode response */
		rc = validate_t2((struct smb_t2_rsp *)pSMBr);

		if (rc) /* BB add auto retry on EOPNOTSUPP? */
			rc = -EIO;
		else if (get_bcc(&pSMBr->hdr) < 40)
			rc = -EIO;	/* bad smb */
		else if (pFindData) {
			__u16 data_offset = le16_to_cpu(pSMBr->t2.DataOffset);
			memcpy((char *) pFindData,
			       (char *) &pSMBr->hdr.Protocol +
			       data_offset, sizeof(FILE_ALL_INFO));
		} else
		    rc = -ENOMEM;
	}
	cifs_buf_release(pSMB);
	if (rc == -EAGAIN)
		goto QFileInfoRetry;

	return rc;
}

int
CIFSSMBQPathInfo(const unsigned int xid, struct cifs_tcon *tcon,
		 const char *search_name, FILE_ALL_INFO *data,
		 int legacy /* old style infolevel */,
		 const struct nls_table *nls_codepage, int remap)
{
	/* level 263 SMB_QUERY_FILE_ALL_INFO */
	TRANSACTION2_QPI_REQ *pSMB = NULL;
	TRANSACTION2_QPI_RSP *pSMBr = NULL;
	int rc = 0;
	int bytes_returned;
	int name_len;
	__u16 params, byte_count;

	/* cifs_dbg(FYI, "In QPathInfo path %s\n", search_name); */
QPathInfoRetry:
	rc = smb_init(SMB_COM_TRANSACTION2, 15, tcon, (void **) &pSMB,
		      (void **) &pSMBr);
	if (rc)
		return rc;

	if (pSMB->hdr.Flags2 & SMBFLG2_UNICODE) {
		name_len =
		    cifsConvertToUTF16((__le16 *) pSMB->FileName, search_name,
				       PATH_MAX, nls_codepage, remap);
		name_len++;	/* trailing null */
		name_len *= 2;
	} else {	/* BB improve the check for buffer overruns BB */
		name_len = strnlen(search_name, PATH_MAX);
		name_len++;	/* trailing null */
		strncpy(pSMB->FileName, search_name, name_len);
	}

	params = 2 /* level */ + 4 /* reserved */ + name_len /* includes NUL */;
	pSMB->TotalDataCount = 0;
	pSMB->MaxParameterCount = cpu_to_le16(2);
	/* BB find exact max SMB PDU from sess structure BB */
	pSMB->MaxDataCount = cpu_to_le16(4000);
	pSMB->MaxSetupCount = 0;
	pSMB->Reserved = 0;
	pSMB->Flags = 0;
	pSMB->Timeout = 0;
	pSMB->Reserved2 = 0;
	pSMB->ParameterOffset = cpu_to_le16(offsetof(
	struct smb_com_transaction2_qpi_req, InformationLevel) - 4);
	pSMB->DataCount = 0;
	pSMB->DataOffset = 0;
	pSMB->SetupCount = 1;
	pSMB->Reserved3 = 0;
	pSMB->SubCommand = cpu_to_le16(TRANS2_QUERY_PATH_INFORMATION);
	byte_count = params + 1 /* pad */ ;
	pSMB->TotalParameterCount = cpu_to_le16(params);
	pSMB->ParameterCount = pSMB->TotalParameterCount;
	if (legacy)
		pSMB->InformationLevel = cpu_to_le16(SMB_INFO_STANDARD);
	else
		pSMB->InformationLevel = cpu_to_le16(SMB_QUERY_FILE_ALL_INFO);
	pSMB->Reserved4 = 0;
	inc_rfc1001_len(pSMB, byte_count);
	pSMB->ByteCount = cpu_to_le16(byte_count);

	rc = SendReceive(xid, tcon->ses, (struct smb_hdr *) pSMB,
			 (struct smb_hdr *) pSMBr, &bytes_returned, 0);
	if (rc) {
		cifs_dbg(FYI, "Send error in QPathInfo = %d\n", rc);
	} else {		/* decode response */
		rc = validate_t2((struct smb_t2_rsp *)pSMBr);

		if (rc) /* BB add auto retry on EOPNOTSUPP? */
			rc = -EIO;
		else if (!legacy && get_bcc(&pSMBr->hdr) < 40)
			rc = -EIO;	/* bad smb */
		else if (legacy && get_bcc(&pSMBr->hdr) < 24)
			rc = -EIO;  /* 24 or 26 expected but we do not read
					last field */
		else if (data) {
			int size;
			__u16 data_offset = le16_to_cpu(pSMBr->t2.DataOffset);

			/*
			 * On legacy responses we do not read the last field,
			 * EAsize, fortunately since it varies by subdialect and
			 * also note it differs on Set vs Get, ie two bytes or 4
			 * bytes depending but we don't care here.
			 */
			if (legacy)
				size = sizeof(FILE_INFO_STANDARD);
			else
				size = sizeof(FILE_ALL_INFO);
			memcpy((char *) data, (char *) &pSMBr->hdr.Protocol +
			       data_offset, size);
		} else
		    rc = -ENOMEM;
	}
	cifs_buf_release(pSMB);
	if (rc == -EAGAIN)
		goto QPathInfoRetry;

	return rc;
}

int
CIFSSMBUnixQFileInfo(const unsigned int xid, struct cifs_tcon *tcon,
		 u16 netfid, FILE_UNIX_BASIC_INFO *pFindData)
{
	struct smb_t2_qfi_req *pSMB = NULL;
	struct smb_t2_qfi_rsp *pSMBr = NULL;
	int rc = 0;
	int bytes_returned;
	__u16 params, byte_count;

UnixQFileInfoRetry:
	rc = smb_init(SMB_COM_TRANSACTION2, 15, tcon, (void **) &pSMB,
		      (void **) &pSMBr);
	if (rc)
		return rc;

	params = 2 /* level */ + 2 /* fid */;
	pSMB->t2.TotalDataCount = 0;
	pSMB->t2.MaxParameterCount = cpu_to_le16(4);
	/* BB find exact max data count below from sess structure BB */
	pSMB->t2.MaxDataCount = cpu_to_le16(CIFSMaxBufSize);
	pSMB->t2.MaxSetupCount = 0;
	pSMB->t2.Reserved = 0;
	pSMB->t2.Flags = 0;
	pSMB->t2.Timeout = 0;
	pSMB->t2.Reserved2 = 0;
	pSMB->t2.ParameterOffset = cpu_to_le16(offsetof(struct smb_t2_qfi_req,
					       Fid) - 4);
	pSMB->t2.DataCount = 0;
	pSMB->t2.DataOffset = 0;
	pSMB->t2.SetupCount = 1;
	pSMB->t2.Reserved3 = 0;
	pSMB->t2.SubCommand = cpu_to_le16(TRANS2_QUERY_FILE_INFORMATION);
	byte_count = params + 1 /* pad */ ;
	pSMB->t2.TotalParameterCount = cpu_to_le16(params);
	pSMB->t2.ParameterCount = pSMB->t2.TotalParameterCount;
	pSMB->InformationLevel = cpu_to_le16(SMB_QUERY_FILE_UNIX_BASIC);
	pSMB->Pad = 0;
	pSMB->Fid = netfid;
	inc_rfc1001_len(pSMB, byte_count);
	pSMB->t2.ByteCount = cpu_to_le16(byte_count);

	rc = SendReceive(xid, tcon->ses, (struct smb_hdr *) pSMB,
			 (struct smb_hdr *) pSMBr, &bytes_returned, 0);
	if (rc) {
		cifs_dbg(FYI, "Send error in UnixQFileInfo = %d", rc);
	} else {		/* decode response */
		rc = validate_t2((struct smb_t2_rsp *)pSMBr);

		if (rc || get_bcc(&pSMBr->hdr) < sizeof(FILE_UNIX_BASIC_INFO)) {
			cifs_dbg(VFS, "Malformed FILE_UNIX_BASIC_INFO response. Unix Extensions can be disabled on mount by specifying the nosfu mount option.\n");
			rc = -EIO;	/* bad smb */
		} else {
			__u16 data_offset = le16_to_cpu(pSMBr->t2.DataOffset);
			memcpy((char *) pFindData,
			       (char *) &pSMBr->hdr.Protocol +
			       data_offset,
			       sizeof(FILE_UNIX_BASIC_INFO));
		}
	}

	cifs_buf_release(pSMB);
	if (rc == -EAGAIN)
		goto UnixQFileInfoRetry;

	return rc;
}

int
CIFSSMBUnixQPathInfo(const unsigned int xid, struct cifs_tcon *tcon,
		     const unsigned char *searchName,
		     FILE_UNIX_BASIC_INFO *pFindData,
		     const struct nls_table *nls_codepage, int remap)
{
/* SMB_QUERY_FILE_UNIX_BASIC */
	TRANSACTION2_QPI_REQ *pSMB = NULL;
	TRANSACTION2_QPI_RSP *pSMBr = NULL;
	int rc = 0;
	int bytes_returned = 0;
	int name_len;
	__u16 params, byte_count;

	cifs_dbg(FYI, "In QPathInfo (Unix) the path %s\n", searchName);
UnixQPathInfoRetry:
	rc = smb_init(SMB_COM_TRANSACTION2, 15, tcon, (void **) &pSMB,
		      (void **) &pSMBr);
	if (rc)
		return rc;

	if (pSMB->hdr.Flags2 & SMBFLG2_UNICODE) {
		name_len =
		    cifsConvertToUTF16((__le16 *) pSMB->FileName, searchName,
				       PATH_MAX, nls_codepage, remap);
		name_len++;	/* trailing null */
		name_len *= 2;
	} else {	/* BB improve the check for buffer overruns BB */
		name_len = strnlen(searchName, PATH_MAX);
		name_len++;	/* trailing null */
		strncpy(pSMB->FileName, searchName, name_len);
	}

	params = 2 /* level */ + 4 /* reserved */ + name_len /* includes NUL */;
	pSMB->TotalDataCount = 0;
	pSMB->MaxParameterCount = cpu_to_le16(2);
	/* BB find exact max SMB PDU from sess structure BB */
	pSMB->MaxDataCount = cpu_to_le16(4000);
	pSMB->MaxSetupCount = 0;
	pSMB->Reserved = 0;
	pSMB->Flags = 0;
	pSMB->Timeout = 0;
	pSMB->Reserved2 = 0;
	pSMB->ParameterOffset = cpu_to_le16(offsetof(
	struct smb_com_transaction2_qpi_req, InformationLevel) - 4);
	pSMB->DataCount = 0;
	pSMB->DataOffset = 0;
	pSMB->SetupCount = 1;
	pSMB->Reserved3 = 0;
	pSMB->SubCommand = cpu_to_le16(TRANS2_QUERY_PATH_INFORMATION);
	byte_count = params + 1 /* pad */ ;
	pSMB->TotalParameterCount = cpu_to_le16(params);
	pSMB->ParameterCount = pSMB->TotalParameterCount;
	pSMB->InformationLevel = cpu_to_le16(SMB_QUERY_FILE_UNIX_BASIC);
	pSMB->Reserved4 = 0;
	inc_rfc1001_len(pSMB, byte_count);
	pSMB->ByteCount = cpu_to_le16(byte_count);

	rc = SendReceive(xid, tcon->ses, (struct smb_hdr *) pSMB,
			 (struct smb_hdr *) pSMBr, &bytes_returned, 0);
	if (rc) {
		cifs_dbg(FYI, "Send error in UnixQPathInfo = %d", rc);
	} else {		/* decode response */
		rc = validate_t2((struct smb_t2_rsp *)pSMBr);

		if (rc || get_bcc(&pSMBr->hdr) < sizeof(FILE_UNIX_BASIC_INFO)) {
			cifs_dbg(VFS, "Malformed FILE_UNIX_BASIC_INFO response. Unix Extensions can be disabled on mount by specifying the nosfu mount option.\n");
			rc = -EIO;	/* bad smb */
		} else {
			__u16 data_offset = le16_to_cpu(pSMBr->t2.DataOffset);
			memcpy((char *) pFindData,
			       (char *) &pSMBr->hdr.Protocol +
			       data_offset,
			       sizeof(FILE_UNIX_BASIC_INFO));
		}
	}
	cifs_buf_release(pSMB);
	if (rc == -EAGAIN)
		goto UnixQPathInfoRetry;

	return rc;
}

/* xid, tcon, searchName and codepage are input parms, rest are returned */
int
CIFSFindFirst(const unsigned int xid, struct cifs_tcon *tcon,
	      const char *searchName, struct cifs_sb_info *cifs_sb,
	      __u16 *pnetfid, __u16 search_flags,
	      struct cifs_search_info *psrch_inf, bool msearch)
{
/* level 257 SMB_ */
	TRANSACTION2_FFIRST_REQ *pSMB = NULL;
	TRANSACTION2_FFIRST_RSP *pSMBr = NULL;
	T2_FFIRST_RSP_PARMS *parms;
	int rc = 0;
	int bytes_returned = 0;
	int name_len, remap;
	__u16 params, byte_count;
	struct nls_table *nls_codepage;

	cifs_dbg(FYI, "In FindFirst for %s\n", searchName);

findFirstRetry:
	rc = smb_init(SMB_COM_TRANSACTION2, 15, tcon, (void **) &pSMB,
		      (void **) &pSMBr);
	if (rc)
		return rc;

	nls_codepage = cifs_sb->local_nls;
	remap = cifs_remap(cifs_sb);

	if (pSMB->hdr.Flags2 & SMBFLG2_UNICODE) {
		name_len =
		    cifsConvertToUTF16((__le16 *) pSMB->FileName, searchName,
				       PATH_MAX, nls_codepage, remap);
		/* We can not add the asterik earlier in case
		it got remapped to 0xF03A as if it were part of the
		directory name instead of a wildcard */
		name_len *= 2;
		if (msearch) {
			pSMB->FileName[name_len] = CIFS_DIR_SEP(cifs_sb);
			pSMB->FileName[name_len+1] = 0;
			pSMB->FileName[name_len+2] = '*';
			pSMB->FileName[name_len+3] = 0;
			name_len += 4; /* now the trailing null */
			/* null terminate just in case */
			pSMB->FileName[name_len] = 0;
			pSMB->FileName[name_len+1] = 0;
			name_len += 2;
		}
	} else {	/* BB add check for overrun of SMB buf BB */
		name_len = strnlen(searchName, PATH_MAX);
/* BB fix here and in unicode clause above ie
		if (name_len > buffersize-header)
			free buffer exit; BB */
		strncpy(pSMB->FileName, searchName, name_len);
		if (msearch) {
			pSMB->FileName[name_len] = CIFS_DIR_SEP(cifs_sb);
			pSMB->FileName[name_len+1] = '*';
			pSMB->FileName[name_len+2] = 0;
			name_len += 3;
		}
	}

	params = 12 + name_len /* includes null */ ;
	pSMB->TotalDataCount = 0;	/* no EAs */
	pSMB->MaxParameterCount = cpu_to_le16(10);
	pSMB->MaxDataCount = cpu_to_le16(CIFSMaxBufSize & 0xFFFFFF00);
	pSMB->MaxSetupCount = 0;
	pSMB->Reserved = 0;
	pSMB->Flags = 0;
	pSMB->Timeout = 0;
	pSMB->Reserved2 = 0;
	byte_count = params + 1 /* pad */ ;
	pSMB->TotalParameterCount = cpu_to_le16(params);
	pSMB->ParameterCount = pSMB->TotalParameterCount;
	pSMB->ParameterOffset = cpu_to_le16(
	      offsetof(struct smb_com_transaction2_ffirst_req, SearchAttributes)
		- 4);
	pSMB->DataCount = 0;
	pSMB->DataOffset = 0;
	pSMB->SetupCount = 1;	/* one byte, no need to make endian neutral */
	pSMB->Reserved3 = 0;
	pSMB->SubCommand = cpu_to_le16(TRANS2_FIND_FIRST);
	pSMB->SearchAttributes =
	    cpu_to_le16(ATTR_READONLY | ATTR_HIDDEN | ATTR_SYSTEM |
			ATTR_DIRECTORY);
	pSMB->SearchCount = cpu_to_le16(CIFSMaxBufSize/sizeof(FILE_UNIX_INFO));
	pSMB->SearchFlags = cpu_to_le16(search_flags);
	pSMB->InformationLevel = cpu_to_le16(psrch_inf->info_level);

	/* BB what should we set StorageType to? Does it matter? BB */
	pSMB->SearchStorageType = 0;
	inc_rfc1001_len(pSMB, byte_count);
	pSMB->ByteCount = cpu_to_le16(byte_count);

	rc = SendReceive(xid, tcon->ses, (struct smb_hdr *) pSMB,
			 (struct smb_hdr *) pSMBr, &bytes_returned, 0);
	cifs_stats_inc(&tcon->stats.cifs_stats.num_ffirst);

	if (rc) {/* BB add logic to retry regular search if Unix search
			rejected unexpectedly by server */
		/* BB Add code to handle unsupported level rc */
		cifs_dbg(FYI, "Error in FindFirst = %d\n", rc);

		cifs_buf_release(pSMB);

		/* BB eventually could optimize out free and realloc of buf */
		/*    for this case */
		if (rc == -EAGAIN)
			goto findFirstRetry;
	} else { /* decode response */
		/* BB remember to free buffer if error BB */
		rc = validate_t2((struct smb_t2_rsp *)pSMBr);
		if (rc == 0) {
			unsigned int lnoff;

			if (pSMBr->hdr.Flags2 & SMBFLG2_UNICODE)
				psrch_inf->unicode = true;
			else
				psrch_inf->unicode = false;

			psrch_inf->ntwrk_buf_start = (char *)pSMBr;
			psrch_inf->smallBuf = 0;
			psrch_inf->srch_entries_start =
				(char *) &pSMBr->hdr.Protocol +
					le16_to_cpu(pSMBr->t2.DataOffset);
			parms = (T2_FFIRST_RSP_PARMS *)((char *) &pSMBr->hdr.Protocol +
			       le16_to_cpu(pSMBr->t2.ParameterOffset));

			if (parms->EndofSearch)
				psrch_inf->endOfSearch = true;
			else
				psrch_inf->endOfSearch = false;

			psrch_inf->entries_in_buffer =
					le16_to_cpu(parms->SearchCount);
			psrch_inf->index_of_last_entry = 2 /* skip . and .. */ +
				psrch_inf->entries_in_buffer;
			lnoff = le16_to_cpu(parms->LastNameOffset);
			if (CIFSMaxBufSize < lnoff) {
				cifs_dbg(VFS, "ignoring corrupt resume name\n");
				psrch_inf->last_entry = NULL;
				return rc;
			}

			psrch_inf->last_entry = psrch_inf->srch_entries_start +
							lnoff;

			if (pnetfid)
				*pnetfid = parms->SearchHandle;
		} else {
			cifs_buf_release(pSMB);
		}
	}

	return rc;
}

int CIFSFindNext(const unsigned int xid, struct cifs_tcon *tcon,
		 __u16 searchHandle, __u16 search_flags,
		 struct cifs_search_info *psrch_inf)
{
	TRANSACTION2_FNEXT_REQ *pSMB = NULL;
	TRANSACTION2_FNEXT_RSP *pSMBr = NULL;
	T2_FNEXT_RSP_PARMS *parms;
	char *response_data;
	int rc = 0;
	int bytes_returned;
	unsigned int name_len;
	__u16 params, byte_count;

	cifs_dbg(FYI, "In FindNext\n");

	if (psrch_inf->endOfSearch)
		return -ENOENT;

	rc = smb_init(SMB_COM_TRANSACTION2, 15, tcon, (void **) &pSMB,
		(void **) &pSMBr);
	if (rc)
		return rc;

	params = 14; /* includes 2 bytes of null string, converted to LE below*/
	byte_count = 0;
	pSMB->TotalDataCount = 0;       /* no EAs */
	pSMB->MaxParameterCount = cpu_to_le16(8);
	pSMB->MaxDataCount = cpu_to_le16(CIFSMaxBufSize & 0xFFFFFF00);
	pSMB->MaxSetupCount = 0;
	pSMB->Reserved = 0;
	pSMB->Flags = 0;
	pSMB->Timeout = 0;
	pSMB->Reserved2 = 0;
	pSMB->ParameterOffset =  cpu_to_le16(
	      offsetof(struct smb_com_transaction2_fnext_req,SearchHandle) - 4);
	pSMB->DataCount = 0;
	pSMB->DataOffset = 0;
	pSMB->SetupCount = 1;
	pSMB->Reserved3 = 0;
	pSMB->SubCommand = cpu_to_le16(TRANS2_FIND_NEXT);
	pSMB->SearchHandle = searchHandle;      /* always kept as le */
	pSMB->SearchCount =
		cpu_to_le16(CIFSMaxBufSize / sizeof(FILE_UNIX_INFO));
	pSMB->InformationLevel = cpu_to_le16(psrch_inf->info_level);
	pSMB->ResumeKey = psrch_inf->resume_key;
	pSMB->SearchFlags = cpu_to_le16(search_flags);

	name_len = psrch_inf->resume_name_len;
	params += name_len;
	if (name_len < PATH_MAX) {
		memcpy(pSMB->ResumeFileName, psrch_inf->presume_name, name_len);
		byte_count += name_len;
		/* 14 byte parm len above enough for 2 byte null terminator */
		pSMB->ResumeFileName[name_len] = 0;
		pSMB->ResumeFileName[name_len+1] = 0;
	} else {
		rc = -EINVAL;
		goto FNext2_err_exit;
	}
	byte_count = params + 1 /* pad */ ;
	pSMB->TotalParameterCount = cpu_to_le16(params);
	pSMB->ParameterCount = pSMB->TotalParameterCount;
	inc_rfc1001_len(pSMB, byte_count);
	pSMB->ByteCount = cpu_to_le16(byte_count);

	rc = SendReceive(xid, tcon->ses, (struct smb_hdr *) pSMB,
			(struct smb_hdr *) pSMBr, &bytes_returned, 0);
	cifs_stats_inc(&tcon->stats.cifs_stats.num_fnext);
	if (rc) {
		if (rc == -EBADF) {
			psrch_inf->endOfSearch = true;
			cifs_buf_release(pSMB);
			rc = 0; /* search probably was closed at end of search*/
		} else
			cifs_dbg(FYI, "FindNext returned = %d\n", rc);
	} else {                /* decode response */
		rc = validate_t2((struct smb_t2_rsp *)pSMBr);

		if (rc == 0) {
			unsigned int lnoff;

			/* BB fixme add lock for file (srch_info) struct here */
			if (pSMBr->hdr.Flags2 & SMBFLG2_UNICODE)
				psrch_inf->unicode = true;
			else
				psrch_inf->unicode = false;
			response_data = (char *) &pSMBr->hdr.Protocol +
			       le16_to_cpu(pSMBr->t2.ParameterOffset);
			parms = (T2_FNEXT_RSP_PARMS *)response_data;
			response_data = (char *)&pSMBr->hdr.Protocol +
				le16_to_cpu(pSMBr->t2.DataOffset);
			if (psrch_inf->smallBuf)
				cifs_small_buf_release(
					psrch_inf->ntwrk_buf_start);
			else
				cifs_buf_release(psrch_inf->ntwrk_buf_start);
			psrch_inf->srch_entries_start = response_data;
			psrch_inf->ntwrk_buf_start = (char *)pSMB;
			psrch_inf->smallBuf = 0;
			if (parms->EndofSearch)
				psrch_inf->endOfSearch = true;
			else
				psrch_inf->endOfSearch = false;
			psrch_inf->entries_in_buffer =
						le16_to_cpu(parms->SearchCount);
			psrch_inf->index_of_last_entry +=
				psrch_inf->entries_in_buffer;
			lnoff = le16_to_cpu(parms->LastNameOffset);
			if (CIFSMaxBufSize < lnoff) {
				cifs_dbg(VFS, "ignoring corrupt resume name\n");
				psrch_inf->last_entry = NULL;
				return rc;
			} else
				psrch_inf->last_entry =
					psrch_inf->srch_entries_start + lnoff;

/*  cifs_dbg(FYI, "fnxt2 entries in buf %d index_of_last %d\n",
    psrch_inf->entries_in_buffer, psrch_inf->index_of_last_entry); */

			/* BB fixme add unlock here */
		}

	}

	/* BB On error, should we leave previous search buf (and count and
	last entry fields) intact or free the previous one? */

	/* Note: On -EAGAIN error only caller can retry on handle based calls
	since file handle passed in no longer valid */
FNext2_err_exit:
	if (rc != 0)
		cifs_buf_release(pSMB);
	return rc;
}

int
CIFSFindClose(const unsigned int xid, struct cifs_tcon *tcon,
	      const __u16 searchHandle)
{
	int rc = 0;
	FINDCLOSE_REQ *pSMB = NULL;

	cifs_dbg(FYI, "In CIFSSMBFindClose\n");
	rc = small_smb_init(SMB_COM_FIND_CLOSE2, 1, tcon, (void **)&pSMB);

	/* no sense returning error if session restarted
		as file handle has been closed */
	if (rc == -EAGAIN)
		return 0;
	if (rc)
		return rc;

	pSMB->FileID = searchHandle;
	pSMB->ByteCount = 0;
	rc = SendReceiveNoRsp(xid, tcon->ses, (char *) pSMB, 0);
	if (rc)
		cifs_dbg(VFS, "Send error in FindClose = %d\n", rc);

	cifs_stats_inc(&tcon->stats.cifs_stats.num_fclose);

	/* Since session is dead, search handle closed on server already */
	if (rc == -EAGAIN)
		rc = 0;

	return rc;
}

int
CIFSGetSrvInodeNumber(const unsigned int xid, struct cifs_tcon *tcon,
		      const char *search_name, __u64 *inode_number,
		      const struct nls_table *nls_codepage, int remap)
{
	int rc = 0;
	TRANSACTION2_QPI_REQ *pSMB = NULL;
	TRANSACTION2_QPI_RSP *pSMBr = NULL;
	int name_len, bytes_returned;
	__u16 params, byte_count;

	cifs_dbg(FYI, "In GetSrvInodeNum for %s\n", search_name);
	if (tcon == NULL)
		return -ENODEV;

GetInodeNumberRetry:
	rc = smb_init(SMB_COM_TRANSACTION2, 15, tcon, (void **) &pSMB,
		      (void **) &pSMBr);
	if (rc)
		return rc;

	if (pSMB->hdr.Flags2 & SMBFLG2_UNICODE) {
		name_len =
			cifsConvertToUTF16((__le16 *) pSMB->FileName,
					   search_name, PATH_MAX, nls_codepage,
					   remap);
		name_len++;     /* trailing null */
		name_len *= 2;
	} else {	/* BB improve the check for buffer overruns BB */
		name_len = strnlen(search_name, PATH_MAX);
		name_len++;     /* trailing null */
		strncpy(pSMB->FileName, search_name, name_len);
	}

	params = 2 /* level */  + 4 /* rsrvd */  + name_len /* incl null */ ;
	pSMB->TotalDataCount = 0;
	pSMB->MaxParameterCount = cpu_to_le16(2);
	/* BB find exact max data count below from sess structure BB */
	pSMB->MaxDataCount = cpu_to_le16(4000);
	pSMB->MaxSetupCount = 0;
	pSMB->Reserved = 0;
	pSMB->Flags = 0;
	pSMB->Timeout = 0;
	pSMB->Reserved2 = 0;
	pSMB->ParameterOffset = cpu_to_le16(offsetof(
		struct smb_com_transaction2_qpi_req, InformationLevel) - 4);
	pSMB->DataCount = 0;
	pSMB->DataOffset = 0;
	pSMB->SetupCount = 1;
	pSMB->Reserved3 = 0;
	pSMB->SubCommand = cpu_to_le16(TRANS2_QUERY_PATH_INFORMATION);
	byte_count = params + 1 /* pad */ ;
	pSMB->TotalParameterCount = cpu_to_le16(params);
	pSMB->ParameterCount = pSMB->TotalParameterCount;
	pSMB->InformationLevel = cpu_to_le16(SMB_QUERY_FILE_INTERNAL_INFO);
	pSMB->Reserved4 = 0;
	inc_rfc1001_len(pSMB, byte_count);
	pSMB->ByteCount = cpu_to_le16(byte_count);

	rc = SendReceive(xid, tcon->ses, (struct smb_hdr *) pSMB,
		(struct smb_hdr *) pSMBr, &bytes_returned, 0);
	if (rc) {
		cifs_dbg(FYI, "error %d in QueryInternalInfo\n", rc);
	} else {
		/* decode response */
		rc = validate_t2((struct smb_t2_rsp *)pSMBr);
		/* BB also check enough total bytes returned */
		if (rc || get_bcc(&pSMBr->hdr) < 2)
			/* If rc should we check for EOPNOSUPP and
			disable the srvino flag? or in caller? */
			rc = -EIO;      /* bad smb */
		else {
			__u16 data_offset = le16_to_cpu(pSMBr->t2.DataOffset);
			__u16 count = le16_to_cpu(pSMBr->t2.DataCount);
			struct file_internal_info *pfinfo;
			/* BB Do we need a cast or hash here ? */
			if (count < 8) {
				cifs_dbg(FYI, "Illegal size ret in QryIntrnlInf\n");
				rc = -EIO;
				goto GetInodeNumOut;
			}
			pfinfo = (struct file_internal_info *)
				(data_offset + (char *) &pSMBr->hdr.Protocol);
			*inode_number = le64_to_cpu(pfinfo->UniqueId);
		}
	}
GetInodeNumOut:
	cifs_buf_release(pSMB);
	if (rc == -EAGAIN)
		goto GetInodeNumberRetry;
	return rc;
}

/* parses DFS refferal V3 structure
 * caller is responsible for freeing target_nodes
 * returns:
 * 	on success - 0
 *	on failure - errno
 */
static int
parse_DFS_referrals(TRANSACTION2_GET_DFS_REFER_RSP *pSMBr,
		unsigned int *num_of_nodes,
		struct dfs_info3_param **target_nodes,
		const struct nls_table *nls_codepage, int remap,
		const char *searchName)
{
	int i, rc = 0;
	char *data_end;
	bool is_unicode;
	struct dfs_referral_level_3 *ref;

	if (pSMBr->hdr.Flags2 & SMBFLG2_UNICODE)
		is_unicode = true;
	else
		is_unicode = false;
	*num_of_nodes = le16_to_cpu(pSMBr->NumberOfReferrals);

	if (*num_of_nodes < 1) {
		cifs_dbg(VFS, "num_referrals: must be at least > 0, but we get num_referrals = %d\n",
			 *num_of_nodes);
		rc = -EINVAL;
		goto parse_DFS_referrals_exit;
	}

	ref = (struct dfs_referral_level_3 *) &(pSMBr->referrals);
	if (ref->VersionNumber != cpu_to_le16(3)) {
		cifs_dbg(VFS, "Referrals of V%d version are not supported, should be V3\n",
			 le16_to_cpu(ref->VersionNumber));
		rc = -EINVAL;
		goto parse_DFS_referrals_exit;
	}

	/* get the upper boundary of the resp buffer */
	data_end = (char *)(&(pSMBr->PathConsumed)) +
				le16_to_cpu(pSMBr->t2.DataCount);

	cifs_dbg(FYI, "num_referrals: %d dfs flags: 0x%x ...\n",
		 *num_of_nodes, le32_to_cpu(pSMBr->DFSFlags));

	*target_nodes = kcalloc(*num_of_nodes, sizeof(struct dfs_info3_param),
				GFP_KERNEL);
	if (*target_nodes == NULL) {
		rc = -ENOMEM;
		goto parse_DFS_referrals_exit;
	}

	/* collect necessary data from referrals */
	for (i = 0; i < *num_of_nodes; i++) {
		char *temp;
		int max_len;
		struct dfs_info3_param *node = (*target_nodes)+i;

		node->flags = le32_to_cpu(pSMBr->DFSFlags);
		if (is_unicode) {
			__le16 *tmp = kmalloc(strlen(searchName)*2 + 2,
						GFP_KERNEL);
			if (tmp == NULL) {
				rc = -ENOMEM;
				goto parse_DFS_referrals_exit;
			}
			cifsConvertToUTF16((__le16 *) tmp, searchName,
					   PATH_MAX, nls_codepage, remap);
			node->path_consumed = cifs_utf16_bytes(tmp,
					le16_to_cpu(pSMBr->PathConsumed),
					nls_codepage);
			kfree(tmp);
		} else
			node->path_consumed = le16_to_cpu(pSMBr->PathConsumed);

		node->server_type = le16_to_cpu(ref->ServerType);
		node->ref_flag = le16_to_cpu(ref->ReferralEntryFlags);

		/* copy DfsPath */
		temp = (char *)ref + le16_to_cpu(ref->DfsPathOffset);
		max_len = data_end - temp;
		node->path_name = cifs_strndup_from_utf16(temp, max_len,
						is_unicode, nls_codepage);
		if (!node->path_name) {
			rc = -ENOMEM;
			goto parse_DFS_referrals_exit;
		}

		/* copy link target UNC */
		temp = (char *)ref + le16_to_cpu(ref->NetworkAddressOffset);
		max_len = data_end - temp;
		node->node_name = cifs_strndup_from_utf16(temp, max_len,
						is_unicode, nls_codepage);
		if (!node->node_name) {
			rc = -ENOMEM;
			goto parse_DFS_referrals_exit;
		}

		ref++;
	}

parse_DFS_referrals_exit:
	if (rc) {
		free_dfs_info_array(*target_nodes, *num_of_nodes);
		*target_nodes = NULL;
		*num_of_nodes = 0;
	}
	return rc;
}

int
CIFSGetDFSRefer(const unsigned int xid, struct cifs_ses *ses,
		const char *search_name, struct dfs_info3_param **target_nodes,
		unsigned int *num_of_nodes,
		const struct nls_table *nls_codepage, int remap)
{
/* TRANS2_GET_DFS_REFERRAL */
	TRANSACTION2_GET_DFS_REFER_REQ *pSMB = NULL;
	TRANSACTION2_GET_DFS_REFER_RSP *pSMBr = NULL;
	int rc = 0;
	int bytes_returned;
	int name_len;
	__u16 params, byte_count;
	*num_of_nodes = 0;
	*target_nodes = NULL;

	cifs_dbg(FYI, "In GetDFSRefer the path %s\n", search_name);
	if (ses == NULL)
		return -ENODEV;
getDFSRetry:
	rc = smb_init(SMB_COM_TRANSACTION2, 15, NULL, (void **) &pSMB,
		      (void **) &pSMBr);
	if (rc)
		return rc;

	/* server pointer checked in called function,
	but should never be null here anyway */
	pSMB->hdr.Mid = get_next_mid(ses->server);
	pSMB->hdr.Tid = ses->ipc_tid;
	pSMB->hdr.Uid = ses->Suid;
	if (ses->capabilities & CAP_STATUS32)
		pSMB->hdr.Flags2 |= SMBFLG2_ERR_STATUS;
	if (ses->capabilities & CAP_DFS)
		pSMB->hdr.Flags2 |= SMBFLG2_DFS;

	if (ses->capabilities & CAP_UNICODE) {
		pSMB->hdr.Flags2 |= SMBFLG2_UNICODE;
		name_len =
		    cifsConvertToUTF16((__le16 *) pSMB->RequestFileName,
				       search_name, PATH_MAX, nls_codepage,
				       remap);
		name_len++;	/* trailing null */
		name_len *= 2;
	} else {	/* BB improve the check for buffer overruns BB */
		name_len = strnlen(search_name, PATH_MAX);
		name_len++;	/* trailing null */
		strncpy(pSMB->RequestFileName, search_name, name_len);
	}

	if (ses->server->sign)
		pSMB->hdr.Flags2 |= SMBFLG2_SECURITY_SIGNATURE;

	pSMB->hdr.Uid = ses->Suid;

	params = 2 /* level */  + name_len /*includes null */ ;
	pSMB->TotalDataCount = 0;
	pSMB->DataCount = 0;
	pSMB->DataOffset = 0;
	pSMB->MaxParameterCount = 0;
	/* BB find exact max SMB PDU from sess structure BB */
	pSMB->MaxDataCount = cpu_to_le16(4000);
	pSMB->MaxSetupCount = 0;
	pSMB->Reserved = 0;
	pSMB->Flags = 0;
	pSMB->Timeout = 0;
	pSMB->Reserved2 = 0;
	pSMB->ParameterOffset = cpu_to_le16(offsetof(
	  struct smb_com_transaction2_get_dfs_refer_req, MaxReferralLevel) - 4);
	pSMB->SetupCount = 1;
	pSMB->Reserved3 = 0;
	pSMB->SubCommand = cpu_to_le16(TRANS2_GET_DFS_REFERRAL);
	byte_count = params + 3 /* pad */ ;
	pSMB->ParameterCount = cpu_to_le16(params);
	pSMB->TotalParameterCount = pSMB->ParameterCount;
	pSMB->MaxReferralLevel = cpu_to_le16(3);
	inc_rfc1001_len(pSMB, byte_count);
	pSMB->ByteCount = cpu_to_le16(byte_count);

	rc = SendReceive(xid, ses, (struct smb_hdr *) pSMB,
			 (struct smb_hdr *) pSMBr, &bytes_returned, 0);
	if (rc) {
		cifs_dbg(FYI, "Send error in GetDFSRefer = %d\n", rc);
		goto GetDFSRefExit;
	}
	rc = validate_t2((struct smb_t2_rsp *)pSMBr);

	/* BB Also check if enough total bytes returned? */
	if (rc || get_bcc(&pSMBr->hdr) < 17) {
		rc = -EIO;      /* bad smb */
		goto GetDFSRefExit;
	}

	cifs_dbg(FYI, "Decoding GetDFSRefer response BCC: %d  Offset %d\n",
		 get_bcc(&pSMBr->hdr), le16_to_cpu(pSMBr->t2.DataOffset));

	/* parse returned result into more usable form */
	rc = parse_DFS_referrals(pSMBr, num_of_nodes,
				 target_nodes, nls_codepage, remap,
				 search_name);

GetDFSRefExit:
	cifs_buf_release(pSMB);

	if (rc == -EAGAIN)
		goto getDFSRetry;

	return rc;
}

/* Query File System Info such as free space to old servers such as Win 9x */
int
SMBOldQFSInfo(const unsigned int xid, struct cifs_tcon *tcon,
	      struct kstatfs *FSData)
{
/* level 0x01 SMB_QUERY_FILE_SYSTEM_INFO */
	TRANSACTION2_QFSI_REQ *pSMB = NULL;
	TRANSACTION2_QFSI_RSP *pSMBr = NULL;
	FILE_SYSTEM_ALLOC_INFO *response_data;
	int rc = 0;
	int bytes_returned = 0;
	__u16 params, byte_count;

	cifs_dbg(FYI, "OldQFSInfo\n");
oldQFSInfoRetry:
	rc = smb_init(SMB_COM_TRANSACTION2, 15, tcon, (void **) &pSMB,
		(void **) &pSMBr);
	if (rc)
		return rc;

	params = 2;     /* level */
	pSMB->TotalDataCount = 0;
	pSMB->MaxParameterCount = cpu_to_le16(2);
	pSMB->MaxDataCount = cpu_to_le16(1000);
	pSMB->MaxSetupCount = 0;
	pSMB->Reserved = 0;
	pSMB->Flags = 0;
	pSMB->Timeout = 0;
	pSMB->Reserved2 = 0;
	byte_count = params + 1 /* pad */ ;
	pSMB->TotalParameterCount = cpu_to_le16(params);
	pSMB->ParameterCount = pSMB->TotalParameterCount;
	pSMB->ParameterOffset = cpu_to_le16(offsetof(
	struct smb_com_transaction2_qfsi_req, InformationLevel) - 4);
	pSMB->DataCount = 0;
	pSMB->DataOffset = 0;
	pSMB->SetupCount = 1;
	pSMB->Reserved3 = 0;
	pSMB->SubCommand = cpu_to_le16(TRANS2_QUERY_FS_INFORMATION);
	pSMB->InformationLevel = cpu_to_le16(SMB_INFO_ALLOCATION);
	inc_rfc1001_len(pSMB, byte_count);
	pSMB->ByteCount = cpu_to_le16(byte_count);

	rc = SendReceive(xid, tcon->ses, (struct smb_hdr *) pSMB,
		(struct smb_hdr *) pSMBr, &bytes_returned, 0);
	if (rc) {
		cifs_dbg(FYI, "Send error in QFSInfo = %d\n", rc);
	} else {                /* decode response */
		rc = validate_t2((struct smb_t2_rsp *)pSMBr);

		if (rc || get_bcc(&pSMBr->hdr) < 18)
			rc = -EIO;      /* bad smb */
		else {
			__u16 data_offset = le16_to_cpu(pSMBr->t2.DataOffset);
			cifs_dbg(FYI, "qfsinf resp BCC: %d  Offset %d\n",
				 get_bcc(&pSMBr->hdr), data_offset);

			response_data = (FILE_SYSTEM_ALLOC_INFO *)
				(((char *) &pSMBr->hdr.Protocol) + data_offset);
			FSData->f_bsize =
				le16_to_cpu(response_data->BytesPerSector) *
				le32_to_cpu(response_data->
					SectorsPerAllocationUnit);
			FSData->f_blocks =
			       le32_to_cpu(response_data->TotalAllocationUnits);
			FSData->f_bfree = FSData->f_bavail =
				le32_to_cpu(response_data->FreeAllocationUnits);
			cifs_dbg(FYI, "Blocks: %lld  Free: %lld Block size %ld\n",
				 (unsigned long long)FSData->f_blocks,
				 (unsigned long long)FSData->f_bfree,
				 FSData->f_bsize);
		}
	}
	cifs_buf_release(pSMB);

	if (rc == -EAGAIN)
		goto oldQFSInfoRetry;

	return rc;
}

int
CIFSSMBQFSInfo(const unsigned int xid, struct cifs_tcon *tcon,
	       struct kstatfs *FSData)
{
/* level 0x103 SMB_QUERY_FILE_SYSTEM_INFO */
	TRANSACTION2_QFSI_REQ *pSMB = NULL;
	TRANSACTION2_QFSI_RSP *pSMBr = NULL;
	FILE_SYSTEM_INFO *response_data;
	int rc = 0;
	int bytes_returned = 0;
	__u16 params, byte_count;

	cifs_dbg(FYI, "In QFSInfo\n");
QFSInfoRetry:
	rc = smb_init(SMB_COM_TRANSACTION2, 15, tcon, (void **) &pSMB,
		      (void **) &pSMBr);
	if (rc)
		return rc;

	params = 2;	/* level */
	pSMB->TotalDataCount = 0;
	pSMB->MaxParameterCount = cpu_to_le16(2);
	pSMB->MaxDataCount = cpu_to_le16(1000);
	pSMB->MaxSetupCount = 0;
	pSMB->Reserved = 0;
	pSMB->Flags = 0;
	pSMB->Timeout = 0;
	pSMB->Reserved2 = 0;
	byte_count = params + 1 /* pad */ ;
	pSMB->TotalParameterCount = cpu_to_le16(params);
	pSMB->ParameterCount = pSMB->TotalParameterCount;
	pSMB->ParameterOffset = cpu_to_le16(offsetof(
		struct smb_com_transaction2_qfsi_req, InformationLevel) - 4);
	pSMB->DataCount = 0;
	pSMB->DataOffset = 0;
	pSMB->SetupCount = 1;
	pSMB->Reserved3 = 0;
	pSMB->SubCommand = cpu_to_le16(TRANS2_QUERY_FS_INFORMATION);
	pSMB->InformationLevel = cpu_to_le16(SMB_QUERY_FS_SIZE_INFO);
	inc_rfc1001_len(pSMB, byte_count);
	pSMB->ByteCount = cpu_to_le16(byte_count);

	rc = SendReceive(xid, tcon->ses, (struct smb_hdr *) pSMB,
			 (struct smb_hdr *) pSMBr, &bytes_returned, 0);
	if (rc) {
		cifs_dbg(FYI, "Send error in QFSInfo = %d\n", rc);
	} else {		/* decode response */
		rc = validate_t2((struct smb_t2_rsp *)pSMBr);

		if (rc || get_bcc(&pSMBr->hdr) < 24)
			rc = -EIO;	/* bad smb */
		else {
			__u16 data_offset = le16_to_cpu(pSMBr->t2.DataOffset);

			response_data =
			    (FILE_SYSTEM_INFO
			     *) (((char *) &pSMBr->hdr.Protocol) +
				 data_offset);
			FSData->f_bsize =
			    le32_to_cpu(response_data->BytesPerSector) *
			    le32_to_cpu(response_data->
					SectorsPerAllocationUnit);
			FSData->f_blocks =
			    le64_to_cpu(response_data->TotalAllocationUnits);
			FSData->f_bfree = FSData->f_bavail =
			    le64_to_cpu(response_data->FreeAllocationUnits);
			cifs_dbg(FYI, "Blocks: %lld  Free: %lld Block size %ld\n",
				 (unsigned long long)FSData->f_blocks,
				 (unsigned long long)FSData->f_bfree,
				 FSData->f_bsize);
		}
	}
	cifs_buf_release(pSMB);

	if (rc == -EAGAIN)
		goto QFSInfoRetry;

	return rc;
}

int
CIFSSMBQFSAttributeInfo(const unsigned int xid, struct cifs_tcon *tcon)
{
/* level 0x105  SMB_QUERY_FILE_SYSTEM_INFO */
	TRANSACTION2_QFSI_REQ *pSMB = NULL;
	TRANSACTION2_QFSI_RSP *pSMBr = NULL;
	FILE_SYSTEM_ATTRIBUTE_INFO *response_data;
	int rc = 0;
	int bytes_returned = 0;
	__u16 params, byte_count;

	cifs_dbg(FYI, "In QFSAttributeInfo\n");
QFSAttributeRetry:
	rc = smb_init(SMB_COM_TRANSACTION2, 15, tcon, (void **) &pSMB,
		      (void **) &pSMBr);
	if (rc)
		return rc;

	params = 2;	/* level */
	pSMB->TotalDataCount = 0;
	pSMB->MaxParameterCount = cpu_to_le16(2);
	/* BB find exact max SMB PDU from sess structure BB */
	pSMB->MaxDataCount = cpu_to_le16(1000);
	pSMB->MaxSetupCount = 0;
	pSMB->Reserved = 0;
	pSMB->Flags = 0;
	pSMB->Timeout = 0;
	pSMB->Reserved2 = 0;
	byte_count = params + 1 /* pad */ ;
	pSMB->TotalParameterCount = cpu_to_le16(params);
	pSMB->ParameterCount = pSMB->TotalParameterCount;
	pSMB->ParameterOffset = cpu_to_le16(offsetof(
		struct smb_com_transaction2_qfsi_req, InformationLevel) - 4);
	pSMB->DataCount = 0;
	pSMB->DataOffset = 0;
	pSMB->SetupCount = 1;
	pSMB->Reserved3 = 0;
	pSMB->SubCommand = cpu_to_le16(TRANS2_QUERY_FS_INFORMATION);
	pSMB->InformationLevel = cpu_to_le16(SMB_QUERY_FS_ATTRIBUTE_INFO);
	inc_rfc1001_len(pSMB, byte_count);
	pSMB->ByteCount = cpu_to_le16(byte_count);

	rc = SendReceive(xid, tcon->ses, (struct smb_hdr *) pSMB,
			 (struct smb_hdr *) pSMBr, &bytes_returned, 0);
	if (rc) {
		cifs_dbg(VFS, "Send error in QFSAttributeInfo = %d\n", rc);
	} else {		/* decode response */
		rc = validate_t2((struct smb_t2_rsp *)pSMBr);

		if (rc || get_bcc(&pSMBr->hdr) < 13) {
			/* BB also check if enough bytes returned */
			rc = -EIO;	/* bad smb */
		} else {
			__u16 data_offset = le16_to_cpu(pSMBr->t2.DataOffset);
			response_data =
			    (FILE_SYSTEM_ATTRIBUTE_INFO
			     *) (((char *) &pSMBr->hdr.Protocol) +
				 data_offset);
			memcpy(&tcon->fsAttrInfo, response_data,
			       sizeof(FILE_SYSTEM_ATTRIBUTE_INFO));
		}
	}
	cifs_buf_release(pSMB);

	if (rc == -EAGAIN)
		goto QFSAttributeRetry;

	return rc;
}

int
CIFSSMBQFSDeviceInfo(const unsigned int xid, struct cifs_tcon *tcon)
{
/* level 0x104 SMB_QUERY_FILE_SYSTEM_INFO */
	TRANSACTION2_QFSI_REQ *pSMB = NULL;
	TRANSACTION2_QFSI_RSP *pSMBr = NULL;
	FILE_SYSTEM_DEVICE_INFO *response_data;
	int rc = 0;
	int bytes_returned = 0;
	__u16 params, byte_count;

	cifs_dbg(FYI, "In QFSDeviceInfo\n");
QFSDeviceRetry:
	rc = smb_init(SMB_COM_TRANSACTION2, 15, tcon, (void **) &pSMB,
		      (void **) &pSMBr);
	if (rc)
		return rc;

	params = 2;	/* level */
	pSMB->TotalDataCount = 0;
	pSMB->MaxParameterCount = cpu_to_le16(2);
	/* BB find exact max SMB PDU from sess structure BB */
	pSMB->MaxDataCount = cpu_to_le16(1000);
	pSMB->MaxSetupCount = 0;
	pSMB->Reserved = 0;
	pSMB->Flags = 0;
	pSMB->Timeout = 0;
	pSMB->Reserved2 = 0;
	byte_count = params + 1 /* pad */ ;
	pSMB->TotalParameterCount = cpu_to_le16(params);
	pSMB->ParameterCount = pSMB->TotalParameterCount;
	pSMB->ParameterOffset = cpu_to_le16(offsetof(
		struct smb_com_transaction2_qfsi_req, InformationLevel) - 4);

	pSMB->DataCount = 0;
	pSMB->DataOffset = 0;
	pSMB->SetupCount = 1;
	pSMB->Reserved3 = 0;
	pSMB->SubCommand = cpu_to_le16(TRANS2_QUERY_FS_INFORMATION);
	pSMB->InformationLevel = cpu_to_le16(SMB_QUERY_FS_DEVICE_INFO);
	inc_rfc1001_len(pSMB, byte_count);
	pSMB->ByteCount = cpu_to_le16(byte_count);

	rc = SendReceive(xid, tcon->ses, (struct smb_hdr *) pSMB,
			 (struct smb_hdr *) pSMBr, &bytes_returned, 0);
	if (rc) {
		cifs_dbg(FYI, "Send error in QFSDeviceInfo = %d\n", rc);
	} else {		/* decode response */
		rc = validate_t2((struct smb_t2_rsp *)pSMBr);

		if (rc || get_bcc(&pSMBr->hdr) <
			  sizeof(FILE_SYSTEM_DEVICE_INFO))
			rc = -EIO;	/* bad smb */
		else {
			__u16 data_offset = le16_to_cpu(pSMBr->t2.DataOffset);
			response_data =
			    (FILE_SYSTEM_DEVICE_INFO *)
				(((char *) &pSMBr->hdr.Protocol) +
				 data_offset);
			memcpy(&tcon->fsDevInfo, response_data,
			       sizeof(FILE_SYSTEM_DEVICE_INFO));
		}
	}
	cifs_buf_release(pSMB);

	if (rc == -EAGAIN)
		goto QFSDeviceRetry;

	return rc;
}

int
CIFSSMBQFSUnixInfo(const unsigned int xid, struct cifs_tcon *tcon)
{
/* level 0x200  SMB_QUERY_CIFS_UNIX_INFO */
	TRANSACTION2_QFSI_REQ *pSMB = NULL;
	TRANSACTION2_QFSI_RSP *pSMBr = NULL;
	FILE_SYSTEM_UNIX_INFO *response_data;
	int rc = 0;
	int bytes_returned = 0;
	__u16 params, byte_count;

	cifs_dbg(FYI, "In QFSUnixInfo\n");
QFSUnixRetry:
	rc = smb_init_no_reconnect(SMB_COM_TRANSACTION2, 15, tcon,
				   (void **) &pSMB, (void **) &pSMBr);
	if (rc)
		return rc;

	params = 2;	/* level */
	pSMB->TotalDataCount = 0;
	pSMB->DataCount = 0;
	pSMB->DataOffset = 0;
	pSMB->MaxParameterCount = cpu_to_le16(2);
	/* BB find exact max SMB PDU from sess structure BB */
	pSMB->MaxDataCount = cpu_to_le16(100);
	pSMB->MaxSetupCount = 0;
	pSMB->Reserved = 0;
	pSMB->Flags = 0;
	pSMB->Timeout = 0;
	pSMB->Reserved2 = 0;
	byte_count = params + 1 /* pad */ ;
	pSMB->ParameterCount = cpu_to_le16(params);
	pSMB->TotalParameterCount = pSMB->ParameterCount;
	pSMB->ParameterOffset = cpu_to_le16(offsetof(struct
			smb_com_transaction2_qfsi_req, InformationLevel) - 4);
	pSMB->SetupCount = 1;
	pSMB->Reserved3 = 0;
	pSMB->SubCommand = cpu_to_le16(TRANS2_QUERY_FS_INFORMATION);
	pSMB->InformationLevel = cpu_to_le16(SMB_QUERY_CIFS_UNIX_INFO);
	inc_rfc1001_len(pSMB, byte_count);
	pSMB->ByteCount = cpu_to_le16(byte_count);

	rc = SendReceive(xid, tcon->ses, (struct smb_hdr *) pSMB,
			 (struct smb_hdr *) pSMBr, &bytes_returned, 0);
	if (rc) {
		cifs_dbg(VFS, "Send error in QFSUnixInfo = %d\n", rc);
	} else {		/* decode response */
		rc = validate_t2((struct smb_t2_rsp *)pSMBr);

		if (rc || get_bcc(&pSMBr->hdr) < 13) {
			rc = -EIO;	/* bad smb */
		} else {
			__u16 data_offset = le16_to_cpu(pSMBr->t2.DataOffset);
			response_data =
			    (FILE_SYSTEM_UNIX_INFO
			     *) (((char *) &pSMBr->hdr.Protocol) +
				 data_offset);
			memcpy(&tcon->fsUnixInfo, response_data,
			       sizeof(FILE_SYSTEM_UNIX_INFO));
		}
	}
	cifs_buf_release(pSMB);

	if (rc == -EAGAIN)
		goto QFSUnixRetry;


	return rc;
}

int
CIFSSMBSetFSUnixInfo(const unsigned int xid, struct cifs_tcon *tcon, __u64 cap)
{
/* level 0x200  SMB_SET_CIFS_UNIX_INFO */
	TRANSACTION2_SETFSI_REQ *pSMB = NULL;
	TRANSACTION2_SETFSI_RSP *pSMBr = NULL;
	int rc = 0;
	int bytes_returned = 0;
	__u16 params, param_offset, offset, byte_count;

	cifs_dbg(FYI, "In SETFSUnixInfo\n");
SETFSUnixRetry:
	/* BB switch to small buf init to save memory */
	rc = smb_init_no_reconnect(SMB_COM_TRANSACTION2, 15, tcon,
					(void **) &pSMB, (void **) &pSMBr);
	if (rc)
		return rc;

	params = 4;	/* 2 bytes zero followed by info level. */
	pSMB->MaxSetupCount = 0;
	pSMB->Reserved = 0;
	pSMB->Flags = 0;
	pSMB->Timeout = 0;
	pSMB->Reserved2 = 0;
	param_offset = offsetof(struct smb_com_transaction2_setfsi_req, FileNum)
				- 4;
	offset = param_offset + params;

	pSMB->MaxParameterCount = cpu_to_le16(4);
	/* BB find exact max SMB PDU from sess structure BB */
	pSMB->MaxDataCount = cpu_to_le16(100);
	pSMB->SetupCount = 1;
	pSMB->Reserved3 = 0;
	pSMB->SubCommand = cpu_to_le16(TRANS2_SET_FS_INFORMATION);
	byte_count = 1 /* pad */ + params + 12;

	pSMB->DataCount = cpu_to_le16(12);
	pSMB->ParameterCount = cpu_to_le16(params);
	pSMB->TotalDataCount = pSMB->DataCount;
	pSMB->TotalParameterCount = pSMB->ParameterCount;
	pSMB->ParameterOffset = cpu_to_le16(param_offset);
	pSMB->DataOffset = cpu_to_le16(offset);

	/* Params. */
	pSMB->FileNum = 0;
	pSMB->InformationLevel = cpu_to_le16(SMB_SET_CIFS_UNIX_INFO);

	/* Data. */
	pSMB->ClientUnixMajor = cpu_to_le16(CIFS_UNIX_MAJOR_VERSION);
	pSMB->ClientUnixMinor = cpu_to_le16(CIFS_UNIX_MINOR_VERSION);
	pSMB->ClientUnixCap = cpu_to_le64(cap);

	inc_rfc1001_len(pSMB, byte_count);
	pSMB->ByteCount = cpu_to_le16(byte_count);

	rc = SendReceive(xid, tcon->ses, (struct smb_hdr *) pSMB,
			 (struct smb_hdr *) pSMBr, &bytes_returned, 0);
	if (rc) {
		cifs_dbg(VFS, "Send error in SETFSUnixInfo = %d\n", rc);
	} else {		/* decode response */
		rc = validate_t2((struct smb_t2_rsp *)pSMBr);
		if (rc)
			rc = -EIO;	/* bad smb */
	}
	cifs_buf_release(pSMB);

	if (rc == -EAGAIN)
		goto SETFSUnixRetry;

	return rc;
}



int
CIFSSMBQFSPosixInfo(const unsigned int xid, struct cifs_tcon *tcon,
		   struct kstatfs *FSData)
{
/* level 0x201  SMB_QUERY_CIFS_POSIX_INFO */
	TRANSACTION2_QFSI_REQ *pSMB = NULL;
	TRANSACTION2_QFSI_RSP *pSMBr = NULL;
	FILE_SYSTEM_POSIX_INFO *response_data;
	int rc = 0;
	int bytes_returned = 0;
	__u16 params, byte_count;

	cifs_dbg(FYI, "In QFSPosixInfo\n");
QFSPosixRetry:
	rc = smb_init(SMB_COM_TRANSACTION2, 15, tcon, (void **) &pSMB,
		      (void **) &pSMBr);
	if (rc)
		return rc;

	params = 2;	/* level */
	pSMB->TotalDataCount = 0;
	pSMB->DataCount = 0;
	pSMB->DataOffset = 0;
	pSMB->MaxParameterCount = cpu_to_le16(2);
	/* BB find exact max SMB PDU from sess structure BB */
	pSMB->MaxDataCount = cpu_to_le16(100);
	pSMB->MaxSetupCount = 0;
	pSMB->Reserved = 0;
	pSMB->Flags = 0;
	pSMB->Timeout = 0;
	pSMB->Reserved2 = 0;
	byte_count = params + 1 /* pad */ ;
	pSMB->ParameterCount = cpu_to_le16(params);
	pSMB->TotalParameterCount = pSMB->ParameterCount;
	pSMB->ParameterOffset = cpu_to_le16(offsetof(struct
			smb_com_transaction2_qfsi_req, InformationLevel) - 4);
	pSMB->SetupCount = 1;
	pSMB->Reserved3 = 0;
	pSMB->SubCommand = cpu_to_le16(TRANS2_QUERY_FS_INFORMATION);
	pSMB->InformationLevel = cpu_to_le16(SMB_QUERY_POSIX_FS_INFO);
	inc_rfc1001_len(pSMB, byte_count);
	pSMB->ByteCount = cpu_to_le16(byte_count);

	rc = SendReceive(xid, tcon->ses, (struct smb_hdr *) pSMB,
			 (struct smb_hdr *) pSMBr, &bytes_returned, 0);
	if (rc) {
		cifs_dbg(FYI, "Send error in QFSUnixInfo = %d\n", rc);
	} else {		/* decode response */
		rc = validate_t2((struct smb_t2_rsp *)pSMBr);

		if (rc || get_bcc(&pSMBr->hdr) < 13) {
			rc = -EIO;	/* bad smb */
		} else {
			__u16 data_offset = le16_to_cpu(pSMBr->t2.DataOffset);
			response_data =
			    (FILE_SYSTEM_POSIX_INFO
			     *) (((char *) &pSMBr->hdr.Protocol) +
				 data_offset);
			FSData->f_bsize =
					le32_to_cpu(response_data->BlockSize);
			FSData->f_blocks =
					le64_to_cpu(response_data->TotalBlocks);
			FSData->f_bfree =
			    le64_to_cpu(response_data->BlocksAvail);
			if (response_data->UserBlocksAvail == cpu_to_le64(-1)) {
				FSData->f_bavail = FSData->f_bfree;
			} else {
				FSData->f_bavail =
				    le64_to_cpu(response_data->UserBlocksAvail);
			}
			if (response_data->TotalFileNodes != cpu_to_le64(-1))
				FSData->f_files =
				     le64_to_cpu(response_data->TotalFileNodes);
			if (response_data->FreeFileNodes != cpu_to_le64(-1))
				FSData->f_ffree =
				      le64_to_cpu(response_data->FreeFileNodes);
		}
	}
	cifs_buf_release(pSMB);

	if (rc == -EAGAIN)
		goto QFSPosixRetry;

	return rc;
}


/*
 * We can not use write of zero bytes trick to set file size due to need for
 * large file support. Also note that this SetPathInfo is preferred to
 * SetFileInfo based method in next routine which is only needed to work around
 * a sharing violation bugin Samba which this routine can run into.
 */
int
CIFSSMBSetEOF(const unsigned int xid, struct cifs_tcon *tcon,
	      const char *file_name, __u64 size, struct cifs_sb_info *cifs_sb,
	      bool set_allocation)
{
	struct smb_com_transaction2_spi_req *pSMB = NULL;
	struct smb_com_transaction2_spi_rsp *pSMBr = NULL;
	struct file_end_of_file_info *parm_data;
	int name_len;
	int rc = 0;
	int bytes_returned = 0;
	int remap = cifs_remap(cifs_sb);

	__u16 params, byte_count, data_count, param_offset, offset;

	cifs_dbg(FYI, "In SetEOF\n");
SetEOFRetry:
	rc = smb_init(SMB_COM_TRANSACTION2, 15, tcon, (void **) &pSMB,
		      (void **) &pSMBr);
	if (rc)
		return rc;

	if (pSMB->hdr.Flags2 & SMBFLG2_UNICODE) {
		name_len =
		    cifsConvertToUTF16((__le16 *) pSMB->FileName, file_name,
				       PATH_MAX, cifs_sb->local_nls, remap);
		name_len++;	/* trailing null */
		name_len *= 2;
	} else {	/* BB improve the check for buffer overruns BB */
		name_len = strnlen(file_name, PATH_MAX);
		name_len++;	/* trailing null */
		strncpy(pSMB->FileName, file_name, name_len);
	}
	params = 6 + name_len;
	data_count = sizeof(struct file_end_of_file_info);
	pSMB->MaxParameterCount = cpu_to_le16(2);
	pSMB->MaxDataCount = cpu_to_le16(4100);
	pSMB->MaxSetupCount = 0;
	pSMB->Reserved = 0;
	pSMB->Flags = 0;
	pSMB->Timeout = 0;
	pSMB->Reserved2 = 0;
	param_offset = offsetof(struct smb_com_transaction2_spi_req,
				InformationLevel) - 4;
	offset = param_offset + params;
	if (set_allocation) {
		if (tcon->ses->capabilities & CAP_INFOLEVEL_PASSTHRU)
			pSMB->InformationLevel =
				cpu_to_le16(SMB_SET_FILE_ALLOCATION_INFO2);
		else
			pSMB->InformationLevel =
				cpu_to_le16(SMB_SET_FILE_ALLOCATION_INFO);
	} else /* Set File Size */  {
	    if (tcon->ses->capabilities & CAP_INFOLEVEL_PASSTHRU)
		    pSMB->InformationLevel =
				cpu_to_le16(SMB_SET_FILE_END_OF_FILE_INFO2);
	    else
		    pSMB->InformationLevel =
				cpu_to_le16(SMB_SET_FILE_END_OF_FILE_INFO);
	}

	parm_data =
	    (struct file_end_of_file_info *) (((char *) &pSMB->hdr.Protocol) +
				       offset);
	pSMB->ParameterOffset = cpu_to_le16(param_offset);
	pSMB->DataOffset = cpu_to_le16(offset);
	pSMB->SetupCount = 1;
	pSMB->Reserved3 = 0;
	pSMB->SubCommand = cpu_to_le16(TRANS2_SET_PATH_INFORMATION);
	byte_count = 3 /* pad */  + params + data_count;
	pSMB->DataCount = cpu_to_le16(data_count);
	pSMB->TotalDataCount = pSMB->DataCount;
	pSMB->ParameterCount = cpu_to_le16(params);
	pSMB->TotalParameterCount = pSMB->ParameterCount;
	pSMB->Reserved4 = 0;
	inc_rfc1001_len(pSMB, byte_count);
	parm_data->FileSize = cpu_to_le64(size);
	pSMB->ByteCount = cpu_to_le16(byte_count);
	rc = SendReceive(xid, tcon->ses, (struct smb_hdr *) pSMB,
			 (struct smb_hdr *) pSMBr, &bytes_returned, 0);
	if (rc)
		cifs_dbg(FYI, "SetPathInfo (file size) returned %d\n", rc);

	cifs_buf_release(pSMB);

	if (rc == -EAGAIN)
		goto SetEOFRetry;

	return rc;
}

int
CIFSSMBSetFileSize(const unsigned int xid, struct cifs_tcon *tcon,
		   struct cifsFileInfo *cfile, __u64 size, bool set_allocation)
{
	struct smb_com_transaction2_sfi_req *pSMB  = NULL;
	struct file_end_of_file_info *parm_data;
	int rc = 0;
	__u16 params, param_offset, offset, byte_count, count;

	cifs_dbg(FYI, "SetFileSize (via SetFileInfo) %lld\n",
		 (long long)size);
	rc = small_smb_init(SMB_COM_TRANSACTION2, 15, tcon, (void **) &pSMB);

	if (rc)
		return rc;

	pSMB->hdr.Pid = cpu_to_le16((__u16)cfile->pid);
	pSMB->hdr.PidHigh = cpu_to_le16((__u16)(cfile->pid >> 16));

	params = 6;
	pSMB->MaxSetupCount = 0;
	pSMB->Reserved = 0;
	pSMB->Flags = 0;
	pSMB->Timeout = 0;
	pSMB->Reserved2 = 0;
	param_offset = offsetof(struct smb_com_transaction2_sfi_req, Fid) - 4;
	offset = param_offset + params;

	count = sizeof(struct file_end_of_file_info);
	pSMB->MaxParameterCount = cpu_to_le16(2);
	/* BB find exact max SMB PDU from sess structure BB */
	pSMB->MaxDataCount = cpu_to_le16(1000);
	pSMB->SetupCount = 1;
	pSMB->Reserved3 = 0;
	pSMB->SubCommand = cpu_to_le16(TRANS2_SET_FILE_INFORMATION);
	byte_count = 3 /* pad */  + params + count;
	pSMB->DataCount = cpu_to_le16(count);
	pSMB->ParameterCount = cpu_to_le16(params);
	pSMB->TotalDataCount = pSMB->DataCount;
	pSMB->TotalParameterCount = pSMB->ParameterCount;
	pSMB->ParameterOffset = cpu_to_le16(param_offset);
	parm_data =
		(struct file_end_of_file_info *) (((char *) &pSMB->hdr.Protocol)
				+ offset);
	pSMB->DataOffset = cpu_to_le16(offset);
	parm_data->FileSize = cpu_to_le64(size);
	pSMB->Fid = cfile->fid.netfid;
	if (set_allocation) {
		if (tcon->ses->capabilities & CAP_INFOLEVEL_PASSTHRU)
			pSMB->InformationLevel =
				cpu_to_le16(SMB_SET_FILE_ALLOCATION_INFO2);
		else
			pSMB->InformationLevel =
				cpu_to_le16(SMB_SET_FILE_ALLOCATION_INFO);
	} else /* Set File Size */  {
	    if (tcon->ses->capabilities & CAP_INFOLEVEL_PASSTHRU)
		    pSMB->InformationLevel =
				cpu_to_le16(SMB_SET_FILE_END_OF_FILE_INFO2);
	    else
		    pSMB->InformationLevel =
				cpu_to_le16(SMB_SET_FILE_END_OF_FILE_INFO);
	}
	pSMB->Reserved4 = 0;
	inc_rfc1001_len(pSMB, byte_count);
	pSMB->ByteCount = cpu_to_le16(byte_count);
	rc = SendReceiveNoRsp(xid, tcon->ses, (char *) pSMB, 0);
	if (rc) {
		cifs_dbg(FYI, "Send error in SetFileInfo (SetFileSize) = %d\n",
			 rc);
	}

	/* Note: On -EAGAIN error only caller can retry on handle based calls
		since file handle passed in no longer valid */

	return rc;
}

/* Some legacy servers such as NT4 require that the file times be set on
   an open handle, rather than by pathname - this is awkward due to
   potential access conflicts on the open, but it is unavoidable for these
   old servers since the only other choice is to go from 100 nanosecond DCE
   time and resort to the original setpathinfo level which takes the ancient
   DOS time format with 2 second granularity */
int
CIFSSMBSetFileInfo(const unsigned int xid, struct cifs_tcon *tcon,
		    const FILE_BASIC_INFO *data, __u16 fid, __u32 pid_of_opener)
{
	struct smb_com_transaction2_sfi_req *pSMB  = NULL;
	char *data_offset;
	int rc = 0;
	__u16 params, param_offset, offset, byte_count, count;

	cifs_dbg(FYI, "Set Times (via SetFileInfo)\n");
	rc = small_smb_init(SMB_COM_TRANSACTION2, 15, tcon, (void **) &pSMB);

	if (rc)
		return rc;

	pSMB->hdr.Pid = cpu_to_le16((__u16)pid_of_opener);
	pSMB->hdr.PidHigh = cpu_to_le16((__u16)(pid_of_opener >> 16));

	params = 6;
	pSMB->MaxSetupCount = 0;
	pSMB->Reserved = 0;
	pSMB->Flags = 0;
	pSMB->Timeout = 0;
	pSMB->Reserved2 = 0;
	param_offset = offsetof(struct smb_com_transaction2_sfi_req, Fid) - 4;
	offset = param_offset + params;

	data_offset = (char *)pSMB +
			offsetof(struct smb_hdr, Protocol) + offset;

	count = sizeof(FILE_BASIC_INFO);
	pSMB->MaxParameterCount = cpu_to_le16(2);
	/* BB find max SMB PDU from sess */
	pSMB->MaxDataCount = cpu_to_le16(1000);
	pSMB->SetupCount = 1;
	pSMB->Reserved3 = 0;
	pSMB->SubCommand = cpu_to_le16(TRANS2_SET_FILE_INFORMATION);
	byte_count = 3 /* pad */  + params + count;
	pSMB->DataCount = cpu_to_le16(count);
	pSMB->ParameterCount = cpu_to_le16(params);
	pSMB->TotalDataCount = pSMB->DataCount;
	pSMB->TotalParameterCount = pSMB->ParameterCount;
	pSMB->ParameterOffset = cpu_to_le16(param_offset);
	pSMB->DataOffset = cpu_to_le16(offset);
	pSMB->Fid = fid;
	if (tcon->ses->capabilities & CAP_INFOLEVEL_PASSTHRU)
		pSMB->InformationLevel = cpu_to_le16(SMB_SET_FILE_BASIC_INFO2);
	else
		pSMB->InformationLevel = cpu_to_le16(SMB_SET_FILE_BASIC_INFO);
	pSMB->Reserved4 = 0;
	inc_rfc1001_len(pSMB, byte_count);
	pSMB->ByteCount = cpu_to_le16(byte_count);
	memcpy(data_offset, data, sizeof(FILE_BASIC_INFO));
	rc = SendReceiveNoRsp(xid, tcon->ses, (char *) pSMB, 0);
	if (rc)
		cifs_dbg(FYI, "Send error in Set Time (SetFileInfo) = %d\n",
			 rc);

	/* Note: On -EAGAIN error only caller can retry on handle based calls
		since file handle passed in no longer valid */

	return rc;
}

int
CIFSSMBSetFileDisposition(const unsigned int xid, struct cifs_tcon *tcon,
			  bool delete_file, __u16 fid, __u32 pid_of_opener)
{
	struct smb_com_transaction2_sfi_req *pSMB  = NULL;
	char *data_offset;
	int rc = 0;
	__u16 params, param_offset, offset, byte_count, count;

	cifs_dbg(FYI, "Set File Disposition (via SetFileInfo)\n");
	rc = small_smb_init(SMB_COM_TRANSACTION2, 15, tcon, (void **) &pSMB);

	if (rc)
		return rc;

	pSMB->hdr.Pid = cpu_to_le16((__u16)pid_of_opener);
	pSMB->hdr.PidHigh = cpu_to_le16((__u16)(pid_of_opener >> 16));

	params = 6;
	pSMB->MaxSetupCount = 0;
	pSMB->Reserved = 0;
	pSMB->Flags = 0;
	pSMB->Timeout = 0;
	pSMB->Reserved2 = 0;
	param_offset = offsetof(struct smb_com_transaction2_sfi_req, Fid) - 4;
	offset = param_offset + params;

	data_offset = (char *) (&pSMB->hdr.Protocol) + offset;

	count = 1;
	pSMB->MaxParameterCount = cpu_to_le16(2);
	/* BB find max SMB PDU from sess */
	pSMB->MaxDataCount = cpu_to_le16(1000);
	pSMB->SetupCount = 1;
	pSMB->Reserved3 = 0;
	pSMB->SubCommand = cpu_to_le16(TRANS2_SET_FILE_INFORMATION);
	byte_count = 3 /* pad */  + params + count;
	pSMB->DataCount = cpu_to_le16(count);
	pSMB->ParameterCount = cpu_to_le16(params);
	pSMB->TotalDataCount = pSMB->DataCount;
	pSMB->TotalParameterCount = pSMB->ParameterCount;
	pSMB->ParameterOffset = cpu_to_le16(param_offset);
	pSMB->DataOffset = cpu_to_le16(offset);
	pSMB->Fid = fid;
	pSMB->InformationLevel = cpu_to_le16(SMB_SET_FILE_DISPOSITION_INFO);
	pSMB->Reserved4 = 0;
	inc_rfc1001_len(pSMB, byte_count);
	pSMB->ByteCount = cpu_to_le16(byte_count);
	*data_offset = delete_file ? 1 : 0;
	rc = SendReceiveNoRsp(xid, tcon->ses, (char *) pSMB, 0);
	if (rc)
		cifs_dbg(FYI, "Send error in SetFileDisposition = %d\n", rc);

	return rc;
}

int
CIFSSMBSetPathInfo(const unsigned int xid, struct cifs_tcon *tcon,
		   const char *fileName, const FILE_BASIC_INFO *data,
		   const struct nls_table *nls_codepage, int remap)
{
	TRANSACTION2_SPI_REQ *pSMB = NULL;
	TRANSACTION2_SPI_RSP *pSMBr = NULL;
	int name_len;
	int rc = 0;
	int bytes_returned = 0;
	char *data_offset;
	__u16 params, param_offset, offset, byte_count, count;

	cifs_dbg(FYI, "In SetTimes\n");

SetTimesRetry:
	rc = smb_init(SMB_COM_TRANSACTION2, 15, tcon, (void **) &pSMB,
		      (void **) &pSMBr);
	if (rc)
		return rc;

	if (pSMB->hdr.Flags2 & SMBFLG2_UNICODE) {
		name_len =
		    cifsConvertToUTF16((__le16 *) pSMB->FileName, fileName,
				       PATH_MAX, nls_codepage, remap);
		name_len++;	/* trailing null */
		name_len *= 2;
	} else {	/* BB improve the check for buffer overruns BB */
		name_len = strnlen(fileName, PATH_MAX);
		name_len++;	/* trailing null */
		strncpy(pSMB->FileName, fileName, name_len);
	}

	params = 6 + name_len;
	count = sizeof(FILE_BASIC_INFO);
	pSMB->MaxParameterCount = cpu_to_le16(2);
	/* BB find max SMB PDU from sess structure BB */
	pSMB->MaxDataCount = cpu_to_le16(1000);
	pSMB->MaxSetupCount = 0;
	pSMB->Reserved = 0;
	pSMB->Flags = 0;
	pSMB->Timeout = 0;
	pSMB->Reserved2 = 0;
	param_offset = offsetof(struct smb_com_transaction2_spi_req,
				InformationLevel) - 4;
	offset = param_offset + params;
	data_offset = (char *) (&pSMB->hdr.Protocol) + offset;
	pSMB->ParameterOffset = cpu_to_le16(param_offset);
	pSMB->DataOffset = cpu_to_le16(offset);
	pSMB->SetupCount = 1;
	pSMB->Reserved3 = 0;
	pSMB->SubCommand = cpu_to_le16(TRANS2_SET_PATH_INFORMATION);
	byte_count = 3 /* pad */  + params + count;

	pSMB->DataCount = cpu_to_le16(count);
	pSMB->ParameterCount = cpu_to_le16(params);
	pSMB->TotalDataCount = pSMB->DataCount;
	pSMB->TotalParameterCount = pSMB->ParameterCount;
	if (tcon->ses->capabilities & CAP_INFOLEVEL_PASSTHRU)
		pSMB->InformationLevel = cpu_to_le16(SMB_SET_FILE_BASIC_INFO2);
	else
		pSMB->InformationLevel = cpu_to_le16(SMB_SET_FILE_BASIC_INFO);
	pSMB->Reserved4 = 0;
	inc_rfc1001_len(pSMB, byte_count);
	memcpy(data_offset, data, sizeof(FILE_BASIC_INFO));
	pSMB->ByteCount = cpu_to_le16(byte_count);
	rc = SendReceive(xid, tcon->ses, (struct smb_hdr *) pSMB,
			 (struct smb_hdr *) pSMBr, &bytes_returned, 0);
	if (rc)
		cifs_dbg(FYI, "SetPathInfo (times) returned %d\n", rc);

	cifs_buf_release(pSMB);

	if (rc == -EAGAIN)
		goto SetTimesRetry;

	return rc;
}

/* Can not be used to set time stamps yet (due to old DOS time format) */
/* Can be used to set attributes */
#if 0  /* Possibly not needed - since it turns out that strangely NT4 has a bug
	  handling it anyway and NT4 was what we thought it would be needed for
	  Do not delete it until we prove whether needed for Win9x though */
int
CIFSSMBSetAttrLegacy(unsigned int xid, struct cifs_tcon *tcon, char *fileName,
		__u16 dos_attrs, const struct nls_table *nls_codepage)
{
	SETATTR_REQ *pSMB = NULL;
	SETATTR_RSP *pSMBr = NULL;
	int rc = 0;
	int bytes_returned;
	int name_len;

	cifs_dbg(FYI, "In SetAttrLegacy\n");

SetAttrLgcyRetry:
	rc = smb_init(SMB_COM_SETATTR, 8, tcon, (void **) &pSMB,
		      (void **) &pSMBr);
	if (rc)
		return rc;

	if (pSMB->hdr.Flags2 & SMBFLG2_UNICODE) {
		name_len =
			ConvertToUTF16((__le16 *) pSMB->fileName, fileName,
				       PATH_MAX, nls_codepage);
		name_len++;     /* trailing null */
		name_len *= 2;
	} else {	/* BB improve the check for buffer overruns BB */
		name_len = strnlen(fileName, PATH_MAX);
		name_len++;     /* trailing null */
		strncpy(pSMB->fileName, fileName, name_len);
	}
	pSMB->attr = cpu_to_le16(dos_attrs);
	pSMB->BufferFormat = 0x04;
	inc_rfc1001_len(pSMB, name_len + 1);
	pSMB->ByteCount = cpu_to_le16(name_len + 1);
	rc = SendReceive(xid, tcon->ses, (struct smb_hdr *) pSMB,
			 (struct smb_hdr *) pSMBr, &bytes_returned, 0);
	if (rc)
		cifs_dbg(FYI, "Error in LegacySetAttr = %d\n", rc);

	cifs_buf_release(pSMB);

	if (rc == -EAGAIN)
		goto SetAttrLgcyRetry;

	return rc;
}
#endif /* temporarily unneeded SetAttr legacy function */

static void
cifs_fill_unix_set_info(FILE_UNIX_BASIC_INFO *data_offset,
			const struct cifs_unix_set_info_args *args)
{
	u64 uid = NO_CHANGE_64, gid = NO_CHANGE_64;
	u64 mode = args->mode;

	if (uid_valid(args->uid))
		uid = from_kuid(&init_user_ns, args->uid);
	if (gid_valid(args->gid))
		gid = from_kgid(&init_user_ns, args->gid);

	/*
	 * Samba server ignores set of file size to zero due to bugs in some
	 * older clients, but we should be precise - we use SetFileSize to
	 * set file size and do not want to truncate file size to zero
	 * accidentally as happened on one Samba server beta by putting
	 * zero instead of -1 here
	 */
	data_offset->EndOfFile = cpu_to_le64(NO_CHANGE_64);
	data_offset->NumOfBytes = cpu_to_le64(NO_CHANGE_64);
	data_offset->LastStatusChange = cpu_to_le64(args->ctime);
	data_offset->LastAccessTime = cpu_to_le64(args->atime);
	data_offset->LastModificationTime = cpu_to_le64(args->mtime);
	data_offset->Uid = cpu_to_le64(uid);
	data_offset->Gid = cpu_to_le64(gid);
	/* better to leave device as zero when it is  */
	data_offset->DevMajor = cpu_to_le64(MAJOR(args->device));
	data_offset->DevMinor = cpu_to_le64(MINOR(args->device));
	data_offset->Permissions = cpu_to_le64(mode);

	if (S_ISREG(mode))
		data_offset->Type = cpu_to_le32(UNIX_FILE);
	else if (S_ISDIR(mode))
		data_offset->Type = cpu_to_le32(UNIX_DIR);
	else if (S_ISLNK(mode))
		data_offset->Type = cpu_to_le32(UNIX_SYMLINK);
	else if (S_ISCHR(mode))
		data_offset->Type = cpu_to_le32(UNIX_CHARDEV);
	else if (S_ISBLK(mode))
		data_offset->Type = cpu_to_le32(UNIX_BLOCKDEV);
	else if (S_ISFIFO(mode))
		data_offset->Type = cpu_to_le32(UNIX_FIFO);
	else if (S_ISSOCK(mode))
		data_offset->Type = cpu_to_le32(UNIX_SOCKET);
}

int
CIFSSMBUnixSetFileInfo(const unsigned int xid, struct cifs_tcon *tcon,
		       const struct cifs_unix_set_info_args *args,
		       u16 fid, u32 pid_of_opener)
{
	struct smb_com_transaction2_sfi_req *pSMB  = NULL;
	char *data_offset;
	int rc = 0;
	u16 params, param_offset, offset, byte_count, count;

	cifs_dbg(FYI, "Set Unix Info (via SetFileInfo)\n");
	rc = small_smb_init(SMB_COM_TRANSACTION2, 15, tcon, (void **) &pSMB);

	if (rc)
		return rc;

	pSMB->hdr.Pid = cpu_to_le16((__u16)pid_of_opener);
	pSMB->hdr.PidHigh = cpu_to_le16((__u16)(pid_of_opener >> 16));

	params = 6;
	pSMB->MaxSetupCount = 0;
	pSMB->Reserved = 0;
	pSMB->Flags = 0;
	pSMB->Timeout = 0;
	pSMB->Reserved2 = 0;
	param_offset = offsetof(struct smb_com_transaction2_sfi_req, Fid) - 4;
	offset = param_offset + params;

	data_offset = (char *)pSMB +
			offsetof(struct smb_hdr, Protocol) + offset;

	count = sizeof(FILE_UNIX_BASIC_INFO);

	pSMB->MaxParameterCount = cpu_to_le16(2);
	/* BB find max SMB PDU from sess */
	pSMB->MaxDataCount = cpu_to_le16(1000);
	pSMB->SetupCount = 1;
	pSMB->Reserved3 = 0;
	pSMB->SubCommand = cpu_to_le16(TRANS2_SET_FILE_INFORMATION);
	byte_count = 3 /* pad */  + params + count;
	pSMB->DataCount = cpu_to_le16(count);
	pSMB->ParameterCount = cpu_to_le16(params);
	pSMB->TotalDataCount = pSMB->DataCount;
	pSMB->TotalParameterCount = pSMB->ParameterCount;
	pSMB->ParameterOffset = cpu_to_le16(param_offset);
	pSMB->DataOffset = cpu_to_le16(offset);
	pSMB->Fid = fid;
	pSMB->InformationLevel = cpu_to_le16(SMB_SET_FILE_UNIX_BASIC);
	pSMB->Reserved4 = 0;
	inc_rfc1001_len(pSMB, byte_count);
	pSMB->ByteCount = cpu_to_le16(byte_count);

	cifs_fill_unix_set_info((FILE_UNIX_BASIC_INFO *)data_offset, args);

	rc = SendReceiveNoRsp(xid, tcon->ses, (char *) pSMB, 0);
	if (rc)
		cifs_dbg(FYI, "Send error in Set Time (SetFileInfo) = %d\n",
			 rc);

	/* Note: On -EAGAIN error only caller can retry on handle based calls
		since file handle passed in no longer valid */

	return rc;
}

int
CIFSSMBUnixSetPathInfo(const unsigned int xid, struct cifs_tcon *tcon,
		       const char *file_name,
		       const struct cifs_unix_set_info_args *args,
		       const struct nls_table *nls_codepage, int remap)
{
	TRANSACTION2_SPI_REQ *pSMB = NULL;
	TRANSACTION2_SPI_RSP *pSMBr = NULL;
	int name_len;
	int rc = 0;
	int bytes_returned = 0;
	FILE_UNIX_BASIC_INFO *data_offset;
	__u16 params, param_offset, offset, count, byte_count;

	cifs_dbg(FYI, "In SetUID/GID/Mode\n");
setPermsRetry:
	rc = smb_init(SMB_COM_TRANSACTION2, 15, tcon, (void **) &pSMB,
		      (void **) &pSMBr);
	if (rc)
		return rc;

	if (pSMB->hdr.Flags2 & SMBFLG2_UNICODE) {
		name_len =
		    cifsConvertToUTF16((__le16 *) pSMB->FileName, file_name,
				       PATH_MAX, nls_codepage, remap);
		name_len++;	/* trailing null */
		name_len *= 2;
	} else {	/* BB improve the check for buffer overruns BB */
		name_len = strnlen(file_name, PATH_MAX);
		name_len++;	/* trailing null */
		strncpy(pSMB->FileName, file_name, name_len);
	}

	params = 6 + name_len;
	count = sizeof(FILE_UNIX_BASIC_INFO);
	pSMB->MaxParameterCount = cpu_to_le16(2);
	/* BB find max SMB PDU from sess structure BB */
	pSMB->MaxDataCount = cpu_to_le16(1000);
	pSMB->MaxSetupCount = 0;
	pSMB->Reserved = 0;
	pSMB->Flags = 0;
	pSMB->Timeout = 0;
	pSMB->Reserved2 = 0;
	param_offset = offsetof(struct smb_com_transaction2_spi_req,
				InformationLevel) - 4;
	offset = param_offset + params;
	data_offset =
	    (FILE_UNIX_BASIC_INFO *) ((char *) &pSMB->hdr.Protocol +
				      offset);
	memset(data_offset, 0, count);
	pSMB->DataOffset = cpu_to_le16(offset);
	pSMB->ParameterOffset = cpu_to_le16(param_offset);
	pSMB->SetupCount = 1;
	pSMB->Reserved3 = 0;
	pSMB->SubCommand = cpu_to_le16(TRANS2_SET_PATH_INFORMATION);
	byte_count = 3 /* pad */  + params + count;
	pSMB->ParameterCount = cpu_to_le16(params);
	pSMB->DataCount = cpu_to_le16(count);
	pSMB->TotalParameterCount = pSMB->ParameterCount;
	pSMB->TotalDataCount = pSMB->DataCount;
	pSMB->InformationLevel = cpu_to_le16(SMB_SET_FILE_UNIX_BASIC);
	pSMB->Reserved4 = 0;
	inc_rfc1001_len(pSMB, byte_count);

	cifs_fill_unix_set_info(data_offset, args);

	pSMB->ByteCount = cpu_to_le16(byte_count);
	rc = SendReceive(xid, tcon->ses, (struct smb_hdr *) pSMB,
			 (struct smb_hdr *) pSMBr, &bytes_returned, 0);
	if (rc)
		cifs_dbg(FYI, "SetPathInfo (perms) returned %d\n", rc);

	cifs_buf_release(pSMB);
	if (rc == -EAGAIN)
		goto setPermsRetry;
	return rc;
}

#ifdef CONFIG_CIFS_XATTR
/*
 * Do a path-based QUERY_ALL_EAS call and parse the result. This is a common
 * function used by listxattr and getxattr type calls. When ea_name is set,
 * it looks for that attribute name and stuffs that value into the EAData
 * buffer. When ea_name is NULL, it stuffs a list of attribute names into the
 * buffer. In both cases, the return value is either the length of the
 * resulting data or a negative error code. If EAData is a NULL pointer then
 * the data isn't copied to it, but the length is returned.
 */
ssize_t
CIFSSMBQAllEAs(const unsigned int xid, struct cifs_tcon *tcon,
		const unsigned char *searchName, const unsigned char *ea_name,
		char *EAData, size_t buf_size,
		const struct nls_table *nls_codepage, int remap)
{
		/* BB assumes one setup word */
	TRANSACTION2_QPI_REQ *pSMB = NULL;
	TRANSACTION2_QPI_RSP *pSMBr = NULL;
	int rc = 0;
	int bytes_returned;
	int list_len;
	struct fealist *ea_response_data;
	struct fea *temp_fea;
	char *temp_ptr;
	char *end_of_smb;
	__u16 params, byte_count, data_offset;
	unsigned int ea_name_len = ea_name ? strlen(ea_name) : 0;

	cifs_dbg(FYI, "In Query All EAs path %s\n", searchName);
QAllEAsRetry:
	rc = smb_init(SMB_COM_TRANSACTION2, 15, tcon, (void **) &pSMB,
		      (void **) &pSMBr);
	if (rc)
		return rc;

	if (pSMB->hdr.Flags2 & SMBFLG2_UNICODE) {
		list_len =
		    cifsConvertToUTF16((__le16 *) pSMB->FileName, searchName,
				       PATH_MAX, nls_codepage, remap);
		list_len++;	/* trailing null */
		list_len *= 2;
	} else {	/* BB improve the check for buffer overruns BB */
		list_len = strnlen(searchName, PATH_MAX);
		list_len++;	/* trailing null */
		strncpy(pSMB->FileName, searchName, list_len);
	}

	params = 2 /* level */ + 4 /* reserved */ + list_len /* includes NUL */;
	pSMB->TotalDataCount = 0;
	pSMB->MaxParameterCount = cpu_to_le16(2);
	/* BB find exact max SMB PDU from sess structure BB */
	pSMB->MaxDataCount = cpu_to_le16(CIFSMaxBufSize);
	pSMB->MaxSetupCount = 0;
	pSMB->Reserved = 0;
	pSMB->Flags = 0;
	pSMB->Timeout = 0;
	pSMB->Reserved2 = 0;
	pSMB->ParameterOffset = cpu_to_le16(offsetof(
	struct smb_com_transaction2_qpi_req, InformationLevel) - 4);
	pSMB->DataCount = 0;
	pSMB->DataOffset = 0;
	pSMB->SetupCount = 1;
	pSMB->Reserved3 = 0;
	pSMB->SubCommand = cpu_to_le16(TRANS2_QUERY_PATH_INFORMATION);
	byte_count = params + 1 /* pad */ ;
	pSMB->TotalParameterCount = cpu_to_le16(params);
	pSMB->ParameterCount = pSMB->TotalParameterCount;
	pSMB->InformationLevel = cpu_to_le16(SMB_INFO_QUERY_ALL_EAS);
	pSMB->Reserved4 = 0;
	inc_rfc1001_len(pSMB, byte_count);
	pSMB->ByteCount = cpu_to_le16(byte_count);

	rc = SendReceive(xid, tcon->ses, (struct smb_hdr *) pSMB,
			 (struct smb_hdr *) pSMBr, &bytes_returned, 0);
	if (rc) {
		cifs_dbg(FYI, "Send error in QueryAllEAs = %d\n", rc);
		goto QAllEAsOut;
	}


	/* BB also check enough total bytes returned */
	/* BB we need to improve the validity checking
	of these trans2 responses */

	rc = validate_t2((struct smb_t2_rsp *)pSMBr);
	if (rc || get_bcc(&pSMBr->hdr) < 4) {
		rc = -EIO;	/* bad smb */
		goto QAllEAsOut;
	}

	/* check that length of list is not more than bcc */
	/* check that each entry does not go beyond length
	   of list */
	/* check that each element of each entry does not
	   go beyond end of list */
	/* validate_trans2_offsets() */
	/* BB check if start of smb + data_offset > &bcc+ bcc */

	data_offset = le16_to_cpu(pSMBr->t2.DataOffset);
	ea_response_data = (struct fealist *)
				(((char *) &pSMBr->hdr.Protocol) + data_offset);

	list_len = le32_to_cpu(ea_response_data->list_len);
	cifs_dbg(FYI, "ea length %d\n", list_len);
	if (list_len <= 8) {
		cifs_dbg(FYI, "empty EA list returned from server\n");
		/* didn't find the named attribute */
		if (ea_name)
			rc = -ENODATA;
		goto QAllEAsOut;
	}

	/* make sure list_len doesn't go past end of SMB */
	end_of_smb = (char *)pByteArea(&pSMBr->hdr) + get_bcc(&pSMBr->hdr);
	if ((char *)ea_response_data + list_len > end_of_smb) {
		cifs_dbg(FYI, "EA list appears to go beyond SMB\n");
		rc = -EIO;
		goto QAllEAsOut;
	}

	/* account for ea list len */
	list_len -= 4;
	temp_fea = ea_response_data->list;
	temp_ptr = (char *)temp_fea;
	while (list_len > 0) {
		unsigned int name_len;
		__u16 value_len;

		list_len -= 4;
		temp_ptr += 4;
		/* make sure we can read name_len and value_len */
		if (list_len < 0) {
			cifs_dbg(FYI, "EA entry goes beyond length of list\n");
			rc = -EIO;
			goto QAllEAsOut;
		}

		name_len = temp_fea->name_len;
		value_len = le16_to_cpu(temp_fea->value_len);
		list_len -= name_len + 1 + value_len;
		if (list_len < 0) {
			cifs_dbg(FYI, "EA entry goes beyond length of list\n");
			rc = -EIO;
			goto QAllEAsOut;
		}

		if (ea_name) {
			if (ea_name_len == name_len &&
			    memcmp(ea_name, temp_ptr, name_len) == 0) {
				temp_ptr += name_len + 1;
				rc = value_len;
				if (buf_size == 0)
					goto QAllEAsOut;
				if ((size_t)value_len > buf_size) {
					rc = -ERANGE;
					goto QAllEAsOut;
				}
				memcpy(EAData, temp_ptr, value_len);
				goto QAllEAsOut;
			}
		} else {
			/* account for prefix user. and trailing null */
			rc += (5 + 1 + name_len);
			if (rc < (int) buf_size) {
				memcpy(EAData, "user.", 5);
				EAData += 5;
				memcpy(EAData, temp_ptr, name_len);
				EAData += name_len;
				/* null terminate name */
				*EAData = 0;
				++EAData;
			} else if (buf_size == 0) {
				/* skip copy - calc size only */
			} else {
				/* stop before overrun buffer */
				rc = -ERANGE;
				break;
			}
		}
		temp_ptr += name_len + 1 + value_len;
		temp_fea = (struct fea *)temp_ptr;
	}

	/* didn't find the named attribute */
	if (ea_name)
		rc = -ENODATA;

QAllEAsOut:
	cifs_buf_release(pSMB);
	if (rc == -EAGAIN)
		goto QAllEAsRetry;

	return (ssize_t)rc;
}

int
CIFSSMBSetEA(const unsigned int xid, struct cifs_tcon *tcon,
	     const char *fileName, const char *ea_name, const void *ea_value,
	     const __u16 ea_value_len, const struct nls_table *nls_codepage,
	     int remap)
{
	struct smb_com_transaction2_spi_req *pSMB = NULL;
	struct smb_com_transaction2_spi_rsp *pSMBr = NULL;
	struct fealist *parm_data;
	int name_len;
	int rc = 0;
	int bytes_returned = 0;
	__u16 params, param_offset, byte_count, offset, count;

	cifs_dbg(FYI, "In SetEA\n");
SetEARetry:
	rc = smb_init(SMB_COM_TRANSACTION2, 15, tcon, (void **) &pSMB,
		      (void **) &pSMBr);
	if (rc)
		return rc;

	if (pSMB->hdr.Flags2 & SMBFLG2_UNICODE) {
		name_len =
		    cifsConvertToUTF16((__le16 *) pSMB->FileName, fileName,
				       PATH_MAX, nls_codepage, remap);
		name_len++;	/* trailing null */
		name_len *= 2;
	} else {	/* BB improve the check for buffer overruns BB */
		name_len = strnlen(fileName, PATH_MAX);
		name_len++;	/* trailing null */
		strncpy(pSMB->FileName, fileName, name_len);
	}

	params = 6 + name_len;

	/* done calculating parms using name_len of file name,
	now use name_len to calculate length of ea name
	we are going to create in the inode xattrs */
	if (ea_name == NULL)
		name_len = 0;
	else
		name_len = strnlen(ea_name, 255);

	count = sizeof(*parm_data) + ea_value_len + name_len;
	pSMB->MaxParameterCount = cpu_to_le16(2);
	/* BB find max SMB PDU from sess */
	pSMB->MaxDataCount = cpu_to_le16(1000);
	pSMB->MaxSetupCount = 0;
	pSMB->Reserved = 0;
	pSMB->Flags = 0;
	pSMB->Timeout = 0;
	pSMB->Reserved2 = 0;
	param_offset = offsetof(struct smb_com_transaction2_spi_req,
				InformationLevel) - 4;
	offset = param_offset + params;
	pSMB->InformationLevel =
		cpu_to_le16(SMB_SET_FILE_EA);

	parm_data =
		(struct fealist *) (((char *) &pSMB->hdr.Protocol) +
				       offset);
	pSMB->ParameterOffset = cpu_to_le16(param_offset);
	pSMB->DataOffset = cpu_to_le16(offset);
	pSMB->SetupCount = 1;
	pSMB->Reserved3 = 0;
	pSMB->SubCommand = cpu_to_le16(TRANS2_SET_PATH_INFORMATION);
	byte_count = 3 /* pad */  + params + count;
	pSMB->DataCount = cpu_to_le16(count);
	parm_data->list_len = cpu_to_le32(count);
	parm_data->list[0].EA_flags = 0;
	/* we checked above that name len is less than 255 */
	parm_data->list[0].name_len = (__u8)name_len;
	/* EA names are always ASCII */
	if (ea_name)
		strncpy(parm_data->list[0].name, ea_name, name_len);
	parm_data->list[0].name[name_len] = 0;
	parm_data->list[0].value_len = cpu_to_le16(ea_value_len);
	/* caller ensures that ea_value_len is less than 64K but
	we need to ensure that it fits within the smb */

	/*BB add length check to see if it would fit in
	     negotiated SMB buffer size BB */
	/* if (ea_value_len > buffer_size - 512 (enough for header)) */
	if (ea_value_len)
		memcpy(parm_data->list[0].name+name_len+1,
		       ea_value, ea_value_len);

	pSMB->TotalDataCount = pSMB->DataCount;
	pSMB->ParameterCount = cpu_to_le16(params);
	pSMB->TotalParameterCount = pSMB->ParameterCount;
	pSMB->Reserved4 = 0;
	inc_rfc1001_len(pSMB, byte_count);
	pSMB->ByteCount = cpu_to_le16(byte_count);
	rc = SendReceive(xid, tcon->ses, (struct smb_hdr *) pSMB,
			 (struct smb_hdr *) pSMBr, &bytes_returned, 0);
	if (rc)
		cifs_dbg(FYI, "SetPathInfo (EA) returned %d\n", rc);

	cifs_buf_release(pSMB);

	if (rc == -EAGAIN)
		goto SetEARetry;

	return rc;
}
#endif

#ifdef CONFIG_CIFS_DNOTIFY_EXPERIMENTAL /* BB unused temporarily */
/*
 *	Years ago the kernel added a "dnotify" function for Samba server,
 *	to allow network clients (such as Windows) to display updated
 *	lists of files in directory listings automatically when
 *	files are added by one user when another user has the
 *	same directory open on their desktop.  The Linux cifs kernel
 *	client hooked into the kernel side of this interface for
 *	the same reason, but ironically when the VFS moved from
 *	"dnotify" to "inotify" it became harder to plug in Linux
 *	network file system clients (the most obvious use case
 *	for notify interfaces is when multiple users can update
 *	the contents of the same directory - exactly what network
 *	file systems can do) although the server (Samba) could
 *	still use it.  For the short term we leave the worker
 *	function ifdeffed out (below) until inotify is fixed
 *	in the VFS to make it easier to plug in network file
 *	system clients.  If inotify turns out to be permanently
 *	incompatible for network fs clients, we could instead simply
 *	expose this config flag by adding a future cifs (and smb2) notify ioctl.
 */
int CIFSSMBNotify(const unsigned int xid, struct cifs_tcon *tcon,
		  const int notify_subdirs, const __u16 netfid,
		  __u32 filter, struct file *pfile, int multishot,
		  const struct nls_table *nls_codepage)
{
	int rc = 0;
	struct smb_com_transaction_change_notify_req *pSMB = NULL;
	struct smb_com_ntransaction_change_notify_rsp *pSMBr = NULL;
	struct dir_notify_req *dnotify_req;
	int bytes_returned;

	cifs_dbg(FYI, "In CIFSSMBNotify for file handle %d\n", (int)netfid);
	rc = smb_init(SMB_COM_NT_TRANSACT, 23, tcon, (void **) &pSMB,
		      (void **) &pSMBr);
	if (rc)
		return rc;

	pSMB->TotalParameterCount = 0 ;
	pSMB->TotalDataCount = 0;
	pSMB->MaxParameterCount = cpu_to_le32(2);
	pSMB->MaxDataCount = cpu_to_le32(CIFSMaxBufSize & 0xFFFFFF00);
	pSMB->MaxSetupCount = 4;
	pSMB->Reserved = 0;
	pSMB->ParameterOffset = 0;
	pSMB->DataCount = 0;
	pSMB->DataOffset = 0;
	pSMB->SetupCount = 4; /* single byte does not need le conversion */
	pSMB->SubCommand = cpu_to_le16(NT_TRANSACT_NOTIFY_CHANGE);
	pSMB->ParameterCount = pSMB->TotalParameterCount;
	if (notify_subdirs)
		pSMB->WatchTree = 1; /* one byte - no le conversion needed */
	pSMB->Reserved2 = 0;
	pSMB->CompletionFilter = cpu_to_le32(filter);
	pSMB->Fid = netfid; /* file handle always le */
	pSMB->ByteCount = 0;

	rc = SendReceive(xid, tcon->ses, (struct smb_hdr *) pSMB,
			 (struct smb_hdr *)pSMBr, &bytes_returned,
			 CIFS_ASYNC_OP);
	if (rc) {
		cifs_dbg(FYI, "Error in Notify = %d\n", rc);
	} else {
		/* Add file to outstanding requests */
		/* BB change to kmem cache alloc */
		dnotify_req = kmalloc(
						sizeof(struct dir_notify_req),
						 GFP_KERNEL);
		if (dnotify_req) {
			dnotify_req->Pid = pSMB->hdr.Pid;
			dnotify_req->PidHigh = pSMB->hdr.PidHigh;
			dnotify_req->Mid = pSMB->hdr.Mid;
			dnotify_req->Tid = pSMB->hdr.Tid;
			dnotify_req->Uid = pSMB->hdr.Uid;
			dnotify_req->netfid = netfid;
			dnotify_req->pfile = pfile;
			dnotify_req->filter = filter;
			dnotify_req->multishot = multishot;
			spin_lock(&GlobalMid_Lock);
			list_add_tail(&dnotify_req->lhead,
					&GlobalDnotifyReqList);
			spin_unlock(&GlobalMid_Lock);
		} else
			rc = -ENOMEM;
	}
	cifs_buf_release(pSMB);
	return rc;
}
#endif /* was needed for dnotify, and will be needed for inotify when VFS fix */<|MERGE_RESOLUTION|>--- conflicted
+++ resolved
@@ -3427,10 +3427,7 @@
 	__u16 rc = 0;
 	struct cifs_posix_acl *cifs_acl = (struct cifs_posix_acl *)parm_data;
 	struct posix_acl_xattr_header *local_acl = (void *)pACL;
-<<<<<<< HEAD
-=======
 	struct posix_acl_xattr_entry *ace = (void *)(local_acl + 1);
->>>>>>> 405182c2
 	int count;
 	int i;
 
@@ -3457,12 +3454,7 @@
 		return 0;
 	}
 	for (i = 0; i < count; i++) {
-<<<<<<< HEAD
-		rc = convert_ace_to_cifs_ace(&cifs_acl->ace_array[i],
-			(struct posix_acl_xattr_entry *)(local_acl + 1));
-=======
 		rc = convert_ace_to_cifs_ace(&cifs_acl->ace_array[i], &ace[i]);
->>>>>>> 405182c2
 		if (rc != 0) {
 			/* ACE not converted */
 			break;
